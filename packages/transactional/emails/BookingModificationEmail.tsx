/* eslint-disable @next/next/no-img-element */
import { Text, Button } from "@react-email/components";
import { Layout } from "./EmailComponents";

interface BookingModificationEmailProps {
  userName: string;
  // confirmationNumber: string;
  property: string;
  previousDates: { from: string; to: string };
  changedDates: { from: string; to: string };
}

export default function BookingModificationEmail({
  userName = "User",
  // confirmationNumber = "ABC123456",
  property = "Property",
  previousDates = { from: "06-01-2024", to: "06-02-2024" },
  changedDates = { from: "06-03-2024", to: "06-04-2024" },
}: BookingModificationEmailProps) {
  return (
    <Layout title_preview="Booking Modification">
      <div className="border-b border-gray-300 bg-white p-6">
        <div className="mb-4" style={{ display: "inline-block" }}>
          <img
            src="https://www.tramona.com/assets/images/email-images/tramona_wbg.png"
            alt="Tramona Logo"
            style={{ width: "24px", verticalAlign: "middle" }}
          />
          <span
            className="ml-2 text-lg font-bold text-black"
            style={{ verticalAlign: "middle" }}
          >
            Tramona
          </span>
        </div>
<<<<<<< HEAD
        <div className="my-4 mx-auto w-full" style={{ borderBottom: '2px solid #e0e0e0' }}></div>
        <Text className="text-3xl text-left mb-8">
          {/* Hi, there was a modification made to your booking {confirmationNumber} */}
          Hi, there was a modification made to your booking
=======
        <div
          className="mx-auto my-4 w-full"
          style={{ borderBottom: "2px solid #e0e0e0" }}
        ></div>
        <Text className="mb-8 text-left text-3xl">
          Hi, there was a modification made to your booking {confirmationNumber}
>>>>>>> eba59ab8
        </Text>
        <Text className="mb-4 text-left">Hi {userName},</Text>
        <Text className="mb-4 text-left">
          There has been a change to your reservation:
        </Text>
        <Text className="m-0 p-0 text-left">Reservation:</Text>
        <Text className="m-0 p-0 text-left">{property}</Text>
        <Text className="m-0 mb-4 p-0 text-left">
          {previousDates.from} to {previousDates.to}
        </Text>
        <Text className="m-0 p-0 text-left">The change:</Text>
        <Text className="m-0 mb-4 p-0 text-left">
          {changedDates.from} to {changedDates.to}
        </Text>
        <Text className="mb-8 text-left">
          Please let us know if you have any questions or concerns regarding
          this change.
        </Text>
        <Button
          href="https://www.tramona.com/help-center"
          className="mx-auto mb-6 w-11/12 rounded-md bg-green-900 px-6 py-3 text-center text-lg text-white"
        >
          Contact
        </Button>
        <div
          className="mx-auto my-4 w-full"
          style={{ borderBottom: "2px solid #e0e0e0" }}
        ></div>
        <div style={{ paddingTop: "16px", overflow: "hidden" }}>
          <div style={{ float: "left" }}>
            <img
              src="https://www.tramona.com/assets/images/email-images/tramona_wbg.png"
              alt="Tramona Logo"
              style={{ width: "32px" }}
            />
          </div>
          <div style={{ float: "right" }}>
            <a
              href="https://www.instagram.com/shoptramona/"
              style={{
                display: "inline-block",
                marginLeft: "16px",
                color: "black",
              }}
            >
              <img
                src="https://www.tramona.com/assets/images/email-images/instagram_wbg.png"
                alt="Tramona Logo"
                style={{ width: "32px" }}
              />
            </a>
            <a
              href="https://www.facebook.com/ShopTramona"
              style={{
                display: "inline-block",
                marginLeft: "16px",
                color: "black",
              }}
            >
              <img
                src="https://www.tramona.com/assets/images/email-images/facebook_wbg.png"
                alt="Tramona Logo"
                style={{ width: "32px" }}
              />
            </a>
          </div>
          <div style={{ clear: "both" }}></div>
        </div>
      </div>
    </Layout>
  );
}<|MERGE_RESOLUTION|>--- conflicted
+++ resolved
@@ -33,19 +33,12 @@
             Tramona
           </span>
         </div>
-<<<<<<< HEAD
-        <div className="my-4 mx-auto w-full" style={{ borderBottom: '2px solid #e0e0e0' }}></div>
-        <Text className="text-3xl text-left mb-8">
-          {/* Hi, there was a modification made to your booking {confirmationNumber} */}
-          Hi, there was a modification made to your booking
-=======
         <div
           className="mx-auto my-4 w-full"
           style={{ borderBottom: "2px solid #e0e0e0" }}
         ></div>
         <Text className="mb-8 text-left text-3xl">
           Hi, there was a modification made to your booking {confirmationNumber}
->>>>>>> eba59ab8
         </Text>
         <Text className="mb-4 text-left">Hi {userName},</Text>
         <Text className="mb-4 text-left">
