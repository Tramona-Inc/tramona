import { DefaultSeoProps } from "next-seo";
const isProduction = process.env.NODE_ENV === "production";
<<<<<<< HEAD
const baseUrl = isProduction
  ? "https://www.tramona.com"
  : " https://eb50-2601-600-8e81-3180-a582-a67c-29a5-6c49.ngrok-free.app"; //change to your live server
=======

const baseUrl = isProduction
  ? "https://www.tramona.com"
  : "https://9503-104-32-193-204.ngrok-free.app"; //change to your live server

>>>>>>> efbdedf2
const config: DefaultSeoProps = {
  title: "Tramona",
  description:
    "Tramona is a platform that connects travelers with hosts to create unique deals for short-term stays.",
  canonical: baseUrl,
  openGraph: {
    type: "website",
    locale: "en_IE",
    title: "Tramona",
    url: baseUrl,
    description:
      "Tramona is a platform that connects travelers with hosts to create unique deals for short-term stays.",
    siteName: "Tramona",
    images: [
      {
        url: "https://www.tramona.com/assets/images/landing-page/main.png", // Fallback photo for shared links
        width: 800,
        height: 600,
        alt: "Tramona",
      },
    ],
  },
  twitter: {
    handle: "@handle",
    site: "@site",
    cardType: "summary_large_image",
  },
};
export default config;<|MERGE_RESOLUTION|>--- conflicted
+++ resolved
@@ -1,16 +1,10 @@
 import { DefaultSeoProps } from "next-seo";
 const isProduction = process.env.NODE_ENV === "production";
-<<<<<<< HEAD
-const baseUrl = isProduction
-  ? "https://www.tramona.com"
-  : " https://eb50-2601-600-8e81-3180-a582-a67c-29a5-6c49.ngrok-free.app"; //change to your live server
-=======
 
 const baseUrl = isProduction
   ? "https://www.tramona.com"
   : "https://9503-104-32-193-204.ngrok-free.app"; //change to your live server
 
->>>>>>> efbdedf2
 const config: DefaultSeoProps = {
   title: "Tramona",
   description:
