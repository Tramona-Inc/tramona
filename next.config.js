--- conflicted
+++ resolved
@@ -79,10 +79,6 @@
       },
       {
         protocol: "https",
-<<<<<<< HEAD
-        hostname: "assets.guesty.com",
-      },
-=======
         hostname: "guestybookings.s3.amazonaws.com",
       },
       {
@@ -93,7 +89,10 @@
         protocol: "https",
         hostname: "dx577khz83dc.cloudfront.net",
       },
->>>>>>> 75edcc78
+      {
+        protocol: "https",
+        hostname: "assets.guesty.com",
+      },
     ],
   },
   experimental: {
