--- conflicted
+++ resolved
@@ -97,13 +97,10 @@
       {
         protocol: "https",
         hostname: "res.cloudinary.com",
-<<<<<<< HEAD
       },
       {
         protocol: "http",
         hostname: "localhost",
-=======
->>>>>>> 7925713a
       },
     ],
   },
