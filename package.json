{
  "name": "tramona-trpc",
  "version": "0.1.0",
  "private": true,
  "type": "module",
  "scripts": {
    "dev": "next dev",
    "build": "next build",
    "start": "next start",
    "preview": "next build && next start",
    "lint": "next lint --max-warnings=0",
    "format": "prettier --write ./",
    "db:push": "drizzle-kit push:pg",
    "db:studio": "drizzle-kit studio",
    "db:generate": "drizzle-kit generate:pg",
    "stripe:listen": "stripe listen --forward-to localhost:3000/api/stripe-webhook",
    "stripe:trigger": "stripe trigger payment_intent.succeeded",
    "email": "email dev --dir src/emails",
    "storybook": "storybook dev -p 6006",
    "build-storybook": "storybook build",
    "chromatic": "npx chromatic --project-token=chpt_e09628bd7bc2d55"
  },
  "dependencies": {
    "@aws-sdk/client-s3": "^3.525.0",
    "@aws-sdk/s3-request-presigner": "^3.525.0",
    "@aws-sdk/types": "^3.523.0",
    "@builder.io/react-hydration-overlay": "^0.0.8",
    "@hookform/resolvers": "^3.3.4",
    "@radix-ui/react-accordion": "^1.1.2",
    "@radix-ui/react-alert-dialog": "^1.0.5",
    "@radix-ui/react-avatar": "^1.0.4",
    "@radix-ui/react-checkbox": "^1.0.4",
    "@radix-ui/react-dialog": "^1.0.5",
    "@radix-ui/react-dropdown-menu": "^2.0.6",
    "@radix-ui/react-hover-card": "^1.0.7",
    "@radix-ui/react-icons": "^1.3.0",
    "@radix-ui/react-label": "^2.0.2",
    "@radix-ui/react-popover": "^1.0.7",
    "@radix-ui/react-progress": "^1.0.3",
    "@radix-ui/react-radio-group": "^1.1.3",
    "@radix-ui/react-scroll-area": "^1.0.5",
    "@radix-ui/react-select": "^2.0.0",
    "@radix-ui/react-separator": "^1.0.3",
    "@radix-ui/react-slider": "^1.1.2",
    "@radix-ui/react-slot": "^1.0.2",
    "@radix-ui/react-switch": "^1.0.3",
    "@radix-ui/react-tabs": "^1.0.4",
    "@radix-ui/react-toast": "^1.1.5",
    "@radix-ui/react-tooltip": "^1.0.7",
    "@react-email/components": "^0.0.15",
    "@react-email/render": "^0.0.12",
    "@react-email/tailwind": "^0.0.14",
    "@sendgrid/mail": "^8.1.0",
    "@slack/web-api": "^7.0.2",
    "@stripe/react-stripe-js": "^2.4.0",
    "@stripe/stripe-js": "^2.4.0",
    "@supabase/supabase-js": "^2.39.7",
    "@t3-oss/env-nextjs": "^0.9.0",
    "@tailwindcss/aspect-ratio": "^0.4.2",
    "@tailwindcss/container-queries": "^0.1.1",
    "@tanstack/react-query": "^4.36.1",
    "@tanstack/react-table": "^8.11.7",
    "@trpc/client": "^10.45.0",
    "@trpc/next": "^10.45.0",
    "@trpc/react-query": "^10.45.0",
    "@trpc/server": "^10.45.0",
    "@types/jsonwebtoken": "^9.0.5",
    "@types/nodemailer": "^6.4.14",
    "@types/uuid": "^9.0.8",
    "@uidotdev/usehooks": "^2.4.1",
    "aws-sdk": "^2.1569.0",
    "axios": "^1.6.7",
    "bcrypt": "^5.1.1",
    "class-variance-authority": "^0.7.0",
    "clsx": "^2.1.0",
    "cmdk": "^0.2.1",
    "date-fns": "^3.3.1",
    "dayjs": "^1.11.10",
    "drizzle-orm": "^0.30.0",
    "drizzle-zod": "^0.5.1",
    "embla-carousel-autoplay": "8.0.0",
    "embla-carousel-react": "8.0.0",
<<<<<<< HEAD
=======
    "framer-motion": "^11.0.15",
>>>>>>> bf17fd6b
    "fs": "0.0.1-security",
    "input-otp": "^1.2.0",
    "jsonwebtoken": "^9.0.2",
    "lucide-react": "^0.359.0",
    "micro": "^10.0.1",
    "multer": "1.4.5-lts.1",
<<<<<<< HEAD
=======
    "nanoid": "^5.0.6",
>>>>>>> bf17fd6b
    "net": "^1.0.2",
    "next": "^14.0.4",
    "next-auth": "^4.24.5",
    "nodemailer": "^6.9.8",
    "perf_hooks": "^0.0.1",
    "pg": "^8.11.3",
    "postgres": "^3.4.3",
    "puppeteer": "^22.4.1",
    "react": "18.2.0",
    "react-day-picker": "^8.10.0",
    "react-dom": "18.2.0",
    "react-dropzone": "^14.2.3",
    "react-email": "2.1.0",
    "react-hook-form": "^7.49.3",
    "react-phone-number-input": "^3.3.9",
    "resend": "^3.1.0",
    "stripe": "^14.14.0",
    "superjson": "^2.2.1",
    "tailwind-merge": "^2.2.1",
    "tailwind-scrollbar-hide": "^1.1.7",
    "tailwindcss-animate": "^1.0.7",
    "tls": "^0.0.1",
    "twilio": "^4.22.0",
    "use-places-autocomplete": "^4.0.1",
    "uuid": "^9.0.1",
    "vaul": "^0.9.0",
    "zod": "^3.22.4",
    "zustand": "^4.5.1"
  },
  "devDependencies": {
    "@storybook/addon-a11y": "^7.6.10",
    "@storybook/addon-essentials": "^7.6.10",
    "@storybook/addon-interactions": "^7.6.10",
    "@storybook/addon-links": "^7.6.10",
    "@storybook/addon-onboarding": "^1.0.10",
    "@storybook/addons": "^7.6.10",
    "@storybook/blocks": "^7.6.10",
    "@storybook/nextjs": "^7.6.10",
    "@storybook/react": "^7.6.10",
    "@storybook/test": "^7.6.10",
    "@total-typescript/ts-reset": "^0.5.1",
    "@types/bcrypt": "^5.0.2",
    "@types/eslint": "^8.56.2",
    "@types/google.maps": "^3.55.3",
    "@types/multer": "^1.4.11",
    "@types/node": "^20.11.5",
    "@types/pg": "^8.10.9",
    "@types/react": "^18.2.48",
    "@types/react-dom": "^18.2.18",
    "@typescript-eslint/eslint-plugin": "^6.19.1",
    "@typescript-eslint/parser": "^6.19.1",
    "autoprefixer": "^10.4.17",
    "chromatic": "^10.3.1",
    "drizzle-kit": "^0.20.13",
    "embla-carousel": "8.0.0",
    "eslint": "^8.56.0",
    "eslint-config-next": "^14.1.0",
    "eslint-plugin-drizzle": "^0.2.3",
    "i": "^0.3.7",
    "npm": "^10.3.0",
    "postcss": "^8.4.33",
    "prettier": "^3.2.4",
    "prettier-plugin-tailwindcss": "^0.5.11",
    "storybook": "7.6.17",
    "storybook-addon-performance": "^0.17.1",
    "tailwindcss": "^3.4.1",
    "tsconfig-paths-webpack-plugin": "^4.1.0",
    "typescript": "^5.3.3"
  },
  "ct3aMetadata": {
    "initVersion": "7.25.1"
  },
  "packageManager": "pnpm@8.15.5",
  "readme": "ERROR: No README data found!",
  "_id": "tramona-trpc@0.1.0"
}<|MERGE_RESOLUTION|>--- conflicted
+++ resolved
@@ -80,20 +80,14 @@
     "drizzle-zod": "^0.5.1",
     "embla-carousel-autoplay": "8.0.0",
     "embla-carousel-react": "8.0.0",
-<<<<<<< HEAD
-=======
     "framer-motion": "^11.0.15",
->>>>>>> bf17fd6b
     "fs": "0.0.1-security",
     "input-otp": "^1.2.0",
     "jsonwebtoken": "^9.0.2",
     "lucide-react": "^0.359.0",
     "micro": "^10.0.1",
     "multer": "1.4.5-lts.1",
-<<<<<<< HEAD
-=======
     "nanoid": "^5.0.6",
->>>>>>> bf17fd6b
     "net": "^1.0.2",
     "next": "^14.0.4",
     "next-auth": "^4.24.5",
