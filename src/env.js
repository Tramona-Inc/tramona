--- conflicted
+++ resolved
@@ -48,12 +48,9 @@
   client: {
     // NEXT_PUBLIC_CLIENTVAR: z.string(),
     NEXT_PUBLIC_STRIPE_PUBLISHABLE_KEY: z.string(),
-<<<<<<< HEAD
     NEXT_PUBLIC_SUPABASE_URL: z.string(),
     NEXT_PUBLIC_SUPABASE_ANON_KEY: z.string(),
-=======
     NEXT_PUBLIC_GOOGLE_PLACES_KEY: z.string(),
->>>>>>> 1b20b122
   },
 
   /**
