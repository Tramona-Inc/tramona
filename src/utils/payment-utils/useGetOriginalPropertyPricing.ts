--- conflicted
+++ resolved
@@ -71,16 +71,6 @@
       ? casamundoPrice * 100
       : undefined;
 
-<<<<<<< HEAD
-  //traveler requested bid amount if request to book
-  if (requestPercentage && originalPricePerNight) {
-    originalPricePerNight =
-      originalPricePerNight * (1 - requestPercentage / 100);
-  }
-  console.log("requestPercentage", requestPercentage);
-
-=======
->>>>>>> cb5923c4
   // Aggregate loading states
   const isLoading = isCasamundoPriceLoading && isHostPriceLoading;
   const error =
