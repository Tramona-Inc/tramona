--- conflicted
+++ resolved
@@ -4,12 +4,6 @@
 import { api } from "./api";
 import { errorToast, successfulRequestToast } from "./toasts";
 import { z } from "zod";
-<<<<<<< HEAD
-import { toast } from "@/components/ui/use-toast";
-import router from 'next/router';
-import {type Property} from '@/pages/auth/signin';
-=======
->>>>>>> c34194d3
 
 export function useMaybeSendUnsentRequests() {
   const { status } = useSession();
