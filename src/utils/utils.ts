import { Offer, REFERRAL_CODE_LENGTH } from "@/server/db/schema";
import { RequestsPageOfferData, SeparatedData } from "@/server/server-utils";
import { useWindowSize } from "@uidotdev/usehooks";
import { clsx, type ClassValue } from "clsx";
import {
  differenceInDays,
  differenceInYears,
  formatDate,
  type FormatOptions,
  isSameDay,
  isSameMonth,
  isSameYear,
} from "date-fns";
import { type RefObject, useEffect, useState } from "react";
import { twMerge } from "tailwind-merge";
import dayjs from "dayjs";
import relativeTime from "dayjs/plugin/relativeTime";
import duration from "dayjs/plugin/duration";
import {
  HostRequestsPageData,
  HostRequestsPageOfferData,
} from "@/server/api/routers/propertiesRouter";
import * as cheerio from "cheerio";
import { useSession } from "next-auth/react";
import { api } from "./api";
import { HOST_MARKUP, TRAVELER_MARKUP } from "./constants";
import { InferQueryModel } from "@/server/db";
import {
  TripWithDetails,
  TripWithDetailsConfirmation,
} from "@/components/my-trips/TripPage";

export function cn(...inputs: ClassValue[]) {
  return twMerge(clsx(inputs));
}

export function generateReferralCode() {
  const characters = "0123456789ABCDEFGHIJKLMNOPQRSTUVWXYZ";
  let randomString = "";

  for (let i = 0; i < REFERRAL_CODE_LENGTH; i++) {
    const randomIndex = Math.floor(Math.random() * characters.length);
    randomString += characters.charAt(randomIndex);
  }

  return randomString;
}

export function generatePhoneNumberOTP() {
  return Math.floor(100000 + Math.random() * 900000).toString();
}

export async function sleep(ms: number) {
  return new Promise((res) => setTimeout(res, ms));
}

/**
 * Examples:
 * ```js
 * plural(1, "apple") => "1 apple"
 * plural(2, "apple") => "2 apples"
 * plural(2, "octopus", "octopi") => "2 octopi"
 * ```
 */
export function plural(count: number, noun: string, pluralNoun?: string) {
  if (count === 1) return `1 ${noun}`;
  return `${count} ${pluralNoun ? pluralNoun : noun + "s"}`;
}

/**
 * formats the price IN CENTS
 *
 * Examples:
 * ```js
 * formatCurrency(10) => "$0.10"
 * formatCurrency(2000) => "$20.00"
 * ```
 */
export function formatCurrency(cents: number, { round = false } = {}) {
  const dollars = round ? Math.round(cents / 100) : cents / 100;
  return dollars.toLocaleString("en-US", {
    style: "currency",
    currency: "USD",
  });
}

/**
 * does the inverse of `formatCurrency`
 */
export function parseCurrency(str: string) {
  const dollars = parseFloat(str.replace(/[^0-9.-]+/g, ""));
  return Math.round(dollars * 100);
}

/**
 * Examples:
 * ```js
 * capitalize("apple") => "Apple"
 * capitalize("ASDF") => "ASDF"
 * ```
 */
export function capitalize(str: string) {
  return str.charAt(0).toUpperCase() + str.slice(1);
}

/**
 * Example outputs:
 * ```js
 * "Jan 1, 2021"
 * "Jan 1 – 2, 2021"
 * "Jan 1 – Feb 2, 2021"
 * "Jan 1, 2021 – Feb 2, 2022"
 * ```
 */

export function formatDateRange(
  fromDate: Date,
  toDate?: Date,
  { withWeekday = false } = {},
) {
  const from = removeTimezoneFromDate(fromDate);
  const to = toDate ? removeTimezoneFromDate(toDate) : "";

  const isCurYear = isSameYear(from, new Date());
  const sameMonth = isSameMonth(from, to);
  const sameYear = isSameYear(from, to);

  if (withWeekday) {
    if (!to || isSameDay(from, to)) {
      return formatDate(from, "EEE, MMM d, yyyy");
    }

    if (sameYear) {
      return `${formatDate(from, "EEE, MMM d")} – ${formatDate(
        to,
        isCurYear ? "EEE, MMM d" : "EEE, MMM d, yyyy",
      )}`;
    }
  }

  if (!to || isSameDay(from, to)) {
    const format = isCurYear ? "MMM d" : "MMM d, yyyy";
    return formatDate(from, format);
  }

  if (sameMonth && sameYear) {
    return `${formatDate(from, "MMM d")} – ${formatDate(
      to,
      isCurYear ? "d" : "d, yyyy",
    )}`;
  }
  if (sameYear) {
    return `${formatDate(from, "MMM d")} – ${formatDate(
      to,
      isCurYear ? "MMM d" : "MMM d, yyyy",
    )}`;
  }
  return `${formatDate(from, "MMM d, yyyy")} – ${formatDate(to, "MMM d, yyyy")}`;
}

/**
 * wrapper for formatDate for YYYY-MM-DD strings only that adds a T00:00
 * to the end of the date string to prevent the timezone from getting converted
 * to UTC and the formatted date being 1 day off.
 *
 * @example
 * ```js
 * formatDateString("2023-03-01", "MMM d, yyyy"); // Mar 1, 2023
 * ```
 */
export function formatDateString(
  date: string,
  formatStr: string,
  options: FormatOptions = {},
) {
  if (!date.match(/^\d{4}-\d{2}-\d{2}$/)) {
    throw new Error("Invalid date format, must be YYYY-MM-DD");
  }
  return formatDate(`${date}T00:00`, formatStr, options);
}

// TODO: clean this all up (make it for strings only)

export function removeTimezoneFromDate(date: Date | string) {
  if (typeof date === "string") return date;
  return new Date(date).toISOString().split("Z")[0]!;
}

export function getDaysUntilTrip(checkIn: Date) {
  dayjs.extend(relativeTime);
  dayjs.extend(duration);

  const now = dayjs();

  const fmtdCheckIn = dayjs(checkIn).startOf("day");

  const daysToGo = Math.ceil(
    dayjs.duration(fmtdCheckIn.diff(now)).asDays() + 1,
  );

  return daysToGo;
}

//converts date string to a formatted date string with day name
//ex out put Mon, Aug 19
export function formatDateStringWithDayName(dateStr: string): string {
  // Convert the string to a Date object
  const dateObj = new Date(dateStr);

  // Define the format options
  const options: Intl.DateTimeFormatOptions = {
    weekday: "short",
    month: "short",
    day: "numeric",
  };

  // Format the Date object to the desired string format
  return dateObj.toLocaleDateString("en-US", options);
}
export function formatDateMonthDay(date: Date | string) {
  if (typeof date === "string") return formatDateString(date, "MMMM d");
  return formatDate(removeTimezoneFromDate(date), "MMMM d");
}

export function formatDateWeekMonthDay(date: Date | string) {
  if (typeof date === "string") return formatDateString(date, "EEE, MMM d");
  return formatDate(removeTimezoneFromDate(date), "EEE, MMM d");
}

export function formatDateMonthDayYear(date: Date | string) {
  if (typeof date === "string") return formatDateString(date, "MMMM d, yyyy");
  return formatDate(removeTimezoneFromDate(date), "MMMM d, yyyy");
}

export function formatDateYearMonthDay(date: Date | string) {
  if (typeof date === "string") return formatDateString(date, "yyyy-MM-dd");
  return formatDate(removeTimezoneFromDate(date), "yyyy-MM-dd"); //ex 2021-12-31
}

export function formatShortDate(date: Date | string) {
  if (typeof date === "string") return formatDateString(date, "M/d/yyyy");
  return formatDate(removeTimezoneFromDate(date), "M/d/yyyy"); //ex 8/20/2024
}

export function convertDateFormat(dateString: string) {
  const [year, month, day] = dateString.split("-");
  return `${month}/${day}/${year}`;
}

export function addDays(date: Date, days: number): Date {
  //add days to a date object
  const result = new Date(date);
  result.setDate(result.getDate() + days);
  return result;
}

export function getElapsedTime(createdAt: Date): string {
  const now = new Date();
  const diffInSeconds = Math.floor(
    (now.getTime() - createdAt.getTime()) / 1000,
  );

  if (diffInSeconds < 60) {
    return `${diffInSeconds} second${diffInSeconds !== 1 ? "s" : ""} ago`;
  }

  const diffInMinutes = Math.floor(diffInSeconds / 60);
  if (diffInMinutes < 60) {
    return `${diffInMinutes} minute${diffInMinutes !== 1 ? "s" : ""} ago`;
  }

  const diffInHours = Math.floor(diffInMinutes / 60);
  if (diffInHours < 24) {
    return `${diffInHours} hour${diffInHours !== 1 ? "s" : ""} ago`;
  }

  const diffInDays = Math.floor(diffInHours / 24);
  return `${diffInDays} day${diffInDays !== 1 ? "s" : ""} ago`;
}

export function getDisplayedName(realname: string | null): string {
  const userFirstName = realname?.split(" ")[0];
  const userLastName = realname?.split(" ")[1];
  const userLastNameInitial = userLastName
    ? userLastName[0]?.toUpperCase() + "."
    : "";
  const displayedName = userFirstName + " " + userLastNameInitial;
  return displayedName;
}
// not used right now and probably will never have to:

// export function formatDateRangeFromStrs(from: string, to?: string) {
//   const fromDate = new Date(from + "T00:00:00");
//   const toDate = to ? new Date(to + "T00:00:00") : undefined;

//   return formatDateRange(fromDate, toDate);
// }

// TODO: fix hacky

export function getNumNights(from: Date | string, to: Date | string) {
  return Math.round(
    (new Date(to).getTime() - new Date(from).getTime()) / (1000 * 60 * 60 * 24),
  );
}

export function getHostPayout(totalBasePriceBeforeFees: number) {
  return Math.floor(totalBasePriceBeforeFees * HOST_MARKUP);
}

export function getTravelerOfferedPrice({
  totalBasePriceBeforeFees,
  travelerMarkup, //we need this because can be traveler or direct listing markup
}: {
  totalBasePriceBeforeFees: number;
  travelerMarkup: number;
}) {
  return Math.ceil(totalBasePriceBeforeFees * travelerMarkup);
}

export function removeTravelerMarkup(amountWithTravelerMarkup: number) {
  const basePrice = amountWithTravelerMarkup / TRAVELER_MARKUP;
  return Math.round(basePrice);
}

export function getPropertyId(url: string): number | null {
  const parsedUrl = new URL(url);
  const pathSegments = parsedUrl.pathname.split("/");
  const propertyId = pathSegments[pathSegments.length - 1];
  if (propertyId) {
    return parseInt(propertyId);
  } else {
    return null;
  }
}

/**
 * @returns `now`, `10 minutes`, `5 hours`, `2 days`, `1 week`, `10 weeks`, etc
 */
export function formatInterval(ms: number) {
  const seconds = Math.floor(ms / 1000);
  const minutes = Math.floor(seconds / 60);
  const hours = Math.floor(minutes / 60);
  const days = Math.floor(hours / 24);
  const weeks = Math.floor(days / 7);

  if (weeks) return plural(weeks, "week");
  if (days) return plural(days, "day");
  if (hours > 18) return "1 day";
  if (hours) return plural(hours, "hr");
  if (minutes) return plural(minutes, "minute");
  return "now";
}

export function formatArrayToString(
  arr: string[],
  { junction }: { junction: "and" | "or" } = { junction: "and" },
) {
  if (arr.length === 0) {
    return "";
  } else if (arr.length === 1) {
    return arr[0]!;
  } else if (arr.length === 2) {
    return `${arr[0]} ${junction} ${arr[1]}`;
  } else {
    const lastItem = arr.pop();
    const joinedItems = arr.join(", ");
    return `${joinedItems}, ${junction} ${lastItem}`;
  }
}

export async function retry<T>(f: Promise<T>, numRetries: number) {
  for (let i = 0; i < numRetries; i++) {
    try {
      return await f.catch(() => {
        throw new Error();
      });
    } catch (err) {}
  }
}

export function getDiscountPercentage(
  originalPrice: number,
  discountPrice: number,
) {
  return Math.round((1 - discountPrice / originalPrice) * 100);
}

// functions for when css doesnt cut it for showing/hiding stuff on screens
// use these as a last resort cuz it can cause jank with ssr (unless the element isnt
// visible on the first render in which case it doesnt matter for ssr)

// these will need to be kept in sync with
// https://tailwindcss.com/docs/screens and ./tailwind.config.ts

const useScreenWidth = () => useWindowSize().width ?? 0;

/**
 * screen width >= 640 (same as tailwind `sm:`)
 */
export const useIsSm = () => useScreenWidth() >= 640;

/**
 * screen width >= 768 (same as tailwind `md:`)
 */
export const useIsMd = () => useScreenWidth() >= 768;

/**
 * screen width >= 1024 (same as tailwind `lg:`))
 */
export const useIsLg = () => useScreenWidth() >= 1024;

/**
 * screen width >= 1280 (same as tailwind `xl:`))
 */
export const useIsXl = () => useScreenWidth() >= 1280;

export function getFromAndTo(page: number, itemPerPage: number) {
  let from = page * itemPerPage;

  const to = from + itemPerPage;

  if (page > 0) {
    from += 1;
  }

  return { from, to };
}

// hopefully we wont need this
export function convertUTCDateToLocalDate(date: Date) {
  const newDate = new Date(
    date.getTime() + date.getTimezoneOffset() * 60 * 1000,
  );

  const offset = date.getTimezoneOffset() / 60;
  const hours = date.getHours();

  newDate.setHours(hours - offset);

  return newDate;
}

export function checkDuplicates(nums: number[]) {
  const set = new Set();

  for (const num of nums) {
    if (set.has(num)) {
      return true;
    }

    set.add(num);
  }

  return false;
}

export const generateTimeStamp = () => {
  const date = new Date();
  const milliseconds = Math.round(date.getMilliseconds() / 10); // Round to 2 decimal places
  const formattedMilliseconds = milliseconds.toString().padStart(2, "0"); // Ensure 2 digits

  const formattedTimestamp: string =
    date.toISOString().slice(0, -5) + "." + formattedMilliseconds;

  return formattedTimestamp;
};

export function convertTo12HourFormat(time24: string) {
  // Split the input time into hours and minutes
  const [hourStr, minuteStr] = time24.split(":");
  let hours = parseInt(hourStr ?? "", 10);
  const minutes = parseInt(minuteStr ?? "", 10);

  // Determine the period (AM/PM)
  const period = hours >= 12 ? "PM" : "AM";

  // Convert hours from 24-hour format to 12-hour format
  hours = hours % 12;
  hours = hours ? hours : 12; // the hour '0' should be '12'

  // Format the minutes to always be two digits
  const formattedMinutes = minutes < 10 ? `0${minutes}` : minutes;

  // Combine the hours, minutes, and period
  const time12 = `${hours}:${formattedMinutes} ${period}`;

  return time12;
}

export function convertTo24HourFormat(time: string): string {
  // Assuming input format is HH:mm:ss
  const [hour, minute] = time.split(":");
  const formattedHour = (hour ?? "").padStart(2, "0");
  const formattedMinute = (minute ?? "").padStart(2, "0");
  return `${formattedHour}:${formattedMinute}`;
}

export function useOverflow(ref: RefObject<HTMLDivElement>): boolean {
  const [isOverflowing, setIsOverflowing] = useState<boolean>(false);

  useEffect(() => {
    const element = ref.current;
    if (element) {
      const handleResize = () => {
        setIsOverflowing(element.scrollWidth > element.clientWidth);
      };

      handleResize();

      window.addEventListener("resize", handleResize);
      return () => window.removeEventListener("resize", handleResize);
    }
  }, [ref]);

  return isOverflowing;
}

export function getAge(birthdate: string) {
  return differenceInYears(new Date(), new Date(birthdate));
}

export function formatTime(time: string) {
  const [hour, minute] = time.split(":").map(Number);
  if (hour === undefined || minute === undefined) return time;
  const fmtdMinutes = minute < 10 ? `0${minute}` : minute;
  return hour > 12
    ? `${hour - 12}:${fmtdMinutes} PM`
    : `${hour}:${fmtdMinutes} AM`;
}

export function scrollToTop() {
  window.scrollTo({ top: 0, behavior: "smooth" });
}

export function separateByPriceAndAgeRestriction(
  organizedData: HostRequestsPageData[],
): SeparatedData {
  const processedData = organizedData.map((cityData) => {
    const processedRequests = cityData.requests.map((requestData) => {
      const nightlyPrice =
        requestData.request.maxTotalPrice /
        getNumNights(requestData.request.checkIn, requestData.request.checkOut);

      const travelerAge = requestData.request.traveler.dateOfBirth
        ? getAge(requestData.request.traveler.dateOfBirth)
        : null;

      const normalProperties = requestData.properties.filter((property) => {
        if (property.city === "Seattle, WA, US") {
          console.log(property.priceRestriction, nightlyPrice);
        }
        return (
          (property.priceRestriction == null ||
            property.priceRestriction <= nightlyPrice) &&
          (property.ageRestriction == null ||
            (travelerAge !== null && travelerAge >= property.ageRestriction))
        );
      });

      const outsideProperties = requestData.properties.filter(
        (property) =>
          property.priceRestriction != null &&
          property.priceRestriction >= nightlyPrice * 1.15 &&
          property.ageRestriction != null &&
          (travelerAge === null || travelerAge < property.ageRestriction),
      );

      return {
        normal:
          normalProperties.length > 0
            ? { ...requestData, properties: normalProperties }
            : null,
        outside:
          outsideProperties.length > 0
            ? { ...requestData, properties: outsideProperties }
            : null,
      };
    });

    const normalRequests = processedRequests
      .map((req) => req.normal)
      .filter(
        (req): req is HostRequestsPageData["requests"][number] => req !== null,
      );
    const outsideRequests = processedRequests
      .map((req) => req.outside)
      .filter(
        (req): req is HostRequestsPageData["requests"][number] => req !== null,
      );

    return {
      normal: {
        city: cityData.city,
        requests: normalRequests,
      },
      outsidePriceRestriction: {
        city: cityData.city,
        requests: outsideRequests,
      },
    };
  });

  return {
    normal: processedData.map((data) => data.normal),
    outsidePriceRestriction: processedData.map(
      (data) => data.outsidePriceRestriction,
    ),
  };
}

export function formatOfferData(
  organizedData: HostRequestsPageOfferData[],
): RequestsPageOfferData {
  return {
    sent: organizedData,
  };
}

export function containsHTML(str: string) {
  const tags = [
    "<br />",
    "<br>",
    "<br/>",
    "<p>",
    "</p>",
    "<div>",
    "</div>",
    "<b>",
    "</b>",
    "<i>",
    "</i>",
    "<u>",
    "</u>",
    "<span>",
    "</span>",
    "<h1>",
    "</h1>",
    "<h2>",
    "</h2>",
    "<h3>",
    "</h3>",
    "<h4>",
    "</h4>",
  ];

  return tags.filter((tag) => str.includes(tag)).length >= 2;
}

export function mulberry32(seed: number) {
  let t = seed + 0x6d2b79f5;
  t = Math.imul(t ^ (t >>> 15), t | 1);
  t ^= t + Math.imul(t ^ (t >>> 7), t | 61);
  return ((t ^ (t >>> 14)) >>> 0) / 4294967296;
}

export function originalListingIdToRandomDiscount(input: string): number {
  let hash = 0;
  for (let i = 0; i < input.length; i++) {
    hash = (hash << 5) - hash + input.charCodeAt(i); // hash * 31 + charCode
    hash |= 0; // convert to 32bit integer
  }
  // normalize hash to a float
  const normalizedValue = (hash >>> 0) / 4294967296;
  // scale to range [8, 14]
  return 8 + normalizedValue * (14 - 8);
}

// falls back to a random discount between 8% and 12% if the original nightly price is not available
export function getOfferDiscountPercentage(
  offer: Pick<
    Offer,
    | "createdAt"
    | "travelerOfferedPriceBeforeFees"
    | "checkIn"
    | "checkOut"
    | "scrapeUrl"
    | "datePriceFromAirbnb"
    | "randomDirectListingDiscount"
  >,
) {
  //1.)check to see if scraped property(directListing) and the randomDirectListingDiscount is not null
  if (offer.randomDirectListingDiscount) {
    return offer.randomDirectListingDiscount;
  }

  //2.) check if the property is going to be booked directly on airbnb TODO

  //3.) check the if the offer is by a real host and is listed on airbnb
  if (offer.datePriceFromAirbnb) {
    console.log(
      offer.datePriceFromAirbnb,
      offer.travelerOfferedPriceBeforeFees,
    );
    return getDiscountPercentage(
      offer.datePriceFromAirbnb,
      offer.travelerOfferedPriceBeforeFees,
    );
  }
  //4.)for other cases random number
  else return Math.round(8 + 4 * mulberry32(offer.createdAt.getTime())); // random number between 8 and 12, deterministic based on offer creation time
}

// export function getrequestToBookMaxDiscountPercentage(offer: {
//   createdAt: Date;
//   travelerOfferedPriceBeforeFees: number;
//   checkIn: Date;
//   checkOut: Date;
//   scrapeUrl?: number | null;
//   datePriceFromAirbnb: number | null;
//   randomDirectListingDiscount?: number | null;
// }) {
//   const numNights = getNumNights(offer.checkIn, offer.checkOut);
//   const offerNightlyPrice = offer.travelerOfferedPriceBeforeFees / numNights;
//   //1.)check to see if scraped property(directListing) and the randomDirectListingDiscount is not null
//   if (offer.randomDirectListingDiscount) {
//     return offer.randomDirectListingDiscount;
//   }

//   //2.) check if the property is going to be booked directly on airbnb TODO

//   //3.) check the if the offer is by a real host and is listed on airbnb
//   if (offer.datePriceFromAirbnb) {
//     console.log(
//       offer.datePriceFromAirbnb,
//       offer.travelerOfferedPriceBeforeFees,
//     );
//     return getDiscountPercentage(
//       offer.datePriceFromAirbnb,
//       offer.travelerOfferedPriceBeforeFees,
//     );
//   }
//   //4.)for other cases random number
//   else return Math.round(8 + 4 * mulberry32(offer.createdAt.getTime())); // random number between 8 and 12, deterministic based on offer creation time
// }

export function createRandomMarkupEightToFourteenPercent() {
  return Math.floor(Math.random() * 7 + 8);
}

export function parseHTML(str: string) {
  const ret = cheerio
    .load(
      str
        .replaceAll("<br />", "\n")
        .replaceAll("<br/>", "\n")
        .replaceAll("<br>", "\n"),
    )(":root")
    .prop("innerText");

  if (ret === null) throw new Error("Failed to parse HTML");
  return ret;
}

export function censorEmail(email: string) {
  const [name, domain] = email.split("@");

  if (!domain) {
    return "Invalid email format";
  }

  const censoredName = name![0] + "*".repeat(name!.length - 1);

  return censoredName + "@" + domain;
}

export function censorPhoneNumber(phoneNumber: string) {
  // Regex to match the area code
  const regex = /^(\+\d{1,3})(\d{3})\d{7}$/;

  if (regex.test(phoneNumber)) {
    // Replace the parts of the number that are not in the area code
    return phoneNumber.replace(/(^\+\d{1,3})(\d{3})(\d{7})$/, "$1$2*** - ****");
  }

  return "Invalid phone number format";
}

export function censorTravelerFullName(name: string) {
  return name;
}

export function logAndFilterSettledResults<T>(
  results: PromiseSettledResult<T>[],
) {
  return results
    .filter((r) => {
      if (r.status === "rejected") console.error(r.reason);
      return r.status === "fulfilled";
    })
    .map((r) => r.value);
}

export function useUpdateUser() {
  const { mutateAsync: updateProfile } = api.users.updateProfile.useMutation();
  const { update } = useSession();

  return {
    updateUser: async (updates: Parameters<typeof updateProfile>[0]) => {
      await updateProfile(updates);
      await update();
    },
  };
}

export function removeTax(total: number, taxRate: number): number {
  if (taxRate < 0 || taxRate >= 1) {
    throw new Error("Tax rate must be between 0 and 1");
  }
  const amountWithoutTax = Math.round(total / (1 + taxRate));
  return amountWithoutTax;
}

export const getApplicableBookItNowDiscount = ({
  discountTiers,
  checkIn,
}: {
  discountTiers: { days: number; percentOff: number }[] | null | undefined;
  checkIn: Date;
}): number | null => {
  if (!discountTiers || discountTiers.length === 0) {
    return null;
  }

  const daysUntilCheckIn = differenceInDays(checkIn, new Date());

  const sortedTiers = [...discountTiers].sort((a, b) => b.days - a.days);

  const applicableDiscount = sortedTiers.find(
    (tier) => daysUntilCheckIn >= tier.days,
  );

  return applicableDiscount?.percentOff ?? null;
};

export const capitalizeFirstLetter = (string: string): string => {
  return string.charAt(0).toUpperCase() + string.slice(1);
};

// Function to lowercase the first letter

export const lowerCase = (str: string): string => {
  return str.charAt(0).toLowerCase() + str.slice(1).toLowerCase();
};

export const titleCase = (str: string): string => {
  return str
    .toLowerCase()
    .split(" ")
    .map((word) => word.charAt(0).toUpperCase() + word.slice(1))
    .join(" ");
};

export function getHostNameAndImage(
  property: InferQueryModel<
    "properties",
    {
      columns: {
        id: true;
        hostName: true;
        hostProfilePic: true;
      };
      with: {
        hostTeam: {
          with: {
            owner: {
              columns: {
                firstName: true;
                lastName: true;
                name: true;
                image: true;
              };
            };
          };
        };
      };
    }
  >,
) {
  let teamOwner;

  teamOwner = property.hostTeam.owner;

  const ownerName =
    teamOwner.firstName && teamOwner.lastName
      ? `${teamOwner.firstName} ${teamOwner.lastName}`
      : teamOwner.name;

  if (!ownerName) {
    throw new Error(`Host name not found for property ${property.id}`);
  }

  // since we will be hosting scraped properties from a tramona host team, we want
  // to use the hostName and hostProfilePic if they exist, otherwise we use the
  // team owner's name and image. Hopefully hostName and hostProfilePic will be
  // available for scraped properties, but if they're not, it will fall back to
  // saying "hosted by Tramona". And for non-scraped properties, hostName and
  // hostProfilePic will be null, so this will return the team owner's name and
  // image as intended.
  return {
    name: property.hostName ?? ownerName,
    image: property.hostProfilePic ?? teamOwner.image,
  };
}

type InteractionPreferences =
  | "not available"
  | "say hello"
  | "socialize"
  | "no preference"
  | null;

export function convertInteractionPreference(pref: InteractionPreferences) {
  let modifiedPref = null;
  switch (pref) {
    case "not available":
      modifiedPref =
        "I won't be available in person, and prefer communicating through the app.";
      break;
    case "say hello":
      modifiedPref =
        "I like to say hello in person, but keep to myself otherwise.";
      break;
    case "socialize":
      modifiedPref = "I like socializing and spending time with guests.";
      break;
    case "no preference":
      modifiedPref = "No preferences - I follow my guests' lead.";
      break;
  }

  return modifiedPref;
}

export function isTrip5pmBeforeCheckout(
  tripData: TripWithDetails | TripWithDetailsConfirmation,
) {
  const { trip } = tripData;

  const now = new Date();

  const checkoutDate = new Date(trip.checkOut);

  const targetDate = new Date(checkoutDate);
  // set target date to day before checkout date
  targetDate.setDate(checkoutDate.getDate() - 1);
  // set time to 5:00 pm
  targetDate.setHours(17, 0, 0, 0);

  // check if current date is after 5 pm on the day before checkout
  return now >= targetDate;
}

export function isTripWithin48Hours(
  tripData: TripWithDetails | TripWithDetailsConfirmation,
) {
  const { trip } = tripData;
  // now: current date and time
  const now = new Date();

  const checkInDate = new Date(trip.checkIn);
  // targetDate: 48 hours before check-in date
  const targetDate = new Date(checkInDate.getTime() - 48 * 60 * 60 * 1000);

  // check if current date is after target date
  return now >= targetDate;
}

<<<<<<< HEAD
export function toReversed<T>(arr: T[]) {
  return [...arr].reverse();
}

export function formatRelativeDateShort(
  date: Date,
  { withSuffix }: { withSuffix?: boolean } = {},
) {
  const seconds = Math.floor((new Date().getTime() - date.getTime()) / 1000);
  const minutes = Math.floor(seconds / 60);
  const hours = Math.floor(minutes / 60);
  const days = Math.floor(hours / 24);
  const months = Math.floor(days / 30);
  const years = Math.floor(months / 12);

  const suffix = withSuffix ? " ago" : "";

  if (years > 0) return `${years}y${suffix}`;
  if (months > 0) return `${months}mo${suffix}`;
  if (days > 0) return `${days}d${suffix}`;
  if (hours > 0) return `${hours}h${suffix}`;
  if (minutes > 0) return `${minutes}m${suffix}`;
  return "now";
=======
export function convertMonthToNumber(month: string) {
  switch (month) {
    case "January":
      return 0;
    case "February":
      return 1;
    case "March":
      return 2;
    case "April":
      return 3;
    case "May":
      return 4;
    case "June":
      return 5;
    case "July":
      return 6;
    case "August":
      return 7;
    case "September":
      return 8;
    case "October":
      return 9;
    case "November":
      return 10;
    case "December":
      return 11;
    default:
      return 0;
  }
}

export function validateDateValues({
  day,
  month,
  year,
}: {
  day: number;
  month: number;
  year: number;
}) {
  if (year < 1900 || year > new Date().getFullYear()) {
    return "Please enter a valid year";
  }
  if (month >= 0 && month <= 6) {
    if (month % 2 === 0) {
      if (day < 1 || day > 31) {
        return "Please enter a valid day";
      }
    } else {
      if (day < 1 || day > 30) {
        return "Please enter a valid day";
      }
    }
  } else {
    if (month % 2 === 0) {
      if (day < 1 || day > 30) {
        return "Please enter a valid day";
      } else {
        if (day < 1 || day > 31) {
          return "Please enter a valid day";
        }
      }
    }
  }
  return "valid";
>>>>>>> ab315f0c
}<|MERGE_RESOLUTION|>--- conflicted
+++ resolved
@@ -966,31 +966,6 @@
   return now >= targetDate;
 }
 
-<<<<<<< HEAD
-export function toReversed<T>(arr: T[]) {
-  return [...arr].reverse();
-}
-
-export function formatRelativeDateShort(
-  date: Date,
-  { withSuffix }: { withSuffix?: boolean } = {},
-) {
-  const seconds = Math.floor((new Date().getTime() - date.getTime()) / 1000);
-  const minutes = Math.floor(seconds / 60);
-  const hours = Math.floor(minutes / 60);
-  const days = Math.floor(hours / 24);
-  const months = Math.floor(days / 30);
-  const years = Math.floor(months / 12);
-
-  const suffix = withSuffix ? " ago" : "";
-
-  if (years > 0) return `${years}y${suffix}`;
-  if (months > 0) return `${months}mo${suffix}`;
-  if (days > 0) return `${days}d${suffix}`;
-  if (hours > 0) return `${hours}h${suffix}`;
-  if (minutes > 0) return `${minutes}m${suffix}`;
-  return "now";
-=======
 export function convertMonthToNumber(month: string) {
   switch (month) {
     case "January":
@@ -1056,5 +1031,29 @@
     }
   }
   return "valid";
->>>>>>> ab315f0c
+}
+
+export function toReversed<T>(arr: T[]) {
+  return [...arr].reverse();
+}
+
+export function formatRelativeDateShort(
+  date: Date,
+  { withSuffix }: { withSuffix?: boolean } = {},
+) {
+  const seconds = Math.floor((new Date().getTime() - date.getTime()) / 1000);
+  const minutes = Math.floor(seconds / 60);
+  const hours = Math.floor(minutes / 60);
+  const days = Math.floor(hours / 24);
+  const months = Math.floor(days / 30);
+  const years = Math.floor(months / 12);
+
+  const suffix = withSuffix ? " ago" : "";
+
+  if (years > 0) return `${years}y${suffix}`;
+  if (months > 0) return `${months}mo${suffix}`;
+  if (days > 0) return `${days}d${suffix}`;
+  if (hours > 0) return `${hours}h${suffix}`;
+  if (minutes > 0) return `${minutes}m${suffix}`;
+  return "now";
 }