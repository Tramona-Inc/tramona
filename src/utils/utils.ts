import { Offer, REFERRAL_CODE_LENGTH } from "@/server/db/schema";
import { RequestsPageOfferData, SeparatedData } from "@/server/server-utils";
import { useWindowSize } from "@uidotdev/usehooks";
import { clsx, type ClassValue } from "clsx";
import {
  differenceInYears,
  formatDate,
  type FormatOptions,
  isSameDay,
  isSameMonth,
  isSameYear,
} from "date-fns";
import { type RefObject, useEffect, useState } from "react";
import { twMerge } from "tailwind-merge";
import dayjs from "dayjs";
import relativeTime from "dayjs/plugin/relativeTime";
import duration from "dayjs/plugin/duration";
import {
  HostRequestsPageData,
  HostRequestsPageOfferData,
} from "@/server/api/routers/propertiesRouter";
import * as cheerio from "cheerio";
<<<<<<< HEAD
import { TRAVELER_MARKUP } from "./constants";
=======
import { useSession } from "next-auth/react";
import { api } from "./api";
import { TRAVELER_MARKUP, REMOVE_TRAVELER_MARKUP } from "./constants";
>>>>>>> 803b8418
import { InferQueryModel } from "@/server/db";
import {
  TripWithDetails,
  TripWithDetailsConfirmation,
} from "@/components/my-trips/TripPage";
import axios from "axios";

export function cn(...inputs: ClassValue[]) {
  return twMerge(clsx(inputs));
}

export function generateReferralCode() {
  const characters = "0123456789ABCDEFGHIJKLMNOPQRSTUVWXYZ";
  let randomString = "";

  for (let i = 0; i < REFERRAL_CODE_LENGTH; i++) {
    const randomIndex = Math.floor(Math.random() * characters.length);
    randomString += characters.charAt(randomIndex);
  }

  return randomString;
}

export function generatePhoneNumberOTP() {
  return Math.floor(100000 + Math.random() * 900000).toString();
}

export async function sleep(ms: number) {
  return new Promise((res) => setTimeout(res, ms));
}

/**
 * Examples:
 * ```js
 * plural(1, "apple") => "1 apple"
 * plural(2, "apple") => "2 apples"
 * plural(2, "octopus", "octopi") => "2 octopi"
 * ```
 */
export function plural(count: number, noun: string, pluralNoun?: string) {
  if (count === 1) return `1 ${noun}`;
  return `${count} ${pluralNoun ? pluralNoun : noun + "s"}`;
}

/**
 * formats the price IN CENTS
 *
 * Examples:
 * ```js
 * formatCurrency(10) => "$0.10"
 * formatCurrency(2000) => "$20.00"
 * ```
 */
export function formatCurrency(cents: number, { round = false } = {}) {
  const dollars = round ? Math.round(cents / 100) : cents / 100;
  return dollars.toLocaleString("en-US", {
    style: "currency",
    currency: "USD",
  });
}

/**
 * does the inverse of `formatCurrency`
 */
export function parseCurrency(str: string) {
  const dollars = parseFloat(str.replace(/[^0-9.-]+/g, ""));
  return Math.round(dollars * 100);
}

/**
 * Examples:
 * ```js
 * capitalize("apple") => "Apple"
 * capitalize("ASDF") => "ASDF"
 * ```
 */
export function capitalize(str: string) {
  if (!str) return;
  return str.charAt(0).toUpperCase() + str.slice(1);
}

/**
 * Example outputs:
 * ```js
 * "Jan 1, 2021"
 * "Jan 1 – 2, 2021"
 * "Jan 1 – Feb 2, 2021"
 * "Jan 1, 2021 – Feb 2, 2022"
 * ```
 */

export function formatDateRange(
  fromDate: Date,
  toDate?: Date,
  { withWeekday = false } = {},
) {
  const from = removeTimezoneFromDate(fromDate);
  const to = toDate ? removeTimezoneFromDate(toDate) : "";

  const isCurYear = isSameYear(from, new Date());
  const sameMonth = isSameMonth(from, to);
  const sameYear = isSameYear(from, to);

  if (!to || isSameDay(from, to)) {
    // Use full weekday name for single-day ranges
    const format = isCurYear ? "EEEE, MMM d" : "EEEE, MMM d, yyyy";
    return formatDate(from, format);
  }

  if (sameMonth && sameYear) {
    // Show full month name in both parts for clarity
    return `${formatDate(from, "EEE, MMM d")} – ${formatDate(
      to,
      isCurYear ? "EEE, MMM d" : "EEE, MMM d, yyyy",
    )}`;
  }

  if (sameYear) {
    // Ensure month appears in both parts for cross-month ranges
    return `${formatDate(from, "EEE, MMM d")} – ${formatDate(
      to,
      isCurYear ? "EEE, MMM d" : "EEE, MMM d, yyyy",
    )}`;
  }

  // Cross-year ranges should always include the full date
  return `${formatDate(from, "EEE, MMM d, yyyy")} – ${formatDate(to, "EEE, MMM d, yyyy")}`;
}

/**
 * wrapper for formatDate for YYYY-MM-DD strings only that adds a T00:00
 * to the end of the date string to prevent the timezone from getting converted
 * to UTC and the formatted date being 1 day off.
 *
 * @example
 * ```js
 * formatDateString("2023-03-01", "MMM d, yyyy"); // Mar 1, 2023
 * ```
 */
export function formatDateString(
  date: string,
  formatStr: string,
  options: FormatOptions = {},
) {
  if (!date.match(/^\d{4}-\d{2}-\d{2}$/)) {
    throw new Error("Invalid date format, must be YYYY-MM-DD");
  }
  return formatDate(`${date}T00:00`, formatStr, options);
}

// TODO: clean this all up (make it for strings only)

export function removeTimezoneFromDate(date: Date | string) {
  if (typeof date === "string") return date;
  return new Date(date).toISOString().split("Z")[0]!;
}

export function getDaysUntilTrip(checkIn: Date) {
  dayjs.extend(relativeTime);
  dayjs.extend(duration);

  const now = dayjs();

  const fmtdCheckIn = dayjs(checkIn).startOf("day");

  const daysToGo = Math.ceil(
    dayjs.duration(fmtdCheckIn.diff(now)).asDays() + 1,
  );

  return daysToGo;
}

//converts date string to a formatted date string with day name
//ex out put Mon, Aug 19
export function formatDateStringWithDayName(dateStr: string): string {
  // Convert the string to a Date object
  const dateObj = new Date(dateStr);

  // Define the format options
  const options: Intl.DateTimeFormatOptions = {
    weekday: "short",
    month: "short",
    day: "numeric",
    timeZone: "UTC",
  };

  // Format the Date object to the desired string format
  return dateObj.toLocaleDateString("en-US", options);
}
export function formatDateMonthDay(date: Date | string) {
  if (typeof date === "string") return formatDateString(date, "MMMM d");
  return formatDate(removeTimezoneFromDate(date), "MMMM d");
}

export function formatDateWeekMonthDay(date: Date | string) {
  if (typeof date === "string") return formatDateString(date, "EEE, MMM d");
  return formatDate(removeTimezoneFromDate(date), "EEE, MMM d");
}

export function formatDateMonthDayYear(date: Date | string) {
  if (typeof date === "string") return formatDateString(date, "MMMM d, yyyy");
  return formatDate(removeTimezoneFromDate(date), "MMMM d, yyyy");
}

export function formatDateYearMonthDay(date: Date | string) {
  if (typeof date === "string") return formatDateString(date, "yyyy-MM-dd");
  return formatDate(removeTimezoneFromDate(date), "yyyy-MM-dd"); //ex 2021-12-31
}

export function formatShortDate(date: Date | string) {
  if (typeof date === "string") return formatDateString(date, "M/d/yyyy");
  return formatDate(removeTimezoneFromDate(date), "M/d/yyyy"); //ex 8/20/2024
}

export function convertDateFormat(dateString: string) {
  const [year, month, day] = dateString.split("-");
  return `${month}/${day}/${year}`;
}

export function addDays(date: Date, days: number): Date {
  //add days to a date object
  const result = new Date(date);
  result.setDate(result.getDate() + days);
  return result;
}

export function getElapsedTime(createdAt: Date): string {
  const now = new Date();
  const diffInSeconds = Math.floor(
    (now.getTime() - createdAt.getTime()) / 1000,
  );

  if (diffInSeconds < 60) {
    return `${diffInSeconds} second${diffInSeconds !== 1 ? "s" : ""} ago`;
  }

  const diffInMinutes = Math.floor(diffInSeconds / 60);
  if (diffInMinutes < 60) {
    return `${diffInMinutes} minute${diffInMinutes !== 1 ? "s" : ""} ago`;
  }

  const diffInHours = Math.floor(diffInMinutes / 60);
  if (diffInHours < 24) {
    return `${diffInHours} hour${diffInHours !== 1 ? "s" : ""} ago`;
  }

  const diffInDays = Math.floor(diffInHours / 24);
  return `${diffInDays} day${diffInDays !== 1 ? "s" : ""} ago`;
}

export function getDisplayedName(realname: string | null): string | undefined {
  const userFirstName = realname?.split(" ")[0];
  // const userLastName = realname?.split(" ")[1];
  // const userLastNameInitial = userLastName
  //   ? userLastName[0]?.toUpperCase() + "."
  //   : "";
  // const displayedName = userFirstName + " " + userLastNameInitial;
  return userFirstName;
}
// not used right now and probably will never have to:

// export function formatDateRangeFromStrs(from: string, to?: string) {
//   const fromDate = new Date(from + "T00:00:00");
//   const toDate = to ? new Date(to + "T00:00:00") : undefined;

//   return formatDateRange(fromDate, toDate);
// }

// TODO: fix hacky

export function getNumNights(from: Date | string, to: Date | string) {
  return Math.round(
    (new Date(to).getTime() - new Date(from).getTime()) / (1000 * 60 * 60 * 24),
  );
}

export function removeTravelerMarkup(amountWithTravelerMarkup: number) {
  const basePrice = amountWithTravelerMarkup * (1 - REMOVE_TRAVELER_MARKUP);
  return Math.round(basePrice);
}

export function getPropertyId(url: string): number | null {
  const parsedUrl = new URL(url);
  const pathSegments = parsedUrl.pathname.split("/");
  const propertyId = pathSegments[pathSegments.length - 1];
  if (propertyId) {
    return parseInt(propertyId);
  } else {
    return null;
  }
}

/**
 * @returns `now`, `10 minutes`, `5 hours`, `2 days`, `1 week`, `10 weeks`, etc
 */
export function formatInterval(ms: number) {
  const seconds = Math.floor(ms / 1000);
  const minutes = Math.floor(seconds / 60);
  const hours = Math.floor(minutes / 60);
  const days = Math.floor(hours / 24);
  const weeks = Math.floor(days / 7);

  if (weeks) return plural(weeks, "week");
  if (days) return plural(days, "day");
  if (hours > 18) return "1 day";
  if (hours) return plural(hours, "hr");
  if (minutes) return plural(minutes, "minute");
  return "now";
}

export function formatArrayToString(
  arr: string[],
  { junction }: { junction: "and" | "or" } = { junction: "and" },
) {
  if (arr.length === 0) {
    return "";
  } else if (arr.length === 1) {
    return arr[0]!;
  } else if (arr.length === 2) {
    return `${arr[0]} ${junction} ${arr[1]}`;
  } else {
    const lastItem = arr.pop();
    const joinedItems = arr.join(", ");
    return `${joinedItems}, ${junction} ${lastItem}`;
  }
}

export async function retry<T>(f: Promise<T>, numRetries: number) {
  for (let i = 0; i < numRetries; i++) {
    try {
      return await f.catch(() => {
        throw new Error();
      });
    } catch (err) {}
  }
}

export function getDiscountPercentage(
  originalPrice: number,
  discountPrice: number,
) {
  return Math.round((1 - discountPrice / originalPrice) * 100);
}

// functions for when css doesnt cut it for showing/hiding stuff on screens
// use these as a last resort cuz it can cause jank with ssr (unless the element isnt
// visible on the first render in which case it doesnt matter for ssr)

// these will need to be kept in sync with
// https://tailwindcss.com/docs/screens and ./tailwind.config.ts

const useScreenWidth = () => useWindowSize().width ?? 0;

export const useIsXs = () => useScreenWidth() < 640;
/**
 * screen width >= 640 (same as tailwind `sm:`)
 */
export const useIsSm = () => useScreenWidth() >= 640;

/**
 * screen width >= 768 (same as tailwind `md:`)
 */
export const useIsMd = () => useScreenWidth() >= 768;

/**
 * for screen w md Screens
 */

export const useIsOnlyMd = () => {
  const screenWidth = useScreenWidth();
  return screenWidth >= 768 && screenWidth < 1024;
};
/**
 * screen width >= 1024 (same as tailwind `lg:`))
 */
export const useIsLg = () => useScreenWidth() >= 1024;

/**
 * screen width >= 1280 (same as tailwind `xl:`))
 */
export const useIsXl = () => useScreenWidth() >= 1280;

export function getFromAndTo(page: number, itemPerPage: number) {
  let from = page * itemPerPage;

  const to = from + itemPerPage;

  if (page > 0) {
    from += 1;
  }

  return { from, to };
}

// hopefully we wont need this
export function convertUTCDateToLocalDate(date: Date) {
  const newDate = new Date(
    date.getTime() + date.getTimezoneOffset() * 60 * 1000,
  );

  const offset = date.getTimezoneOffset() / 60;
  const hours = date.getHours();

  newDate.setHours(hours - offset);

  return newDate;
}

export function checkDuplicates(nums: number[]) {
  const set = new Set();

  for (const num of nums) {
    if (set.has(num)) {
      return true;
    }

    set.add(num);
  }

  return false;
}

export const generateTimeStamp = () => {
  const date = new Date();
  const milliseconds = Math.round(date.getMilliseconds() / 10); // Round to 2 decimal places
  const formattedMilliseconds = milliseconds.toString().padStart(2, "0"); // Ensure 2 digits

  const formattedTimestamp: string =
    date.toISOString().slice(0, -5) + "." + formattedMilliseconds;

  return formattedTimestamp;
};

export function convertTo12HourFormat(time24: string) {
  // Split the input time into hours and minutes
  const [hourStr, minuteStr] = time24.split(":");
  let hours = parseInt(hourStr ?? "", 10);
  const minutes = parseInt(minuteStr ?? "", 10);

  // Determine the period (AM/PM)
  const period = hours >= 12 ? "PM" : "AM";

  // Convert hours from 24-hour format to 12-hour format
  hours = hours % 12;
  hours = hours ? hours : 12; // the hour '0' should be '12'

  // Format the minutes to always be two digits
  const formattedMinutes = minutes < 10 ? `0${minutes}` : minutes;

  // Combine the hours, minutes, and period
  const time12 = `${hours}:${formattedMinutes} ${period}`;

  return time12;
}

export function convertTo24HourFormat(time: string): string {
  // Assuming input format is HH:mm:ss
  const [hour, minute] = time.split(":");
  const formattedHour = (hour ?? "").padStart(2, "0");
  const formattedMinute = (minute ?? "").padStart(2, "0");
  return `${formattedHour}:${formattedMinute}`;
}

export function useOverflow(ref: RefObject<HTMLDivElement>): boolean {
  const [isOverflowing, setIsOverflowing] = useState<boolean>(false);

  useEffect(() => {
    const element = ref.current;
    if (element) {
      const handleResize = () => {
        setIsOverflowing(element.scrollWidth > element.clientWidth);
      };

      handleResize();

      window.addEventListener("resize", handleResize);
      return () => window.removeEventListener("resize", handleResize);
    }
  }, [ref]);

  return isOverflowing;
}

export function getAge(birthdate: string) {
  return differenceInYears(new Date(), new Date(birthdate));
}

export function formatTime(time: string) {
  const [hour, minute] = time.split(":").map(Number);
  if (hour === undefined || minute === undefined) return time;
  const fmtdMinutes = minute < 10 ? `0${minute}` : minute;
  return hour > 12
    ? `${hour - 12}:${fmtdMinutes} PM`
    : `${hour}:${fmtdMinutes} AM`;
}

export function scrollToTop() {
  window.scrollTo({ top: 0, behavior: "smooth" });
}

export function separateByPriceAndAgeRestriction(
  organizedData: HostRequestsPageData[],
): SeparatedData {
  const processedData = organizedData.map((cityData) => {
    const processedRequests = cityData.requests.map((requestData) => {
      const nightlyPrice =
        requestData.request.maxTotalPrice /
        getNumNights(requestData.request.checkIn, requestData.request.checkOut);

      const travelerAge = requestData.request.traveler.dateOfBirth
        ? getAge(requestData.request.traveler.dateOfBirth)
        : null;

      const normalProperties = requestData.properties.filter((property) => {
        if (
          property.ageRestriction === null ||
          (travelerAge && travelerAge >= property.ageRestriction)
        ) {
          if (
            property.priceRestriction === null ||
            property.priceRestriction <= nightlyPrice
          ) {
            return true;
          } else {
            return false;
          }
        } else {
          return false;
        }
      });

      const outsideProperties = requestData.properties.filter((property) => {
        if (
          travelerAge &&
          property.ageRestriction &&
          travelerAge < property.ageRestriction
        ) {
          return true;
        } else if (
          property.priceRestriction &&
          property.priceRestriction > nightlyPrice
        ) {
          return true;
        } else {
          return false;
        }
      });

      return {
        normal:
          normalProperties.length > 0
            ? { ...requestData, properties: normalProperties }
            : null,
        outside:
          outsideProperties.length > 0
            ? { ...requestData, properties: outsideProperties }
            : null,
      };
    });

    const normalRequests = processedRequests
      .map((req) => req.normal)
      .filter(
        (req): req is HostRequestsPageData["requests"][number] => req !== null,
      );
    const outsideRequests = processedRequests
      .map((req) => req.outside)
      .filter(
        (req): req is HostRequestsPageData["requests"][number] => req !== null,
      );

    return {
      normal: {
        city: cityData.city,
        requests: normalRequests,
      },
      outsidePriceRestriction: {
        city: cityData.city,
        requests: outsideRequests,
      },
    };
  });

  return {
    normal: processedData.map((data) => data.normal),
    outsidePriceRestriction: processedData.map(
      (data) => data.outsidePriceRestriction,
    ),
  };
}

export function formatOfferData(
  organizedData: HostRequestsPageOfferData[],
): RequestsPageOfferData {
  return {
    sent: organizedData,
  };
}

export function containsHTML(str: string) {
  const tags = [
    "<br />",
    "<br>",
    "<br/>",
    "<p>",
    "</p>",
    "<div>",
    "</div>",
    "<b>",
    "</b>",
    "<i>",
    "</i>",
    "<u>",
    "</u>",
    "<span>",
    "</span>",
    "<h1>",
    "</h1>",
    "<h2>",
    "</h2>",
    "<h3>",
    "</h3>",
    "<h4>",
    "</h4>",
  ];

  return tags.filter((tag) => str.includes(tag)).length >= 2;
}

export function mulberry32(seed: number) {
  let t = seed + 0x6d2b79f5;
  t = Math.imul(t ^ (t >>> 15), t | 1);
  t ^= t + Math.imul(t ^ (t >>> 7), t | 61);
  return ((t ^ (t >>> 14)) >>> 0) / 4294967296;
}

export function originalListingIdToRandomDiscount(input: string): number {
  let hash = 0;
  for (let i = 0; i < input.length; i++) {
    hash = (hash << 5) - hash + input.charCodeAt(i); // hash * 31 + charCode
    hash |= 0; // convert to 32bit integer
  }
  // normalize hash to a float
  const normalizedValue = (hash >>> 0) / 4294967296;
  // scale to range [8, 14]
  return 8 + normalizedValue * (14 - 8);
}

// falls back to a random discount between 8% and 12% if the original nightly price is not available
export function getOfferDiscountPercentage(
  offer: Pick<
    Offer,
    | "createdAt"
    | "calculatedTravelerPrice"
    | "checkIn"
    | "checkOut"
    | "scrapeUrl"
    | "datePriceFromAirbnb"
    | "randomDirectListingDiscount"
  >,
) {
  //1.)check to see if scraped property(directListing) and the randomDirectListingDiscount is not null
  if (offer.randomDirectListingDiscount) {
    return offer.randomDirectListingDiscount;
  }

  //2.) check if the property is going to be booked directly on airbnb TODO

  //3.) check the if the offer is by a real host and is listed on airbnb
  if (offer.datePriceFromAirbnb) {
    console.log(offer.datePriceFromAirbnb, offer.calculatedTravelerPrice);
    return getDiscountPercentage(
      offer.datePriceFromAirbnb,
      offer.calculatedTravelerPrice,
    );
  }
  //4.)for other cases random number
  else return Math.round(8 + 4 * mulberry32(offer.createdAt.getTime())); // random number between 8 and 12, deterministic based on offer creation time
}

// export function getrequestToBookMaxDiscountPercentage(offer: {
//   createdAt: Date;
//   calculatedTravelerPrice: number;
//   checkIn: Date;
//   checkOut: Date;
//   scrapeUrl?: number | null;
//   datePriceFromAirbnb: number | null;
//   randomDirectListingDiscount?: number | null;
// }) {
//   const numNights = getNumNights(offer.checkIn, offer.checkOut);
//   const offerNightlyPrice = offer.calculatedTravelerPrice / numNights;
//   //1.)check to see if scraped property(directListing) and the randomDirectListingDiscount is not null
//   if (offer.randomDirectListingDiscount) {
//     return offer.randomDirectListingDiscount;
//   }

//   //2.) check if the property is going to be booked directly on airbnb TODO

//   //3.) check the if the offer is by a real host and is listed on airbnb
//   if (offer.datePriceFromAirbnb) {
//     console.log(
//       offer.datePriceFromAirbnb,
//       offer.calculatedTravelerPrice,
//     );
//     return getDiscountPercentage(
//       offer.datePriceFromAirbnb,
//       offer.calculatedTravelerPrice,
//     );
//   }
//   //4.)for other cases random number
//   else return Math.round(8 + 4 * mulberry32(offer.createdAt.getTime())); // random number between 8 and 12, deterministic based on offer creation time
// }

export function createRandomMarkupEightToFourteenPercent() {
  return Math.floor(Math.random() * 7 + 8);
}

export function parseHTML(str: string) {
  const ret = cheerio
    .load(
      str
        .replaceAll("<br />", "\n")
        .replaceAll("<br/>", "\n")
        .replaceAll("<br>", "\n"),
    )(":root")
    .prop("innerText");

  if (ret === null) throw new Error("Failed to parse HTML");
  return ret;
}

export function censorEmail(email: string) {
  const [name, domain] = email.split("@");

  if (!domain) {
    return "Invalid email format";
  }

  const censoredName = name![0] + "*".repeat(name!.length - 1);

  return censoredName + "@" + domain;
}

export function censorPhoneNumber(phoneNumber: string) {
  // Regex to match the area code
  const regex = /^(\+\d{1,3})(\d{3})\d{7}$/;

  if (regex.test(phoneNumber)) {
    // Replace the parts of the number that are not in the area code
    return phoneNumber.replace(/(^\+\d{1,3})(\d{3})(\d{7})$/, "$1$2*** - ****");
  }

  return "Invalid phone number format";
}

export function censorTravelerFullName(name: string) {
  return name;
}

export function logAndFilterSettledResults<T>(
  results: PromiseSettledResult<T>[],
) {
  return results
    .filter((r) => {
      if (r.status === "rejected") console.error(r.reason);
      return r.status === "fulfilled";
    })
    .map((r) => r.value);
}



export const capitalizeFirstLetter = (string: string | null): string => {
  if (!string) return "";
  return string.charAt(0).toUpperCase() + string.slice(1);
};

// Function to lowercase the first letter

export const lowerCase = (str: string): string => {
  return str.charAt(0).toLowerCase() + str.slice(1).toLowerCase();
};

export const titleCase = (str: string): string => {
  return str
    .toLowerCase()
    .split(" ")
    .map((word) => word.charAt(0).toUpperCase() + word.slice(1))
    .join(" ");
};

export function getHostNameAndImage(
  property: InferQueryModel<
    "properties",
    {
      columns: {
        id: true;
        hostName: true;
        hostProfilePic: true;
      };
      with: {
        hostTeam: {
          with: {
            owner: {
              columns: {
                firstName: true;
                lastName: true;
                name: true;
                image: true;
              };
            };
          };
        };
      };
    }
  >,
) {
  const teamOwner = property.hostTeam.owner;

  const ownerName =
    teamOwner.firstName && teamOwner.lastName
      ? `${teamOwner.firstName} ${teamOwner.lastName}`
      : teamOwner.name;

  if (!ownerName) {
    throw new Error(`Host name not found for property ${property.id}`);
  }

  // since we will be hosting scraped properties from a tramona host team, we want
  // to use the hostName and hostProfilePic if they exist, otherwise we use the
  // team owner's name and image. Hopefully hostName and hostProfilePic will be
  // available for scraped properties, but if they're not, it will fall back to
  // saying "hosted by Tramona". And for non-scraped properties, hostName and
  // hostProfilePic will be null, so this will return the team owner's name and
  // image as intended.
  return {
    name: property.hostName ?? ownerName,
    image: property.hostProfilePic ?? teamOwner.image,
  };
}

type InteractionPreferences =
  | "not available"
  | "say hello"
  | "socialize"
  | "no preference"
  | null;

export function convertInteractionPreference(pref: InteractionPreferences) {
  let modifiedPref = null;
  switch (pref) {
    case "not available":
      modifiedPref =
        "I won't be available in person, and prefer communicating through the app.";
      break;
    case "say hello":
      modifiedPref =
        "I like to say hello in person, but keep to myself otherwise.";
      break;
    case "socialize":
      modifiedPref = "I like socializing and spending time with guests.";
      break;
    case "no preference":
      modifiedPref = "No preferences - I follow my guests' lead.";
      break;
  }

  return modifiedPref;
}

export function isTrip5pmBeforeCheckout(
  tripData: TripWithDetails | TripWithDetailsConfirmation,
) {
  const { trip } = tripData;

  const now = new Date();

  const checkoutDate = new Date(trip.checkOut);

  const targetDate = new Date(checkoutDate);
  // set target date to day before checkout date
  targetDate.setDate(checkoutDate.getDate() - 1);
  // set time to 5:00 pm
  targetDate.setHours(17, 0, 0, 0);

  // check if current date is after 5 pm on the day before checkout
  return now >= targetDate;
}

export function isTripWithin48Hours(
  tripData: TripWithDetails | TripWithDetailsConfirmation,
) {
  const { trip } = tripData;
  // now: current date and time
  const now = new Date();

  const checkInDate = new Date(trip.checkIn);
  // targetDate: 48 hours before check-in date
  const targetDate = new Date(checkInDate.getTime() - 48 * 60 * 60 * 1000);

  // check if current date is after target date
  return now >= targetDate;
}

export function convertMonthToNumber(month: string) {
  switch (month) {
    case "January":
      return 0;
    case "February":
      return 1;
    case "March":
      return 2;
    case "April":
      return 3;
    case "May":
      return 4;
    case "June":
      return 5;
    case "July":
      return 6;
    case "August":
      return 7;
    case "September":
      return 8;
    case "October":
      return 9;
    case "November":
      return 10;
    case "December":
      return 11;
    default:
      return 0;
  }
}

export function validateDateValues({
  day,
  month,
  year,
}: {
  day: number;
  month: number;
  year: number;
}) {
  if (year < 1900 || year > new Date().getFullYear()) {
    return "Please enter a valid year";
  }
  if (month >= 0 && month <= 6) {
    if (month % 2 === 0) {
      if (day < 1 || day > 31) {
        return "Please enter a valid day";
      }
    } else {
      if (day < 1 || day > 30) {
        return "Please enter a valid day";
      }
    }
  } else {
    if (month % 2 === 0) {
      if (day < 1 || day > 30) {
        return "Please enter a valid day";
      } else {
        if (day < 1 || day > 31) {
          return "Please enter a valid day";
        }
      }
    }
  }
  return "valid";
}

export function toReversed<T>(arr: T[]) {
  return [...arr].reverse();
}

export function formatRelativeDateShort(
  date: Date,
  { withSuffix }: { withSuffix?: boolean } = {},
) {
  const seconds = Math.floor((new Date().getTime() - date.getTime()) / 1000);
  const minutes = Math.floor(seconds / 60);
  const hours = Math.floor(minutes / 60);
  const days = Math.floor(hours / 24);
  const months = Math.floor(days / 30);
  const years = Math.floor(months / 12);

  const suffix = withSuffix ? " ago" : "";

  if (years > 0) return `${years}y${suffix}`;
  if (months > 0) return `${months}mo${suffix}`;
  if (days > 0) return `${days}d${suffix}`;
  if (hours > 0) return `${hours}h${suffix}`;
  if (minutes > 0) return `${minutes}m${suffix}`;
  return "now";
}

export function convertHostInteractionPref(interactionPreference: string) {
  let modifiedPref = null;
  switch (interactionPreference) {
    case "I won't be available in person, and prefer communicating through the app.":
      modifiedPref = "not available";
      break;
    case "I like to say hello in person, but keep to myself otherwise.":
      modifiedPref = "say hello";
      break;
    case "I like socializing and spending time with guests.":
      modifiedPref = "socialize";
      break;
    case "No preferences - I follow my guests' lead.":
      modifiedPref = "no preference";
      break;

    case "not available":
      modifiedPref =
        "I won't be available in person, and prefer communicating through the app.";
      break;
    case "say hello":
      modifiedPref =
        "I like to say hello in person, but keep to myself otherwise.";
      break;
    case "socialize":
      modifiedPref = "I like socializing and spending time with guests.";
      break;
    case "no preference":
      modifiedPref = "No preferences - I follow my guests' lead.";
      break;
  }
  return modifiedPref;
}

const validationCache = new Map<string, boolean>(); // Module-level cache (optional)

export const validateImage = async (
  src: string,
  cache?: Map<string, boolean>,
): Promise<boolean> => {
  const currentCache = cache ?? validationCache;
  if (currentCache.has(src)) {
    return currentCache.get(src)!;
  }

  return new Promise((resolve) => {
    axios
      .head(src) // Use axios.head for HEAD request
      .then((response) => {
        const statusCode = response.status;
        const isValid = statusCode >= 200 && statusCode < 300;
        currentCache.set(src, isValid);
        resolve(isValid);
      })
      .catch((error) => {
        console.error("Image validation error for:", src, error);
        currentCache.set(src, false);
        resolve(false);
      });
  });
};

export function generateBookingUrl(propertyId: number): string {
  const today = new Date();

  // Calculate Check-In Date (5 days from today)
  const checkInDate = new Date(today);
  checkInDate.setDate(today.getDate() + 5);

  // Calculate Check-Out Date (5 days after Check-In, or 10 days from today)
  const checkOutDate = new Date(checkInDate);
  checkOutDate.setDate(checkInDate.getDate() + 5);

  // Function to format the date into "Month+Day,+Year" format
  const formatDate = (date: Date): string => {
    const monthNames = [
      "January",
      "February",
      "March",
      "April",
      "May",
      "June",
      "July",
      "August",
      "September",
      "October",
      "November",
      "December",
    ];
    const month = monthNames[date.getMonth()];
    const day = date.getDate();
    const year = date.getFullYear();

    return `${month}+${day}%2C+${year}`; // URL-encoded comma and space
  };

  const formattedCheckIn = formatDate(checkInDate);
  const formattedCheckOut = formatDate(checkOutDate);

  const url = `/request-to-book/${propertyId}?checkIn=${formattedCheckIn}&checkOut=${formattedCheckOut}&numGuests=2`;
  return url;
}<|MERGE_RESOLUTION|>--- conflicted
+++ resolved
@@ -20,13 +20,7 @@
   HostRequestsPageOfferData,
 } from "@/server/api/routers/propertiesRouter";
 import * as cheerio from "cheerio";
-<<<<<<< HEAD
-import { TRAVELER_MARKUP } from "./constants";
-=======
-import { useSession } from "next-auth/react";
-import { api } from "./api";
-import { TRAVELER_MARKUP, REMOVE_TRAVELER_MARKUP } from "./constants";
->>>>>>> 803b8418
+import { REMOVE_TRAVELER_MARKUP } from "./constants";
 import { InferQueryModel } from "@/server/db";
 import {
   TripWithDetails,
