--- conflicted
+++ resolved
@@ -766,7 +766,6 @@
     .map((r) => r.value);
 }
 
-<<<<<<< HEAD
 export function useUpdateUser() {
   const { mutateAsync: updateProfile } = api.users.updateProfile.useMutation();
   const { update } = useSession();
@@ -777,12 +776,12 @@
       await update();
     },
   };
-=======
+}
+
 export function removeTax(total: number, taxRate: number): number {
   if (taxRate < 0 || taxRate >= 1) {
     throw new Error("Tax rate must be between 0 and 1");
   }
   const amountWithoutTax = Math.round(total / (1 + taxRate));
   return amountWithoutTax;
->>>>>>> c49d2514
 }