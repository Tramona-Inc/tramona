import { REFERRAL_CODE_LENGTH } from "@/server/db/schema";
import { useWindowSize } from "@uidotdev/usehooks";
import { clsx, type ClassValue } from "clsx";
import {
  format,
  formatDate,
  isSameDay,
  isSameMonth,
  isSameYear,
} from "date-fns";
import { type RefObject, useEffect, useState } from "react";
import { twMerge } from "tailwind-merge";

export function cn(...inputs: ClassValue[]) {
  return twMerge(clsx(inputs));
}

export function generateReferralCode() {
  const characters = "0123456789ABCDEFGHIJKLMNOPQRSTUVWXYZ";
  let randomString = "";

  for (let i = 0; i < REFERRAL_CODE_LENGTH; i++) {
    const randomIndex = Math.floor(Math.random() * characters.length);
    randomString += characters.charAt(randomIndex);
  }

  return randomString;
}

export async function sleep(ms: number) {
  return new Promise((res) => setTimeout(res, ms));
}

/**
 * Examples:
 * ```js
 * plural(1, "apple") => "1 apple"
 * plural(2, "apple") => "2 apples"
 * plural(2, "octopus", "octopi") => "2 octopi"
 * ```
 */
export function plural(count: number, noun: string, pluralNoun?: string) {
  if (count === 1) return `1 ${noun}`;
  return `${count} ${pluralNoun ? pluralNoun : noun + "s"}`;
}

/**
 * formats the price IN CENTS
 *
 * Examples:
 * ```js
 * formatCurrency(10) => "$0.10"
 * formatCurrency(2000) => "$20.00"
 * ```
 */
export function formatCurrency(cents: number, { round = false } = {}) {
  if (cents % 100 === 0 || round) return `$${Math.round(cents / 100)}`;
  return `$${(cents / 100).toFixed(2)}`;
}

/**
 * Examples:
 * ```js
 * capitalize("apple") => "Apple"
 * capitalize("ASDF") => "ASDF"
 * ```
 */
export function capitalize(str: string) {
  return str.charAt(0).toUpperCase() + str.slice(1);
}

/**
 * Example outputs:
 * ```js
 * "Jan 1, 2021"
 * "Jan 1 – 2, 2021"
 * "Jan 1 – Feb 2, 2021"
 * "Jan 1, 2021 – Feb 2, 2022"
 * ```
 */
export function formatDateRange(fromDate: Date, toDate?: Date) {
  const from = removeTimezoneFromDate(fromDate);
  const to = toDate ? removeTimezoneFromDate(toDate) : "";

  const isCurYear = isSameYear(from, new Date());

  if (!to || isSameDay(from, to)) {
    return format(from, isCurYear ? "MMM d" : "MMM d, yyyy");
  }

  const sameMonth = isSameMonth(from, to);
  const sameYear = isSameYear(from, to);

  if (sameMonth && sameYear) {
    return `${format(from, "MMM d")} – ${format(
      to,
      isCurYear ? "d" : "d, yyyy",
    )}`;
  }
  if (sameYear) {
    return `${format(from, "MMM d")} – ${format(
      to,
      isCurYear ? "MMM d" : "MMM d, yyyy",
    )}`;
  }
  return `${format(from, "MMM d, yyyy")} – ${format(to, "MMM d, yyyy")}`;
}

function removeTimezoneFromDate(date: Date) {
  // Convert to ISO string and split by 'T' to get date part
  return new Date(date).toISOString().split("Z")[0]!;
}

export function formatDateMonthDay(date: Date) {
  return formatDate(date, "MMMM d");
}

export function formatDateWeekMonthDay(date: Date) {
  return formatDate(date, "EEE MMMM d");
}

export function formatDateMonthDayYear(date: Date) {
  return formatDate(date, "MMMM d, yyyy");
}

// not used right now and probably will never have to:

// export function formatDateRangeFromStrs(from: string, to?: string) {
//   const fromDate = new Date(from + "T00:00:00");
//   const toDate = to ? new Date(to + "T00:00:00") : undefined;

//   return formatDateRange(fromDate, toDate);
// }

// todo fix hacky
export function getNumNights(from: Date | string, to: Date | string) {
  return Math.round(
    (new Date(to).getTime() - new Date(from).getTime()) / (1000 * 60 * 60 * 24),
  );
}

/**
 * @returns `now`, `10 minutes`, `5 hours`, `2 days`, `1 week`, `10 weeks`, etc
 */
export function formatInterval(ms: number) {
  const seconds = Math.floor(ms / 1000);
  const minutes = Math.floor(seconds / 60);
  const hours = Math.floor(minutes / 60);
  const days = Math.floor(hours / 24);
  const weeks = Math.floor(days / 7);

  if (weeks) return plural(weeks, "week");
  if (days) return plural(days, "day");
  if (hours > 18) return "1 day";
  if (hours) return plural(hours, "hr");
  if (minutes) return plural(minutes, "minute");
  return "now";
}

export function formatArrayToString(arr: string[]) {
  if (arr.length === 0) {
    return "";
  } else if (arr.length === 1) {
    return arr[0]!;
  } else if (arr.length === 2) {
    return `${arr[0]} and ${arr[1]}`;
  } else {
    const lastItem = arr.pop();
    const joinedItems = arr.join(", ");
    return `${joinedItems}, and ${lastItem}`;
  }
}

export async function retry<T>(f: Promise<T>, numRetries: number) {
  for (let i = 0; i < numRetries; i++) {
    try {
      return await f.catch(() => {
        throw new Error();
      });
    } catch (err) {}
  }
}

export function getDiscountPercentage(
  originalPrice: number,
  discountPrice: number,
) {
  return Math.round((1 - discountPrice / originalPrice) * 100);
}

// functions for when css doesnt cut it for showing/hiding stuff on screens
// use these as a last resort cuz it can cause jank with ssr (unless the element isnt
// visible on the first render in which case it doesnt matter for ssr)

// these will need to be kept in sync with
// https://tailwindcss.com/docs/screens and ./tailwind.config.ts

export const useScreenWidth = () => useWindowSize().width ?? 0;

/**
 * screen width >= 640 (same as tailwind `sm:`)
 */
export const useIsSm = () => useScreenWidth() >= 640;

/**
 * screen width >= 768 (same as tailwind `md:`)
 */
export const useIsMd = () => useScreenWidth() >= 768;

/**
 * screen width >= 1024 (same as tailwind `lg:`))
 */
export const useIsLg = () => useScreenWidth() >= 1024;

/**
 * screen width >= 1850 (same as tailwind `lg:`))
 */
export const useIsXl = () => useScreenWidth() >= 1850;

export function getFromAndTo(page: number, itemPerPage: number) {
  let from = page * itemPerPage;

  const to = from + itemPerPage;

  if (page > 0) {
    from += 1;
  }

  return { from, to };
}

// hopefully we wont need this
export function convertUTCDateToLocalDate(date: Date) {
  const newDate = new Date(
    date.getTime() + date.getTimezoneOffset() * 60 * 1000,
  );

  const offset = date.getTimezoneOffset() / 60;
  const hours = date.getHours();

  newDate.setHours(hours - offset);

  return newDate;
}

export function checkDuplicates(nums: number[]) {
  const set = new Set();

  for (const num of nums) {
    if (set.has(num)) {
      return true;
    }

    set.add(num);
  }

  return false;
}

export const generateTimeStamp = () => {
  const date = new Date();
  const milliseconds = Math.round(date.getMilliseconds() / 10); // Round to 2 decimal places
  const formattedMilliseconds = milliseconds.toString().padStart(2, "0"); // Ensure 2 digits

  const formattedTimestamp: string =
    date.toISOString().slice(0, -5) + "." + formattedMilliseconds;

  return formattedTimestamp;
};

export function convertTo12HourFormat(time24: string) {
  // Split the input time into hours and minutes
  const [hourStr, minuteStr] = time24.split(":");
  let hours = parseInt(hourStr ?? "", 10);
  const minutes = parseInt(minuteStr ?? "", 10);

  // Determine the period (AM/PM)
  const period = hours >= 12 ? "PM" : "AM";

  // Convert hours from 24-hour format to 12-hour format
  hours = hours % 12;
  hours = hours ? hours : 12; // the hour '0' should be '12'

  // Format the minutes to always be two digits
  const formattedMinutes = minutes < 10 ? `0${minutes}` : minutes;

  // Combine the hours, minutes, and period
  const time12 = `${hours}:${formattedMinutes} ${period}`;

  return time12;
}

<<<<<<< HEAD
=======
export function convertTo24HourFormat(time: string): string {
  // Assuming input format is HH:mm:ss
  const [hour, minute] = time.split(":");
  const formattedHour = (hour ?? "").padStart(2, "0");
  const formattedMinute = (minute ?? "").padStart(2, "0");
  return `${formattedHour}:${formattedMinute}`;
}

>>>>>>> c56d4a9f
export function useOverflow(ref: RefObject<HTMLDivElement>): boolean {
  const [isOverflowing, setIsOverflowing] = useState<boolean>(false);

  useEffect(() => {
    const element = ref.current;
    if (element) {
      const handleResize = () => {
        setIsOverflowing(element.scrollWidth > element.clientWidth);
      };

      handleResize();

      window.addEventListener("resize", handleResize);
      return () => window.removeEventListener("resize", handleResize);
    }
  }, [ref]);

  return isOverflowing;
}

// export function formatDateRangeWithWeekday(
//   fromDate: Date | string,
//   toDate?: Date | string,
// ) {
//   // Convert to Date objects if necessary
//   //converting because the gssp function returns a string
//   if (typeof fromDate === "string") {
//     fromDate = new Date(fromDate);
//   }
//   if (typeof toDate === "string") {
//     toDate = new Date(toDate);
//   }

//   fromDate = removeTimezoneFromDate(fromDate);
//   toDate = toDate && removeTimezoneFromDate(toDate);

//   const options: Intl.DateTimeFormatOptions = {
//     weekday: "short",
//     month: "short",
//     day: "numeric",
//   };

//   const fromFormatted = fromDate.toLocaleDateString("en-US", options);
//   const toFormatted = toDate
//     ? (toDate as Date).toLocaleDateString("en-US", options)
//     : "";

//   return toDate ? `${fromFormatted} - ${toFormatted}` : fromFormatted;
// }<|MERGE_RESOLUTION|>--- conflicted
+++ resolved
@@ -290,8 +290,6 @@
   return time12;
 }
 
-<<<<<<< HEAD
-=======
 export function convertTo24HourFormat(time: string): string {
   // Assuming input format is HH:mm:ss
   const [hour, minute] = time.split(":");
@@ -300,7 +298,6 @@
   return `${formattedHour}:${formattedMinute}`;
 }
 
->>>>>>> c56d4a9f
 export function useOverflow(ref: RefObject<HTMLDivElement>): boolean {
   const [isOverflowing, setIsOverflowing] = useState<boolean>(false);
 
