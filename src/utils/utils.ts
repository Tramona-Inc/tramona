<<<<<<< HEAD
import { REFERRAL_CODE_LENGTH } from '@/server/db/schema';
import { type ClassValue, clsx } from 'clsx';
import { twMerge } from 'tailwind-merge';
import { format, isSameMonth, isSameYear } from 'date-fns';
=======
import { type ClassValue, clsx } from "clsx";
import { twMerge } from "tailwind-merge";
import { format, isSameMonth, isSameYear } from "date-fns";
import { REFERRAL_CODE_LENGTH } from "@/server/db/schema";
>>>>>>> 4ec6e327

export function cn(...inputs: ClassValue[]) {
  return twMerge(clsx(inputs));
}

export function generateReferralCode() {
  const characters = '0123456789ABCDEFGHIJKLMNOPQRSTUVWXYZ';
  let randomString = '';

  for (let i = 0; i < REFERRAL_CODE_LENGTH; i++) {
    const randomIndex = Math.floor(Math.random() * characters.length);
    randomString += characters.charAt(randomIndex);
  }

  return randomString;
}

export async function sleep(ms: number) {
  return new Promise(res => setTimeout(res, ms));
}

/**
 * Examples:
 * ```js
 * plural(1, 'apple') => '1 apple'
 * plural(2, 'apple') => '2 apples'
 * plural(2, 'octopus', 'octopi') => '2 octopi'
 * ```
 */
export function plural(count: number, noun: string, pluralNoun?: string) {
  if (count === 1) return `1 ${noun}`;
  return `${count} ${pluralNoun ? pluralNoun : noun + 's'}`;
}

/**
 * Example outputs:
 * ```js
 * 'Jan 1, 2021'
 * 'Jan 1 – 2, 2021'
 * 'Jan 1 – Feb 2, 2021'
 * 'Jan 1, 2021 – Feb 2, 2022'
 * ```
 */
export function formatDateRange({ from, to }: { from: Date; to?: Date }) {
  if (!to) {
    return format(from, 'MMM d, yyyy');
  }

  const sameMonth = isSameMonth(from, to);
  const sameYear = isSameYear(from, to);

  if (sameMonth && sameYear) {
    return `${format(from, 'MMM d')} – ${format(to, 'd, yyyy')}`;
  }
  if (sameYear) {
    return `${format(from, 'MMM d')} – ${format(to, 'MMM d, yyyy')}`;
  }
  return `${format(from, 'MMM d, yyyy')} – ${format(to, 'MMM d, yyyy')}`;
}

export function formatDateRangeFromStrs({ from, to }: { from: string; to?: string }) {
  const fromDate = new Date(from + 'T00:00:00');
  const toDate = to ? new Date(to + 'T00:00:00') : undefined;

  return formatDateRange({ from: fromDate, to: toDate });
}

export function formatArrayToString(arr: string[]) {
  if (arr.length === 0) {
    return '';
  } else if (arr.length === 1) {
    return arr[0]!;
  } else if (arr.length === 2) {
    return `${arr[0]} and ${arr[1]}`;
  } else {
    const lastItem = arr.pop();
    const joinedItems = arr.join(', ');
    return `${joinedItems}, and ${lastItem}`;
  }
<<<<<<< HEAD
}

// Example usage:
const inputArray = ['one', 'two', 'three'];
const formattedString = formatArrayToString(inputArray);
// eslint-disable-next-line no-console
console.log(formattedString);
=======
}
>>>>>>> 4ec6e327
<|MERGE_RESOLUTION|>--- conflicted
+++ resolved
@@ -1,22 +1,15 @@
-<<<<<<< HEAD
-import { REFERRAL_CODE_LENGTH } from '@/server/db/schema';
-import { type ClassValue, clsx } from 'clsx';
-import { twMerge } from 'tailwind-merge';
-import { format, isSameMonth, isSameYear } from 'date-fns';
-=======
 import { type ClassValue, clsx } from "clsx";
 import { twMerge } from "tailwind-merge";
 import { format, isSameMonth, isSameYear } from "date-fns";
 import { REFERRAL_CODE_LENGTH } from "@/server/db/schema";
->>>>>>> 4ec6e327
 
 export function cn(...inputs: ClassValue[]) {
   return twMerge(clsx(inputs));
 }
 
 export function generateReferralCode() {
-  const characters = '0123456789ABCDEFGHIJKLMNOPQRSTUVWXYZ';
-  let randomString = '';
+  const characters = "0123456789ABCDEFGHIJKLMNOPQRSTUVWXYZ";
+  let randomString = "";
 
   for (let i = 0; i < REFERRAL_CODE_LENGTH; i++) {
     const randomIndex = Math.floor(Math.random() * characters.length);
@@ -27,7 +20,7 @@
 }
 
 export async function sleep(ms: number) {
-  return new Promise(res => setTimeout(res, ms));
+  return new Promise((res) => setTimeout(res, ms));
 }
 
 /**
@@ -40,7 +33,7 @@
  */
 export function plural(count: number, noun: string, pluralNoun?: string) {
   if (count === 1) return `1 ${noun}`;
-  return `${count} ${pluralNoun ? pluralNoun : noun + 's'}`;
+  return `${count} ${pluralNoun ? pluralNoun : noun + "s"}`;
 }
 
 /**
@@ -54,48 +47,44 @@
  */
 export function formatDateRange({ from, to }: { from: Date; to?: Date }) {
   if (!to) {
-    return format(from, 'MMM d, yyyy');
+    return format(from, "MMM d, yyyy");
   }
 
   const sameMonth = isSameMonth(from, to);
   const sameYear = isSameYear(from, to);
 
   if (sameMonth && sameYear) {
-    return `${format(from, 'MMM d')} – ${format(to, 'd, yyyy')}`;
+    return `${format(from, "MMM d")} – ${format(to, "d, yyyy")}`;
   }
   if (sameYear) {
-    return `${format(from, 'MMM d')} – ${format(to, 'MMM d, yyyy')}`;
+    return `${format(from, "MMM d")} – ${format(to, "MMM d, yyyy")}`;
   }
-  return `${format(from, 'MMM d, yyyy')} – ${format(to, 'MMM d, yyyy')}`;
+  return `${format(from, "MMM d, yyyy")} – ${format(to, "MMM d, yyyy")}`;
 }
 
-export function formatDateRangeFromStrs({ from, to }: { from: string; to?: string }) {
-  const fromDate = new Date(from + 'T00:00:00');
-  const toDate = to ? new Date(to + 'T00:00:00') : undefined;
+export function formatDateRangeFromStrs({
+  from,
+  to,
+}: {
+  from: string;
+  to?: string;
+}) {
+  const fromDate = new Date(from + "T00:00:00");
+  const toDate = to ? new Date(to + "T00:00:00") : undefined;
 
   return formatDateRange({ from: fromDate, to: toDate });
 }
 
 export function formatArrayToString(arr: string[]) {
   if (arr.length === 0) {
-    return '';
+    return "";
   } else if (arr.length === 1) {
     return arr[0]!;
   } else if (arr.length === 2) {
     return `${arr[0]} and ${arr[1]}`;
   } else {
     const lastItem = arr.pop();
-    const joinedItems = arr.join(', ');
+    const joinedItems = arr.join(", ");
     return `${joinedItems}, and ${lastItem}`;
   }
-<<<<<<< HEAD
-}
-
-// Example usage:
-const inputArray = ['one', 'two', 'three'];
-const formattedString = formatArrayToString(inputArray);
-// eslint-disable-next-line no-console
-console.log(formattedString);
-=======
-}
->>>>>>> 4ec6e327
+}