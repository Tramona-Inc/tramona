import { type ClassValue, clsx } from "clsx";
import { twMerge } from "tailwind-merge";
import { format, isSameMonth, isSameYear } from "date-fns";
import { REFERRAL_CODE_LENGTH } from "@/server/db/schema";

export function cn(...inputs: ClassValue[]) {
  return twMerge(clsx(inputs));
}

export function generateReferralCode() {
  const characters = "0123456789ABCDEFGHIJKLMNOPQRSTUVWXYZ";
  let randomString = "";

  for (let i = 0; i < REFERRAL_CODE_LENGTH; i++) {
    const randomIndex = Math.floor(Math.random() * characters.length);
    randomString += characters.charAt(randomIndex);
  }

  return randomString;
}

export async function sleep(ms: number) {
  return new Promise((res) => setTimeout(res, ms));
}

/**
 * Examples:
 * ```js
 * plural(1, 'apple') => '1 apple'
 * plural(2, 'apple') => '2 apples'
 * plural(2, 'octopus', 'octopi') => '2 octopi'
 * ```
 */
export function plural(count: number, noun: string, pluralNoun?: string) {
  if (count === 1) return `1 ${noun}`;
  return `${count} ${pluralNoun ? pluralNoun : noun + "s"}`;
}

/**
 * Example outputs:
 * ```js
 * 'Jan 1, 2021'
 * 'Jan 1 – 2, 2021'
 * 'Jan 1 – Feb 2, 2021'
 * 'Jan 1, 2021 – Feb 2, 2022'
 * ```
 */
export function formatDateRange({ from, to }: { from: Date; to?: Date }) {
  if (!to) {
    return format(from, "MMM d, yyyy");
  }

  const sameMonth = isSameMonth(from, to);
  const sameYear = isSameYear(from, to);

  if (sameMonth && sameYear) {
    return `${format(from, "MMM d")} – ${format(to, "d, yyyy")}`;
  }
  if (sameYear) {
    return `${format(from, "MMM d")} – ${format(to, "MMM d, yyyy")}`;
  }
  return `${format(from, "MMM d, yyyy")} – ${format(to, "MMM d, yyyy")}`;
}

export function formatDateRangeFromStrs({
  from,
  to,
}: {
  from: string;
  to?: string;
}) {
  const fromDate = new Date(from + "T00:00:00");
  const toDate = to ? new Date(to + "T00:00:00") : undefined;

  return formatDateRange({ from: fromDate, to: toDate });
}

export function formatArrayToString(arr: string[]) {
  if (arr.length === 0) {
    return "";
  } else if (arr.length === 1) {
    return arr[0]!;
  } else if (arr.length === 2) {
    return `${arr[0]} and ${arr[1]}`;
  } else {
    const lastItem = arr.pop();
    const joinedItems = arr.join(", ");
    return `${joinedItems}, and ${lastItem}`;
  }
}

<<<<<<< HEAD
/**
 * A utility function to delay execution of main thread for ms milliseconds.
 */
export const delay = (ms: number): Promise<void> => new Promise(res => setTimeout(res, ms));
=======
export async function retry<T>(f: Promise<T>, numRetries: number) {
  for (let i = 0; i < numRetries; i++) {
    try {
      return await f.catch(() => {
        throw new Error();
      });
    } catch (err) {}
  }
}
>>>>>>> fa9fc39b
<|MERGE_RESOLUTION|>--- conflicted
+++ resolved
@@ -89,12 +89,12 @@
   }
 }
 
-<<<<<<< HEAD
 /**
  * A utility function to delay execution of main thread for ms milliseconds.
  */
-export const delay = (ms: number): Promise<void> => new Promise(res => setTimeout(res, ms));
-=======
+export const delay = (ms: number): Promise<void> =>
+  new Promise((res) => setTimeout(res, ms));
+
 export async function retry<T>(f: Promise<T>, numRetries: number) {
   for (let i = 0; i < numRetries; i++) {
     try {
@@ -103,5 +103,4 @@
       });
     } catch (err) {}
   }
-}
->>>>>>> fa9fc39b
+}