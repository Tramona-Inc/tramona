--- conflicted
+++ resolved
@@ -835,7 +835,6 @@
   return amountWithoutTax;
 }
 
-<<<<<<< HEAD
 export const getApplicableBookItNowDiscount = ({
   bookItNowDiscountTiers,
   checkIn,
@@ -861,7 +860,8 @@
   );
 
   return applicableDiscount?.percentOff ?? null;
-=======
+};
+
 export const capitalizeFirstLetter = (string: string): string => {
   return string.charAt(0).toUpperCase() + string.slice(1);
 };
@@ -878,5 +878,4 @@
     .split(" ")
     .map((word) => word.charAt(0).toUpperCase() + word.slice(1))
     .join(" ");
->>>>>>> 91c15bff
 };