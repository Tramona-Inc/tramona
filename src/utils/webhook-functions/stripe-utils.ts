--- conflicted
+++ resolved
@@ -23,12 +23,8 @@
 import { sendSlackMessage } from "@/server/slack";
 import { formatDateMonthDay } from "../utils";
 import { TRAVELER_MARKUP } from "../constants";
-<<<<<<< HEAD
-import { check } from "drizzle-orm/mysql-core";
-=======
 import { sendText } from "@/server/server-utils";
 import { sendTextToHostTeamMembers } from "@/server/server-utils";
->>>>>>> 533da98e
 
 export const stripe = new Stripe(env.STRIPE_RESTRICTED_KEY_ALL);
 const stripeWithSecretKey = new Stripe(env.STRIPE_SECRET_KEY, {
