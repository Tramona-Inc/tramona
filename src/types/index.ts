--- conflicted
+++ resolved
@@ -209,12 +209,6 @@
 /**
  * Represents the payment intent type.
  */
-<<<<<<< HEAD
-// export type PaymentIntentCreateRequest = {
-//   amount: Number;
-// };
-=======
 export type PaymentIntentCreateRequest = {
   amount: number;
-};
->>>>>>> e359db5a
+};