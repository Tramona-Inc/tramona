--- conflicted
+++ resolved
@@ -56,13 +56,8 @@
 
 export const guestNavLinks = [
   { href: "/home", name: "Home", icon: HomeIcon },
-<<<<<<< HEAD
   { href: "/explore", name: "Explore", icon: Search },
-  { href: "/offers", name: "Offers", icon: BadgePercent },
-=======
-  { href: "/", name: "Explore", icon: Search },
   { href: "/requests", name: "Requests", icon: BadgePercent },
->>>>>>> 0b3b149f
   { href: "/my-trips", name: "My Trips", icon: Briefcase },
 ];
 
