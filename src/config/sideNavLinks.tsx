import { icon } from "leaflet";
import {
  ArrowLeftRight,
  BadgePercent,
  Briefcase,
  DollarSign,
  HistoryIcon,
  HomeIcon,
  InboxIcon,
  LayoutDashboardIcon,
  MessageCircleIcon,
  Users2Icon,
  WrenchIcon,
  MessageCircleMore,
  MessageCircleMoreIcon,
} from "lucide-react";

export const adminNavLinks = [
  { href: "/admin", name: "Dashboard", icon: LayoutDashboardIcon },
  {
    href: "/admin/incoming-requests",
    name: "Incoming Requests",
    icon: InboxIcon,
  },
  { href: "/admin/past-requests", name: "Past Requests", icon: HistoryIcon },
  {
    href: "/admin/incoming-property-offers",
    name: "Incoming Property Offers",
    icon: HomeIcon,
  },
  {
    href: "/admin/past-property-offers",
    name: "Past Property Offers",
    icon: Briefcase,
  },
  { href: "/admin/utility", name: "Utility", icon: WrenchIcon },
  { href: "/messages", name: "Messages", icon: MessageCircleIcon },
  { href: "/requests", name: "Switch To Guest", icon: ArrowLeftRight },
];

export const hostNavLinks = [
  { href: "/host", name: "Dashboard", icon: LayoutDashboardIcon },
  {
    href: "/host/requests",
    name: "Requests",
    icon: BadgePercent,
  },
  { href: "/host/messages", name: "Messages", icon: MessageCircleIcon },
  { href: "/host/properties", name: "Properties", icon: HomeIcon },
  { href: "/host/stays", name: "Stays", icon: Briefcase },
  { href: "/host/finances", name: "Finances", icon: DollarSign },
  { href: "/host/team", name: "Team", icon: Users2Icon },
];

<<<<<<< HEAD
export const hostNavLinks = [...hostMobileNavLinks];


=======
>>>>>>> db936959
export const guestMobileNavLinks = [
  { href: "/", name: "Home", icon: HomeIcon },
  // { href: "/explore", name: "Explore", icon: Search },
  { href: "/requests", name: "Requests", icon: BadgePercent },
  { href: "/my-trips", name: "My Trips", icon: Briefcase },
];

export const adminMessageLink = [
  ...guestMobileNavLinks,
  { href: "/admin-messages", name: "admin-messages", icon: MessageCircleMoreIcon},
]

export const guestNavLinks = [
  ...guestMobileNavLinks,
  { href: "/messages", name: "Messages", icon: MessageCircleIcon },
];

export const unloggedNavLinks = [
  { href: "/", name: "Home", icon: HomeIcon },
  // { href: "/explore", name: "Explore", icon: Search },
];<|MERGE_RESOLUTION|>--- conflicted
+++ resolved
@@ -52,12 +52,8 @@
   { href: "/host/team", name: "Team", icon: Users2Icon },
 ];
 
-<<<<<<< HEAD
-export const hostNavLinks = [...hostMobileNavLinks];
 
 
-=======
->>>>>>> db936959
 export const guestMobileNavLinks = [
   { href: "/", name: "Home", icon: HomeIcon },
   // { href: "/explore", name: "Explore", icon: Search },
