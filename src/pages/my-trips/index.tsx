--- conflicted
+++ resolved
@@ -6,19 +6,6 @@
 import { BriefcaseIcon, HistoryIcon } from "lucide-react";
 import SuccessfulBookingDialog from "@/components/my-trips/SuccessfulBookingDialog";
 import { useEffect, useState } from "react";
-<<<<<<< HEAD
-import { api } from "@/utils/api";
-import Spinner from "@/components/_common/Spinner";
-
-
-export default function MyTrips() {
-  const [open, setOpen] = useState(false);
-  const [booking, setBooking] = useState<any | null>(null);
-  const { data: allTrips } = api.trips.getMyTrips.useQuery();
-
-  const upcomingTrips = allTrips ? allTrips.filter((trip) => trip.checkIn > new Date()) : [];
-  const pastTrips = allTrips ? allTrips.filter((trip) => trip.checkIn <= new Date()) : [];
-=======
 import { api, RouterOutputs } from "@/utils/api";
 import Spinner from "@/components/_common/Spinner";
 import { Trip } from "@/server/db/schema";
@@ -36,7 +23,6 @@
   const pastTrips = allTrips
     ? allTrips.filter((trip) => trip.checkIn <= new Date())
     : [];
->>>>>>> 2c041a03
 
   // find the last element in upcomingTrips array, which is the most recent booking. If it was created at is less than 15 seconds ago, show the dialog
   useEffect(() => {
@@ -44,12 +30,8 @@
       const mostRecentBooking = upcomingTrips[upcomingTrips.length - 1];
       const bookingTime = new Date(mostRecentBooking!.createdAt).getTime();
       const currentTime = new Date().getTime();
-<<<<<<< HEAD
-      if (currentTime - bookingTime < 15000) { // 15 seconds
-=======
       if (mostRecentBooking && currentTime - bookingTime < 10000) {
         // 10 seconds
->>>>>>> 2c041a03
         setBooking(mostRecentBooking);
         setOpen(true);
       }
@@ -61,15 +43,11 @@
       <Head>
         <title>My Trips | Tramona</title>
       </Head>
-<<<<<<< HEAD
-      <SuccessfulBookingDialog open={open} setOpen={setOpen} offer={booking}/>
-=======
       <SuccessfulBookingDialog
         open={open}
         setOpen={setOpen}
         booking={booking}
       />
->>>>>>> 2c041a03
 
       <div className="container col-span-10 flex flex-col gap-10 py-10 pb-32 2xl:col-span-11">
         <h1 className="text-4xl font-bold">My Trips</h1>
@@ -85,15 +63,6 @@
               History
             </TabsTrigger>
           </TabsList>
-<<<<<<< HEAD
-          {allTrips === undefined ? <Spinner /> : (
-            <>
-              <TabsContent value="upcoming">
-                <UpcomingTrips upcomingTrips={upcomingTrips}/>
-              </TabsContent>
-              <TabsContent value="history">
-                <PastTrips pastTrips={pastTrips}/>
-=======
           {allTrips === undefined ? (
             <Spinner />
           ) : (
@@ -103,7 +72,6 @@
               </TabsContent>
               <TabsContent value="history">
                 <PastTrips pastTrips={pastTrips} />
->>>>>>> 2c041a03
               </TabsContent>
             </>
           )}
