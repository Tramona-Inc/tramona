--- conflicted
+++ resolved
@@ -4,16 +4,12 @@
 
 import DashboardLayout from "@/components/_common/Layout/DashboardLayout";
 import Spinner from "@/components/_common/Spinner";
-<<<<<<< HEAD
 import TripPage from "@/components/my-trips/TripPage";
 import { type RouterOutputs, api } from "@/utils/api";
+import { z } from "zod";
 
 type RequestTrip = RouterOutputs["offers"]["getByIdWithDetails"];
 type BidsTrip = RouterOutputs["myTrips"]["getBidByIdWithDetails"];
-=======
-import { type RouterOutputs, api } from "@/utils/api";
-import { z } from "zod";
->>>>>>> 78c32893
 
 export default function TripDetailsPage() {
   useSession({ required: true });
@@ -35,7 +31,6 @@
           { enabled: router.isReady },
         );
 
-<<<<<<< HEAD
   function isRequestTrip(
     trip: RequestTrip | BidsTrip,
     tripType: string,
@@ -55,24 +50,6 @@
     tripType: string,
   ) => {
     if (isRequestTrip(trip, tripType)) {
-=======
-  type RequestTrip = RouterOutputs["offers"]["getByIdWithDetails"];
-  type BidsTrip = RouterOutputs["myTrips"]["getBidByIdWithDetails"];
-
-  function normalizeTripData({
-    trip,
-    tripType,
-  }:
-    | {
-        trip: RequestTrip;
-        tripType: "request";
-      }
-    | {
-        trip: BidsTrip;
-        tripType: "bid";
-      }) {
-    if (tripType === "request") {
->>>>>>> 78c32893
       return {
         createdAt: trip.createdAt,
         totalPrice: trip.totalPrice,
@@ -86,11 +63,7 @@
         madeByGroup: trip.request.madeByGroup,
         property: trip.property,
       };
-<<<<<<< HEAD
     } else if (isBidsTrip(trip, tripType)) {
-=======
-    } else {
->>>>>>> 78c32893
       return {
         createdAt: trip.createdAt,
         totalPrice: trip.amount, // Assuming amount is equivalent to totalPrice
@@ -105,13 +78,8 @@
         property: trip.property,
       };
     }
-<<<<<<< HEAD
     return null;
   };
-=======
-  }
-
->>>>>>> 78c32893
   let normalizedTrip;
   if (trip) {
     normalizedTrip = normalizeTripData({ trip, tripType });
