--- conflicted
+++ resolved
@@ -1,30 +1,7 @@
 import HostDashboardLayout from "@/components/_common/Layout/HostDashboardLayout";
 import HostStays from "@/components/host/HostStays";
-import { Skeleton, SkeletonText } from "@/components/skeleton"; // 引入 Skeleton 组件
-import { api } from "@/utils/api"; // 假设用于数据查询的 API
 
 export default function Page() {
-<<<<<<< HEAD
-    const { data: stays, isLoading } = api.stays.getHostStays.useQuery(); // 假设有 API Hook 获取 stays 数据
-
-    return (
-        <DashboardLayout>
-            <div className="mx-auto mt-4 max-w-6xl px-4 md:mt-16">
-                {isLoading ? (
-                    <div className="space-y-4">
-                        {/* Skeleton 占位符 */}
-                        <SkeletonText className="w-1/3" />
-                        <Skeleton className="w-full h-32" />
-                        <Skeleton className="w-full h-32" />
-                        <Skeleton className="w-full h-32" />
-                    </div>
-                ) : (
-                    <HostStays stays={stays} />
-                )}
-            </div>
-        </DashboardLayout>
-    );
-=======
   return (
     <HostDashboardLayout>
       <div className="mx-auto mt-4 max-w-8xl px-4 md:my-14">
@@ -32,5 +9,4 @@
       </div>
     </HostDashboardLayout>
   );
->>>>>>> 5727014f
 }