import HostDashboardLayout from "@/components/_common/Layout/HostDashboardLayout";
import HostPropertiesLayout from "@/components/dashboard/host/HostPropertiesLayout";
import Head from "next/head";
import { Skeleton, SkeletonText } from "@/components/skeleton"; // 引入 Skeleton 组件
import { useQuery } from "@/utils/api"; // 假设 HostPropertiesLayout 有数据查询逻辑

export default function Page() {
<<<<<<< HEAD
    const { data: properties, isLoading } = useQuery("host.getProperties"); // 假设有这个 API Hook

    return (
        <DashboardLayout>
            <Head>
                <title>Properties | Tramona</title>
            </Head>
            {isLoading ? (
                <div className="space-y-4 p-4">
                    {/* Skeleton 占位符 */}
                    <SkeletonText className="w-1/3" />
                    <SkeletonText className="w-2/3" />
                    <Skeleton className="w-full h-48" />
                    <Skeleton className="w-full h-48" />
                </div>
            ) : (
                <HostPropertiesLayout properties={properties} />
            )}
        </DashboardLayout>
    );
=======
  return (
    <HostDashboardLayout>
      <Head>
        <title>Properties | Tramona</title>
      </Head>
      <HostPropertiesLayout />
    </HostDashboardLayout>
  );
>>>>>>> 5727014f
}<|MERGE_RESOLUTION|>--- conflicted
+++ resolved
@@ -1,32 +1,8 @@
 import HostDashboardLayout from "@/components/_common/Layout/HostDashboardLayout";
 import HostPropertiesLayout from "@/components/dashboard/host/HostPropertiesLayout";
 import Head from "next/head";
-import { Skeleton, SkeletonText } from "@/components/skeleton"; // 引入 Skeleton 组件
-import { useQuery } from "@/utils/api"; // 假设 HostPropertiesLayout 有数据查询逻辑
 
 export default function Page() {
-<<<<<<< HEAD
-    const { data: properties, isLoading } = useQuery("host.getProperties"); // 假设有这个 API Hook
-
-    return (
-        <DashboardLayout>
-            <Head>
-                <title>Properties | Tramona</title>
-            </Head>
-            {isLoading ? (
-                <div className="space-y-4 p-4">
-                    {/* Skeleton 占位符 */}
-                    <SkeletonText className="w-1/3" />
-                    <SkeletonText className="w-2/3" />
-                    <Skeleton className="w-full h-48" />
-                    <Skeleton className="w-full h-48" />
-                </div>
-            ) : (
-                <HostPropertiesLayout properties={properties} />
-            )}
-        </DashboardLayout>
-    );
-=======
   return (
     <HostDashboardLayout>
       <Head>
@@ -35,5 +11,4 @@
       <HostPropertiesLayout />
     </HostDashboardLayout>
   );
->>>>>>> 5727014f
 }