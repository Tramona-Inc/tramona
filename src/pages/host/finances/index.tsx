--- conflicted
+++ resolved
@@ -8,20 +8,11 @@
 import useIsStripeConnectInstanceReady from "@/utils/store/stripe-connect";
 import FinanceLoading from "../../../components/host/finances/common/FinanceLoading";
 import StripeConnectCurrentlyDueBeforePayouts from "@/components/host/finances/StripeConnectCurrentlyDueBeforePayout";
-<<<<<<< HEAD
-import { Skeleton, SkeletonText } from "@/components/skeleton"; // 引入 Skeleton 组件
-
-export default function Page() {
-  useSession({ required: true });
-  const router = useRouter();
-
-  const { isStripeConnectInstanceReady } = useIsStripeConnectInstanceReady();
-  const { data: user, isLoading: userLoading } = api.users.getUser.useQuery();
-=======
 import SettingsAndDocuments from "../../../components/host/finances/SettingAndDocuments";
 import { SettingsIcon } from "lucide-react";
 import { Button } from "@/components/ui/button";
 import Link from "next/link";
+import { Skeleton, SkeletonText } from "@/components/ui/skeleton";
 
 export default function Page() {
   const { data: user } = api.users.getUser.useQuery();
@@ -31,7 +22,6 @@
   const trimmedConnectId = user?.stripeConnectId
     ? user.stripeConnectId.slice(5)
     : "0"; //needs a connectID
->>>>>>> 5727014f
 
   const settingsItems = [
     {
@@ -49,79 +39,22 @@
   ];
 
   const { data: stripeAccount, isLoading: stripeLoading } =
-<<<<<<< HEAD
-      api.stripe.retrieveStripeConnectAccount.useQuery(hostStripeConnectId, {
-        enabled: hostStripeConnectId !== "",
-      });
-=======
     api.stripe.retrieveStripeConnectAccount.useQuery(hostStripeConnectId, {
       enabled: !!user?.stripeConnectId,
     });
->>>>>>> 5727014f
 
   useSession({ required: true });
 
-<<<<<<< HEAD
-  useEffect(() => {
-    if (
-        isStripeConnectInstanceReady &&
-        stripeAccount?.requirements?.currently_due &&
-        stripeAccount.requirements.currently_due.length <= 1
-    ) {
-      void router.push(`/host/finances/${hostStripeConnectId.slice(5)}`);
-    }
-  }, [
-    isStripeConnectInstanceReady,
-    stripeAccount,
-    hostStripeConnectId,
-    router,
-  ]);
-=======
   if (user?.stripeConnectId && !hostStripeConnectId) {
     setHostStripeConnectId(user.stripeConnectId);
   }
->>>>>>> 5727014f
 
   return (
-      <DashboadLayout>
-        <Head>
-          <title>Host Finances | Tramona</title>
-        </Head>
+    <DashboadLayout>
+      <Head>
+        <title>Host Finances | Tramona</title>
+      </Head>
 
-<<<<<<< HEAD
-        <main className="container mb-24 flex w-11/12 flex-col gap-y-3">
-          <h2 className="fond-black ml-4 mt-7 text-left text-4xl tracking-tight">
-            Finances
-          </h2>
-
-          {isStripeConnectInstanceReady && (
-              <ConnectNotificationBanner
-                  collectionOptions={{
-                    fields: "eventually_due",
-                    futureRequirements: "include",
-                  }}
-              />
-          )}
-
-          {isStripeConnectInstanceReady ? (
-              stripeLoading || userLoading ? (
-                  <div className="space-y-4">
-                    {/* Skeleton 占位符 */}
-                    <SkeletonText className="w-1/3" />
-                    <SkeletonText className="w-1/2" />
-                    <Skeleton className="w-full h-12" />
-                  </div>
-              ) : stripeAccount!.requirements!.currently_due!.length > 1 ? (
-                  <StripeConnectCurrentlyDueBeforePayouts />
-              ) : (
-                  <div>Redirecting...</div>
-              )
-          ) : (
-              <NoStripeAccount />
-          )}
-        </main>
-      </DashboadLayout>
-=======
       <main className="mx-auto mb-24 mt-7 flex max-w-8xl flex-col gap-y-3 md:my-14">
         <div className="flex flex-row items-end justify-between">
           <h2 className="ml-4 text-left text-2xl font-semibold tracking-tight md:text-4xl">
@@ -149,7 +82,12 @@
 
         {isStripeConnectInstanceReady ? (
           stripeLoading ? (
-            <div>Loading Stripe account details...</div>
+            <div className="space-y-4">
+              {/* Skeleton 占位符 */}
+              <SkeletonText className="w-1/3" />
+              <SkeletonText className="w-1/2" />
+              <Skeleton className="h-12 w-full" />
+            </div>
           ) : (
             <div className="mx-auto flex flex-col gap-y-3">
               {stripeAccount?.requirements?.currently_due &&
@@ -169,6 +107,5 @@
         )}
       </main>
     </DashboadLayout>
->>>>>>> 5727014f
   );
 }