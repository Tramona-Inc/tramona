import { Badge } from "@/components/ui/badge";
import { Button } from "@/components/ui/button";
import {
  Dialog,
  DialogContent,
  DialogDescription,
  DialogFooter,
  DialogHeader,
  DialogTitle,
  DialogTrigger,
} from "@/components/ui/dialog";
import { Input } from "@/components/ui/input";
import {
  Select,
  SelectContent,
  SelectItem,
  SelectTrigger,
  SelectValue,
} from "@/components/ui/select";
import { Separator } from "@/components/ui/separator";
import {
  Calendar,
  MessageSquare,
  Users,
  Check,
  X,
  Trash2,
  Shield,
  ChevronDown,
  MoreVertical,
} from "lucide-react";
import { api } from "@/utils/api";
import { useSession } from "next-auth/react";
import { toast } from "@/components/ui/use-toast";
<<<<<<< HEAD
import { Skeleton, SkeletonText } from "@/components/skeleton"; // 引入 Skeleton 组件
=======
import { errorToast } from "@/utils/toasts";
import UserAvatar from "@/components/_common/UserAvatar";
import { useState } from "react";
import { COHOST_ROLES, CoHostRole } from "@/server/db/schema/tables/hostTeams";
import Spinner from "@/components/_common/Spinner";
import { formatDistanceToNowStrict } from "date-fns";
import { useZodForm } from "@/utils/useZodForm";
import { z } from "zod";
import { zodEmail } from "@/utils/zod-utils";
>>>>>>> 5727014f
import {
  Form,
  FormControl,
  FormField,
  FormItem,
  FormMessage,
  FormLabel,
} from "@/components/ui/form";
import {
  Card,
  CardContent,
  CardDescription,
  CardHeader,
  CardTitle,
} from "@/components/ui/card";
import {
  DropdownMenu,
  DropdownMenuContent,
  DropdownMenuItem,
  DropdownMenuTrigger,
} from "@/components/ui/dropdown-menu";
import { MoreHorizontal } from "lucide-react";
import { ReloadIcon } from "@radix-ui/react-icons";
import HostDashboardLayout from "@/components/_common/Layout/HostDashboardLayout";

const roleDescriptions = {
  "Match Manager": {
    title: "Match Manager",
    description:
      "Manage bookings, respond to requests, and handle availability.",
    icon: <Calendar className="size-4" />,
    color: "bg-blue-100 text-blue-800",
    checkColor: "text-blue-500",
    xColor: "text-blue-300",
    can: [
      "Accept or reject booking requests",
      "Adjust property availability",
      "Modify pricing for specific dates",
      "Communicate with potential guests",
    ],
    cant: [
      "Edit property details or photos",
      "Access financial information",
      "Modify overall pricing strategy",
    ],
  },
  "Listing Manager": {
    title: "Listing Manager",
    description: "Manage guest communications and property details.",
    icon: <MessageSquare className="size-4" />,
    color: "bg-green-100 text-green-800",
    checkColor: "text-green-500",
    xColor: "text-green-300",
    can: [
      "Update property descriptions and amenities",
      "Manage property photos",
      "Respond to guest inquiries",
      "Coordinate check-ins and check-outs",
    ],
    cant: [
      "Accept or reject booking requests",
      "Modify pricing or availability",
      "Access financial reports",
    ],
  },
  "Admin Access": {
    title: "Admin Access",
    description:
      "Provides full access to manage both booking and operational tasks.",
    icon: <Shield className="size-4" />,
    color: "bg-purple-100 text-purple-800",
    checkColor: "text-purple-500",
    xColor: "text-purple-300",
    can: [
      "All Match Manager permissions",
      "All Listing Manager permissions",
      "View financial reports",
      "Modify overall pricing strategy",
    ],
    cant: [
      "Access or modify payment information",
      "Delete the property listing",
      "Change the primary host",
    ],
  },
} as const;

const inviteSchema = z.object({
  email: zodEmail(),
  role: z.enum(COHOST_ROLES),
});

export default function Component() {
  const { data: session } = useSession({ required: true });
<<<<<<< HEAD
  const { data: hostProfile, isLoading: isHostProfileLoading } =
      api.users.getMyHostProfile.useQuery();
  const { data: hostTeams, isLoading: isHostTeamsLoading } =
      api.hostTeams.getMyHostTeams.useQuery();
  const { data: curTeamMembers, isLoading: isCurTeamMembersLoading, refetch: refetchMembers } =
      api.hostTeams.getCurTeamMembers.useQuery();
  const { data: pendingInvites, isLoading: isPendingInvitesLoading, refetch: refetchInvites } =
      api.hostTeams.getCurTeamPendingInvites.useQuery();

  const curTeam =
      hostProfile && hostTeams?.find((t) => t.id === hostProfile.curTeamId);
=======
  const { data: hostProfile } = api.hosts.getMyHostProfile.useQuery();
  const { data: hostTeams } = api.hostTeams.getMyHostTeams.useQuery();

  const curTeam =
    hostProfile && hostTeams?.find((team) => team.id === hostProfile.curTeamId);

  const updateRoleMutation = api.hostTeams.updateCoHostRole.useMutation();

  const inviteMutation = api.hostTeams.inviteCoHost.useMutation();
>>>>>>> 5727014f

  const resendInviteMutation = api.hostTeams.resendInvite.useMutation();

  const cancelInviteMutation = api.hostTeams.cancelInvite.useMutation();
<<<<<<< HEAD
  const removeTeamMemberMutation =
      api.hostTeams.removeHostTeamMember.useMutation();
=======

  const removeHostTeamMemberMutation =
    api.hostTeams.removeHostTeamMember.useMutation();
>>>>>>> 5727014f

  const [inviteDialogOpen, setInviteDialogOpen] = useState(false);

  const form = useZodForm({
    schema: inviteSchema,
    defaultValues: {
      role: "Match Manager",
    },
  });

  const onSubmit = form.handleSubmit(async ({ email, role }) => {
    await inviteMutation
      .mutateAsync({ email, role })
      .then(({ status }) => {
        console.log(status);
        switch (status) {
          case "sent invite":
            toast({
              title: `Emailed an invite to ${email}`,
              description: "The invite will expire in 24 hours",
            });
            form.reset();

            break;

          case "already in team":
            form.setError("email", { message: "User is already in the team" });
            break;

<<<<<<< HEAD
  return (
      <DashboardLayout>
        <Head>
          <title>Team | Tramona</title>
        </Head>
        <div className="px-4 pb-32 pt-16">
          <div className="mx-auto max-w-xl space-y-4">
            <div className="flex items-center">
              <h1 className="text-3xl font-bold">Manage team</h1>
              <Button
                  onClick={() => setIsEditing(!isEditing)}
                  className="bg-transparent"
              >
                {isEditing ? (
                    <X className="text-primaryGreen" />
                ) : (
                    <Pencil className="text-primaryGreen" />
                )}
              </Button>
            </div>

            {isHostProfileLoading || isHostTeamsLoading ? (
                <SkeletonText className="w-1/3" />
            ) : curTeam ? (
                <HostTeamInviteForm
                    hostTeamId={curTeam.id}
                    setIsEditing={setIsEditing}
                />
            ) : (
                <Spinner />
            )}

            {isCurTeamMembersLoading ? (
                <div className="space-y-4">
                  <Skeleton className="w-full h-12" />
                  <Skeleton className="w-full h-12" />
                  <Skeleton className="w-full h-12" />
                </div>
            ) : (
                curTeamMembers?.map((member) => (
                    <TeamMember
                        key={member.id}
                        member={member}
                        isYou={member.id === session.user.id}
                        isOwner={member.id === curTeam?.ownerId}
                        isEditing={isEditing}
                        onRemove={() => handleRemoveMember(member.id)}
                    />
                ))
            )}

            {isPendingInvitesLoading ? (
                <div className="space-y-4">
                  <Skeleton className="w-full h-12" />
                  <Skeleton className="w-full h-12" />
                </div>
            ) : (
                pendingInvites?.map((invite) => (
                    <PendingInvite
                        key={invite.inviteeEmail}
                        email={invite.inviteeEmail}
                        isEditing={isEditing}
                        onResend={() => handleResendInvite(invite.inviteeEmail)}
                        onCancel={() => handleCancelInvite(invite.inviteeEmail)}
                    />
                ))
            )}
          </div>
        </div>
      </DashboardLayout>
=======
          case "already invited":
            form.setError("email", { message: "User is already invited" });
            break;
        }

        setInviteDialogOpen(false);
      })
      .catch(() => errorToast());
  });

  if (!session || !curTeam) return <Spinner />;

  const CoHostsList = () => (
    <div className="min-h-40 space-y-4">
      <CardTitle>Current Co-Hosts</CardTitle>
      {curTeam.members.map((member) => (
        <div key={member.userId} className="flex items-center justify-between">
          <div className="flex items-center gap-4">
            <UserAvatar {...member.user} />
            <div>
              <div className="font-medium">{member.user.name}</div>
              <div className="text-sm text-muted-foreground">
                {member.user.email}
              </div>
            </div>
          </div>
          <div className="flex items-center gap-4">
            <Select
              value={member.role}
              onValueChange={(newRole) => {
                updateRoleMutation
                  .mutateAsync({
                    userId: member.userId,
                    role: newRole as CoHostRole,
                    hostTeamId: curTeam.id,
                  })
                  .then(() => {
                    toast({
                      title: "Role updated",
                      description:
                        "The co-host's role has been updated successfully",
                    });
                  })
                  .catch(() => errorToast());
              }}
              disabled={
                updateRoleMutation.isLoading ||
                member.userId === curTeam.ownerId
              }
            >
              <SelectTrigger className="w-48 pl-2">
                <SelectValue>
                  <div className="flex items-center gap-2">
                    <div
                      className={`rounded-full p-1.5 ${roleDescriptions[member.role].color}`}
                    >
                      {roleDescriptions[member.role].icon}
                    </div>
                    <span>{roleDescriptions[member.role].title}</span>
                  </div>
                </SelectValue>
                <ChevronDown className="h-4 w-4" />
              </SelectTrigger>
              <SelectContent>
                {Object.entries(roleDescriptions).map(
                  ([role, { title, icon, color }]) => (
                    <SelectItem key={role} value={role}>
                      <div className="flex items-center gap-2">
                        <div className={`rounded-full p-1.5 ${color}`}>
                          {icon}
                        </div>
                        <span>{title}</span>
                      </div>
                    </SelectItem>
                  ),
                )}
              </SelectContent>
            </Select>
            {member.userId !== curTeam.ownerId && (
              <Button
                variant="outline"
                size="sm"
                onClick={() => {
                  removeHostTeamMemberMutation
                    .mutateAsync({
                      memberId: member.userId,
                      hostTeamId: curTeam.id,
                    })
                    .then(() => {
                      toast({
                        title: "Member removed",
                        description:
                          "The team member has been removed successfully",
                      });
                    })
                    .catch(() => errorToast());
                }}
                disabled={removeHostTeamMemberMutation.isLoading}
              >
                <Trash2 className="mr-2 h-4 w-4" />
                Remove
              </Button>
            )}
          </div>
        </div>
      ))}
    </div>
>>>>>>> 5727014f
  );

<<<<<<< HEAD
// `TeamMember` and `PendingInvite` remain the same as in your original code.


function TeamMember({
  member,
  isYou,
  isOwner,
  children,
  isEditing,
  onRemove,
}: React.PropsWithChildren<{
  member: Pick<User, "name" | "email" | "image">;
  isYou: boolean;
  isOwner: boolean;
  isEditing: boolean;
  onRemove: () => void;
}>) {
  const [showRemoveConfirmation, setShowRemoveConfirmation] = useState(false);
=======
  const PendingInvitesList = () => (
    <div className="min-h-40 space-y-4">
      <CardTitle>Pending Invites</CardTitle>
      <CardContent>
        {curTeam.invites.length === 0 ? (
          <p className="text-pretty py-16 text-center text-sm text-zinc-500">
            No pending invites, invite co-hosts by email with the form above
          </p>
        ) : (
          <div className="divide-y">
            {curTeam.invites.map((invite) => (
              <div
                key={invite.id}
                className="flex items-center justify-between py-2"
              >
                <div>
                  <div className="font-medium">{invite.inviteeEmail}</div>
                  <div className="flex items-center gap-2 text-sm text-muted-foreground">
                    <div
                      className={`rounded-full p-1.5 ${roleDescriptions[invite.role].color}`}
                    >
                      {roleDescriptions[invite.role].icon}
                    </div>
                    <span>{roleDescriptions[invite.role].title}</span>
                    <span>·</span>
                    <span>
                      Expires{" "}
                      {formatDistanceToNowStrict(invite.expiresAt, {
                        addSuffix: true,
                      })}
                    </span>
                  </div>
                </div>
                <DropdownMenu>
                  <DropdownMenuTrigger asChild>
                    <Button variant="secondary" size="icon">
                      <MoreVertical className="h-4 w-4" />
                    </Button>
                  </DropdownMenuTrigger>
                  <DropdownMenuContent align="end">
                    <DropdownMenuItem
                      onClick={() =>
                        resendInviteMutation
                          .mutateAsync({
                            email: invite.inviteeEmail,
                            hostTeamId: curTeam.id,
                          })
                          .then((res) => {
                            if (res.status === "invite resent") {
                              toast({
                                title: "Invitation resent",
                                description:
                                  "The invitation will expire in 24 hours",
                              });
                            } else {
                              toast({
                                title: "Invite failed",
                                description:
                                  "Please wait a few minutes before resending",
                                variant: "destructive",
                              });
                            }
                          })
                          .catch(() => errorToast())
                      }
                      disabled={resendInviteMutation.isLoading}
                    >
                      <ReloadIcon className="mr-2 h-4 w-4" />
                      Resend invitation
                    </DropdownMenuItem>
                    <DropdownMenuItem
                      red
                      onClick={() =>
                        cancelInviteMutation
                          .mutateAsync({
                            email: invite.inviteeEmail,
                            hostTeamId: curTeam.id,
                          })
                          .then(() => {
                            toast({
                              title: "Invitation cancelled",
                              description:
                                "The co-host invitation has been cancelled",
                            });
                          })
                          .catch(() => errorToast())
                      }
                      disabled={cancelInviteMutation.isLoading}
                    >
                      <X className="mr-2 h-4 w-4" />
                      Cancel invitation
                    </DropdownMenuItem>
                  </DropdownMenuContent>
                </DropdownMenu>
              </div>
            ))}
          </div>
        )}
      </CardContent>
    </div>
  );
>>>>>>> 5727014f

  return (
    <HostDashboardLayout>
      <div className="mx-auto max-w-4xl space-y-4 py-16">
        {/* Header */}
        <div className="space-y-2">
          <div className="flex items-center gap-2">
            <Users className="h-6 w-6" />
            <h1 className="text-2xl font-bold">Manage Co-Hosts</h1>
          </div>
          <p className="text-muted-foreground">
            Assign specific roles to your co-hosts to control their access and
            responsibilities.
          </p>
        </div>

        {/* Add New Co-Host Form */}
        <Card>
          <CardHeader>
            <CardTitle>Add New Co-Host</CardTitle>
            <CardDescription>
              You can always adjust a co-host&apos;s role later if needed.
            </CardDescription>
          </CardHeader>
          <CardContent>
            <Form {...form}>
              <form
                onSubmit={onSubmit}
                className="flex flex-col gap-2 sm:flex-row sm:items-end"
              >
                <FormField
                  control={form.control}
                  name="email"
                  render={({ field }) => (
                    <FormItem className="flex-1">
                      <div className="flex items-start justify-between pb-1">
                        <FormLabel>Invite Co-Host by Email</FormLabel>
                        <FormMessage />
                      </div>
                      <FormControl>
                        <Input
                          {...field}
                          type="email"
                          autoComplete="email"
                          placeholder="Enter email address"
                        />
                      </FormControl>
                    </FormItem>
                  )}
                />

                <FormField
                  control={form.control}
                  name="role"
                  render={({ field }) => (
                    <FormItem className="min-w-48 translate-y-0.5">
                      <FormLabel>Select Role</FormLabel>
                      <Select
                        onValueChange={field.onChange}
                        value={field.value}
                      >
                        <FormControl>
                          <SelectTrigger className="pl-2">
                            <SelectValue />
                            <ChevronDown className="h-4 w-4" />
                          </SelectTrigger>
                        </FormControl>
                        <SelectContent>
                          {Object.entries(roleDescriptions).map(
                            ([role, { title, icon, color }]) => (
                              <SelectItem key={role} value={role}>
                                <div className="flex items-center gap-2">
                                  <div
                                    className={`rounded-full p-1.5 ${color}`}
                                  >
                                    {icon}
                                  </div>
                                  <div className="font-medium">{title}</div>
                                </div>
                              </SelectItem>
                            ),
                          )}
                        </SelectContent>
                      </Select>
                      <FormMessage />
                    </FormItem>
                  )}
                />

                <Button type="submit" disabled={form.formState.isSubmitting}>
                  Invite Co-Host
                </Button>
              </form>
            </Form>
          </CardContent>
        </Card>

        {/* Lists */}
        <Card>
          <CoHostsList />
        </Card>

        <Card>
          <PendingInvitesList />
        </Card>

        {/* Understanding Roles */}
        <Card>
          <CardTitle>Understanding Co-Host Roles</CardTitle>
          <div className="space-y-6">
            {Object.entries(roleDescriptions).map(
              (
                [
                  role,
                  {
                    title,
                    description,
                    icon,
                    color,
                    can,
                    cant,
                    checkColor,
                    xColor,
                  },
                ],
                index,
              ) => (
                <div key={role}>
                  {index > 0 && <Separator className="my-4" />}
                  <div className="rounded-lg bg-white p-4">
                    <div className="mb-2 flex items-center gap-2">
                      <div className={`rounded-full p-1.5 ${color}`}>
                        {icon}
                      </div>
                      <h4 className="text-lg font-medium">{title}</h4>
                      {role === "adminAccess" && (
                        <Badge variant="secondary" className="ml-2">
                          Equivalent to Airbnb Co-Host
                        </Badge>
                      )}
                    </div>
                    <p className="mb-4 text-sm text-muted-foreground">
                      {description}
                    </p>
                    <div className="grid gap-4 sm:grid-cols-2">
                      <div>
                        <h5 className="mb-2 flex items-center gap-2 font-medium">
                          <Check className={`h-4 w-4 ${checkColor}`} />
                          Can:
                        </h5>
                        <ul className="list-inside list-disc space-y-1 text-sm">
                          {can.map((item, index) => (
                            <li key={index}>{item}</li>
                          ))}
                        </ul>
                      </div>
                      <div>
                        <h5 className="mb-2 flex items-center gap-2 font-medium">
                          <X className={`h-4 w-4 ${xColor}`} />
                          Can&apos;t:
                        </h5>
                        <ul className="list-inside list-disc space-y-1 text-sm text-muted-foreground">
                          {cant.map((item, index) => (
                            <li key={index}>{item}</li>
                          ))}
                        </ul>
                      </div>
                    </div>
                  </div>
                </div>
              ),
            )}
          </div>
        </Card>
      </div>
    </HostDashboardLayout>
  );
}<|MERGE_RESOLUTION|>--- conflicted
+++ resolved
@@ -32,9 +32,6 @@
 import { api } from "@/utils/api";
 import { useSession } from "next-auth/react";
 import { toast } from "@/components/ui/use-toast";
-<<<<<<< HEAD
-import { Skeleton, SkeletonText } from "@/components/skeleton"; // 引入 Skeleton 组件
-=======
 import { errorToast } from "@/utils/toasts";
 import UserAvatar from "@/components/_common/UserAvatar";
 import { useState } from "react";
@@ -44,7 +41,7 @@
 import { useZodForm } from "@/utils/useZodForm";
 import { z } from "zod";
 import { zodEmail } from "@/utils/zod-utils";
->>>>>>> 5727014f
+import { Skeleton, SkeletonText } from "@/components/ui/skeleton";
 import {
   Form,
   FormControl,
@@ -139,19 +136,6 @@
 
 export default function Component() {
   const { data: session } = useSession({ required: true });
-<<<<<<< HEAD
-  const { data: hostProfile, isLoading: isHostProfileLoading } =
-      api.users.getMyHostProfile.useQuery();
-  const { data: hostTeams, isLoading: isHostTeamsLoading } =
-      api.hostTeams.getMyHostTeams.useQuery();
-  const { data: curTeamMembers, isLoading: isCurTeamMembersLoading, refetch: refetchMembers } =
-      api.hostTeams.getCurTeamMembers.useQuery();
-  const { data: pendingInvites, isLoading: isPendingInvitesLoading, refetch: refetchInvites } =
-      api.hostTeams.getCurTeamPendingInvites.useQuery();
-
-  const curTeam =
-      hostProfile && hostTeams?.find((t) => t.id === hostProfile.curTeamId);
-=======
   const { data: hostProfile } = api.hosts.getMyHostProfile.useQuery();
   const { data: hostTeams } = api.hostTeams.getMyHostTeams.useQuery();
 
@@ -161,19 +145,13 @@
   const updateRoleMutation = api.hostTeams.updateCoHostRole.useMutation();
 
   const inviteMutation = api.hostTeams.inviteCoHost.useMutation();
->>>>>>> 5727014f
 
   const resendInviteMutation = api.hostTeams.resendInvite.useMutation();
 
   const cancelInviteMutation = api.hostTeams.cancelInvite.useMutation();
-<<<<<<< HEAD
-  const removeTeamMemberMutation =
-      api.hostTeams.removeHostTeamMember.useMutation();
-=======
 
   const removeHostTeamMemberMutation =
     api.hostTeams.removeHostTeamMember.useMutation();
->>>>>>> 5727014f
 
   const [inviteDialogOpen, setInviteDialogOpen] = useState(false);
 
@@ -203,78 +181,6 @@
             form.setError("email", { message: "User is already in the team" });
             break;
 
-<<<<<<< HEAD
-  return (
-      <DashboardLayout>
-        <Head>
-          <title>Team | Tramona</title>
-        </Head>
-        <div className="px-4 pb-32 pt-16">
-          <div className="mx-auto max-w-xl space-y-4">
-            <div className="flex items-center">
-              <h1 className="text-3xl font-bold">Manage team</h1>
-              <Button
-                  onClick={() => setIsEditing(!isEditing)}
-                  className="bg-transparent"
-              >
-                {isEditing ? (
-                    <X className="text-primaryGreen" />
-                ) : (
-                    <Pencil className="text-primaryGreen" />
-                )}
-              </Button>
-            </div>
-
-            {isHostProfileLoading || isHostTeamsLoading ? (
-                <SkeletonText className="w-1/3" />
-            ) : curTeam ? (
-                <HostTeamInviteForm
-                    hostTeamId={curTeam.id}
-                    setIsEditing={setIsEditing}
-                />
-            ) : (
-                <Spinner />
-            )}
-
-            {isCurTeamMembersLoading ? (
-                <div className="space-y-4">
-                  <Skeleton className="w-full h-12" />
-                  <Skeleton className="w-full h-12" />
-                  <Skeleton className="w-full h-12" />
-                </div>
-            ) : (
-                curTeamMembers?.map((member) => (
-                    <TeamMember
-                        key={member.id}
-                        member={member}
-                        isYou={member.id === session.user.id}
-                        isOwner={member.id === curTeam?.ownerId}
-                        isEditing={isEditing}
-                        onRemove={() => handleRemoveMember(member.id)}
-                    />
-                ))
-            )}
-
-            {isPendingInvitesLoading ? (
-                <div className="space-y-4">
-                  <Skeleton className="w-full h-12" />
-                  <Skeleton className="w-full h-12" />
-                </div>
-            ) : (
-                pendingInvites?.map((invite) => (
-                    <PendingInvite
-                        key={invite.inviteeEmail}
-                        email={invite.inviteeEmail}
-                        isEditing={isEditing}
-                        onResend={() => handleResendInvite(invite.inviteeEmail)}
-                        onCancel={() => handleCancelInvite(invite.inviteeEmail)}
-                    />
-                ))
-            )}
-          </div>
-        </div>
-      </DashboardLayout>
-=======
           case "already invited":
             form.setError("email", { message: "User is already invited" });
             break;
@@ -382,29 +288,8 @@
         </div>
       ))}
     </div>
->>>>>>> 5727014f
   );
 
-<<<<<<< HEAD
-// `TeamMember` and `PendingInvite` remain the same as in your original code.
-
-
-function TeamMember({
-  member,
-  isYou,
-  isOwner,
-  children,
-  isEditing,
-  onRemove,
-}: React.PropsWithChildren<{
-  member: Pick<User, "name" | "email" | "image">;
-  isYou: boolean;
-  isOwner: boolean;
-  isEditing: boolean;
-  onRemove: () => void;
-}>) {
-  const [showRemoveConfirmation, setShowRemoveConfirmation] = useState(false);
-=======
   const PendingInvitesList = () => (
     <div className="min-h-40 space-y-4">
       <CardTitle>Pending Invites</CardTitle>
@@ -506,7 +391,6 @@
       </CardContent>
     </div>
   );
->>>>>>> 5727014f
 
   return (
     <HostDashboardLayout>
