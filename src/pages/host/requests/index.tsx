--- conflicted
+++ resolved
@@ -3,32 +3,6 @@
 import HostRequestsLayout from "@/components/dashboard/host/requests/HostRequestsLayout";
 import HostRequestsToBook from "@/components/dashboard/host/requests/requests-to-book/HostRequestsToBook";
 import Head from "next/head";
-<<<<<<< HEAD
-import { Skeleton, SkeletonText } from "@/components/skeleton"; // 引入 Skeleton 组件
-import { api } from "@/utils/api"; // 假设用于获取数据的 API
-
-export default function Page() {
-    const { data: requests, isLoading } = api.requests.getHostRequests.useQuery(); // 假设用于获取请求数据
-
-    return (
-        <DashboardLayout>
-            <Head>
-                <title>Offers & Requests | Tramona</title>
-            </Head>
-            {isLoading ? (
-                <div className="space-y-4 p-4">
-                    {/* Skeleton 占位符 */}
-                    <SkeletonText className="w-1/3" />
-                    <SkeletonText className="w-2/3" />
-                    <Skeleton className="w-full h-48" />
-                    <Skeleton className="w-full h-48" />
-                </div>
-            ) : (
-                <HostRequestsLayout requests={requests} />
-            )}
-        </DashboardLayout>
-    );
-=======
 import { useRouter } from "next/router";
 
 export default function Page() {
@@ -45,5 +19,4 @@
       </HostRequestsLayout>
     </HostDashboardLayout>
   );
->>>>>>> 5727014f
 }