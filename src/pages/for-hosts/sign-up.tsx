--- conflicted
+++ resolved
@@ -2,10 +2,6 @@
 import { useEffect, useState } from "react";
 
 import MainLayout from "@/components/_common/Layout/MainLayout";
-<<<<<<< HEAD
-
-=======
->>>>>>> b9d50388
 import { type Form1Values } from "@/components/HostSignUp/forms/form1";
 import { type Form2Values } from "@/components/HostSignUp/forms/form2";
 import Leftside from "@/components/HostSignUp/leftside";
@@ -71,12 +67,7 @@
   };
 
   return (
-<<<<<<< HEAD
-    <>
-    <MainLayout>
-=======
     <MainLayout type="auth">
->>>>>>> b9d50388
       <Head>
         <title>Host Onboarding | Tramona</title>
       </Head>
@@ -89,11 +80,6 @@
           isSubmitting={isSubmitting}
         />
       </div>
-<<<<<<< HEAD
-      </MainLayout>
-    </>
-=======
     </MainLayout>
->>>>>>> b9d50388
   );
 }