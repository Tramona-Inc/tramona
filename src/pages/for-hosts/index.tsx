import { useState } from "react";
import Head from "next/head";
import Image from "next/image";
import Link from "next/link";

import React from "react";
import PinkStarIcon from "@/components/_icons/PinkStarIcon";
import SqwiggleIcon from "@/components/_icons/SqwiggleIcon";
import { buttonVariants } from "@/components/ui/button";
import {
  Carousel,
  CarouselContent,
  CarouselItem,
  CarouselNext,
  CarouselPrevious,
  type CarouselApi,
} from "@/components/ui/carousel";
import OfferCardsFeed from "@/components/offer-card/OfferCardsFeed";
import { liveFeedOffers } from "@/components/offer-card/data";

import { cn } from "@/utils/utils";
import Autoplay from "embla-carousel-autoplay";

type Tabs = {
  id: number;
  title: string;
  info: string;
  image: string;
};

const contents: Tabs[] = [
  {
    id: 0,
    title: "We make the market efficent",
    info: "More negotiation means more deals. Deals that previously would not have happened. We give you the freedom to choose if you want them.",
    image: "/assets/images/host-welcome/1.avif",
  },
  {
    id: 1,
    title: "We are creating new deals",
    info: "By being on Tramona you have the freedom to do accept deals that work for you. ",
    image: "/assets/images/host-welcome/2.jpg",
  },
  {
    id: 2,
    title: "We increase your month-over-month revenue",
    info: "Customers are often swayed to book a trip when presented with a good deal. Deals increase the likelihood of bookings - which means more money for you!",
    image: "/assets/images/host-welcome/3.avif",
  },
];

export default function HostWelcome() {
  // State to track selected tab and image opacity
  const [tab, setTab] = useState<number>(0);
  const [imageOpacity, setImageOpacity] = useState<number>(1);
  const [api, setApi] = React.useState<CarouselApi>();

  // Filter the selected content based on the tab
  const selectedContent = contents.find((content) => content.id === tab);

  // Handle tab change with fade transition
  const handleTabChange = (content: Tabs) => {
    // Set image opacity to 0 to start the fade-out transition
    setImageOpacity(0);

    // Delay the tab change to allow time for the fade-out transition
    setTimeout(() => {
      // Update the tab
      setTab(content.id);
    }, 250); // Adjust the timeout based on your transition duration
    setTimeout(() => {
      setImageOpacity(1);
    }, 500);
  };

  // Offers with discount greater than 25%
  const selectedOffers = liveFeedOffers.filter(
    (offer) => offer.discountPercent > 25,
  );

  React.useEffect(() => {
    if (!api) {
      return;
    }

    setTab(api.selectedScrollSnap());

    api.on("select", () => {
      setTab(api.selectedScrollSnap());
    });
  }, [api]);

  return (
    <>
      <Head>
        <title>Hosts | Tramona</title>
      </Head>
      {/** Welcome */}
      <div className="h-full bg-[#3843D0]">
        <div className="container flex flex-col  space-y-12 px-16 py-20 text-white md:space-y-14 md:px-32 lg:px-40 xl:px-52">
          <div className="space-y-4">
            <h3 className="md:text-md text-sm font-bold lg:text-lg">
              TRAMONA HOST
            </h3>
            <h1 className="text-4xl font-extrabold md:text-5xl lg:text-7xl">
              Welcome Hosts!
            </h1>
          </div>

          <div className="relative">
            <div className="rounded-md bg-white px-10 py-16 text-2xl font-bold text-[#3843D0] md:px-16 md:text-3xl lg:px-16 lg:text-4xl xl:px-28">
              Tramona is a travel service built specifically to decrease your
              vacancies
            </div>
            <span className="absolute -right-10 -top-10 max-md:size-20 md:-right-10 md:-top-10">
              <PinkStarIcon />
            </span>
          </div>
        </div>
      </div>

      {/** How */}
      <div className="flex flex-col items-center p-10">
        <h1 className="py-10 text-4xl font-bold text-[#2563EB] md:p-20 md:text-5xl lg:text-7xl">
          <p>How It Works</p>
        </h1>
        <div className="space-y-4">
          <div className="flex flex-col items-center rounded-md border-2 border-[#818CF8] bg-[#F9FAFB] p-8 font-semibold text-[#2563EB] md:flex-row md:space-x-10 md:p-16">
            <div className="text-7xl font-extrabold sm:text-8xl lg:text-9xl">
              1
            </div>
            <p className="pt-2 text-lg sm:text-2xl md:pt-0 lg:text-3xl">
              Travelers come to us and tell us how much they want to spend and
              where they want to go
            </p>
          </div>

          <div className="flex flex-col items-center rounded-md border-2 border-[#F472B6] bg-[#FBCFE8] p-8 text-3xl font-semibold text-[#9D174D] md:flex-row md:space-x-10 md:p-16">
            <div className="text-7xl font-extrabold sm:text-8xl lg:text-9xl">
              2
            </div>

            <p className="pt-2 text-xl sm:text-2xl md:pt-0 lg:text-3xl">
              In your host dashboard, you can see requests of people wanting to
              travel in your area
            </p>
          </div>

          <div className="flex flex-col items-center rounded-md border-2 border-[#60A5FA] bg-[#BFDBFE] p-8 text-3xl font-semibold text-[#1E40AF] md:flex-row md:space-x-10 md:p-16">
            <div className="text-7xl font-extrabold sm:text-8xl lg:text-9xl">
              3
            </div>
            <p className="pt-2 text-xl sm:text-2xl md:pt-0 lg:text-3xl">
              You can then respond to that traveler and accept, deny, or counter
              their request.
            </p>
          </div>
        </div>
      </div>

      {/** Grow */}
      <div className="bg-[#C4B5FD] px-10 py-20 md:h-fit md:py-40">
        <div className="container flex flex-col items-center pt-5 sm:pt-0 lg:flex-row">
          <div className="space-y-5 lg:w-[33rem]">
            <h3 className="text-md font-semibold sm:text-xl">
              GROW WITH TRAMONA
            </h3>
            <p className="text-2xl font-bold md:text-4xl">
              Just like that you now have{" "}
              <span className="bg-[#FCD34D]"> less vacancies.</span> Increasing
              your month over month profit
            </p>
          </div>
          <span className="hidden w-4/12 p-10 lg:block xl:p-20">
            <SqwiggleIcon />
          </span>
          <div className="flex w-4/12 justify-center pt-10 md:pt-0">
            <Link
              href="/auth/signup"
              className={cn(
                buttonVariants({ variant: "outline" }),
                "border border-black bg-black px-20 py-7 text-sm font-bold text-white transition duration-300 ease-in-out md:text-2xl",
              )}
            >
              Sign Up Now
            </Link>
          </div>
        </div>
      </div>

      {/** Help */}
      <div className="flex flex-row p-5 pb-10 sm:p-10 md:h-fit md:py-32 lg:h-[70vh]">
        <div className="container flex flex-col items-center space-y-5 lg:flex-row">
          <div className="pt-10 sm:pt-0 lg:pr-24">
            <div className="space-y-5">
              <h3 className="text-md font-semibold sm:text-xl">
                WE WANT TO HELP YOU WIN
              </h3>
              <p className="text-2xl font-bold md:text-4xl">
                At Tramona, we take a{" "}
                <span className="bg-[#C4B5FD]">host first approach.</span> Our
                goal is to make sure your property is always booked.
              </p>
            </div>
          </div>

          {/* <div className=" h-full w-full rounded-md border-4 border-[#D9D9D9] bg-[#D9D9D9] pl-24 lg:visible lg:h-full lg:max-h-96 lg:w-4/6"></div> */}

          <Image
            src="/assets/images/host-welcome/4.avif"
            width={4000}
            height={4000}
            alt="Picture of the author"
            className=" h-full w-full rounded-xl object-cover  lg:visible  lg:max-h-96"
            // onTransitionEnd={handleImageTransitionEnd}
          />
        </div>
      </div>

      {/** Social Feed */}
      <div className="bg-[#EC4899] text-white sm:p-16">
        <div className="container flex h-fit flex-row p-5 text-white sm:p-0 md:space-x-5 md:py-24 lg:space-x-20 lg:p-10">
          <div className=" flex flex-col items-center space-y-10 py-10 md:w-5/12 md:justify-center lg:w-1/2">
            <h3 className="w-full text-xl font-semibold">SOCIAL FEED</h3>
            <p className="text-3xl font-bold lg:text-4xl xl:self-start">
              Share & Discover Other Amazing Deals with Our Social Feed
            </p>

            <div className="md:hidden">
              <OfferCardsFeed offers={selectedOffers} />
            </div>

            <div className="md:self-start">
              <Link
                href="/feed"
                className={cn(
                  buttonVariants({ variant: "outline" }),
                  "border bg-[#2563EB] px-16 py-7 text-lg font-bold text-white transition duration-300 ease-in-out md:text-xl lg:px-20 lg:py-7",
                )}
              >
                Learn More
              </Link>
            </div>
          </div>

          <div className="hidden md:block md:w-7/12 lg:w-1/2">
            <OfferCardsFeed offers={selectedOffers} />
          </div>
        </div>
      </div>

      {/** Why */}
      <div className="container h-fit space-y-5 py-10 md:py-20 ">
        <h1 className="flex justify-center text-3xl font-bold sm:text-4xl md:text-5xl">
          Why Tramona works
        </h1>
        {/* Tabs section */}
        <div className="hidden md:block ">
          {/* Image section */}
          <div className="flex h-[50vh]  w-full justify-center">
            {/* Image with fade transition */}
            {selectedContent && (
              <Image
                src={selectedContent.image}
                width={4000}
                height={4000}
                alt="Picture of the author"
                style={{ opacity: imageOpacity }}
                className="rounded-xl object-cover transition-opacity duration-300"
                // onTransitionEnd={handleImageTransitionEnd}
              />
            )}
          </div>

          <div className="flex">
            {contents.map((content) => (
              <button
                className="items-cente flex w-1/3 flex-col gap-5 space-y-10 p-10 xl:space-y-0  "
                key={content.id}
                onClick={() => handleTabChange(content)}
              >
                <div className="space-y-10 md:space-y-5">
                  <h1
                    className={cn(
                      "rounded-md border-4 transition-colors duration-500",
                      content.id === tab
                        ? "border-black "
                        : "border-[#BFDBFE] ",
                    )}
                  />
                  <h1
                    className={cn(
                      "h-20 text-2xl font-bold transition-colors duration-1000 lg:text-3xl",
                      content.id === tab ? "text-black" : "text-black/20",
                    )}
                  >
                    {content.title}
                  </h1>
                </div>

                <p
                  className={cn(
                    "text-lg transition-colors duration-1000 lg:text-xl",
                    content.id === tab ? " text-black" : "text-black/20",
                  )}
                >
                  {content.info}
                </p>
              </button>
            ))}
          </div>
        </div>

        <Carousel
          setApi={setApi}
          className="w-full md:hidden"
          plugins={[
            Autoplay({
              delay: 2500,
              stopOnInteraction: true,
            }),
          ]}
        >
          <CarouselContent>
            {contents.map((content) => (
              <CarouselItem key={content.id}>
                <Image
                  src={content.image}
                  width={4000}
                  height={4000}
                  alt="Picture of the author"
                  style={{ opacity: imageOpacity }}
                  className="h-[35vh] rounded-t-xl object-cover transition-opacity duration-300"
                  // onTransitionEnd={handleImageTransitionEnd}
                />
<<<<<<< HEAD
                <div
                  className={cn(
                    "itmes-center flex h-fit flex-col gap-5 rounded-b-xl p-10 text-left transition-colors duration-1000",
                    content.id === tab
                      ? "bg-[#EC4899] text-white"
                      : "text-black",
                  )}
                  key={content.id}
                  onChange={() => handleTabChange(content)}
                >
                  <h1 className="text-xl font-bold ">{content.title}</h1>
                  <p className="text-md md:text-2xl">{content.info}</p>
                </div>
=======

                {/* <h1 className="rounded-md border-2 border-black transition-colors duration-500" /> */}
                <h1 className="h-20 text-2xl font-bold transition-colors duration-1000 lg:text-4xl">
                  {content.title}
                </h1>

                <p className="text-lg  transition-colors duration-1000 ">
                  {content.info}
                </p>
>>>>>>> 19ea5f16
              </CarouselItem>
            ))}
          </CarouselContent>
          <CarouselPrevious />
          <CarouselNext />
        </Carousel>
      </div>

      {/** Invite */}
      <div className="container flex flex-col items-center space-y-5 px-7 py-20 md:space-y-10 md:py-40">
        <h1 className="text-center text-2xl font-bold md:text-4xl">
          We&apos;re currently working with thousands of hosts
        </h1>
        <h2 className="font-medium md:text-3xl">
          Think someone new might be interested?
        </h2>
        <Link
          href="/profile"
          className={cn(
            buttonVariants({ variant: "outline" }),
            "border bg-[#2563EB] px-12 py-7 text-lg font-bold text-white transition duration-300 md:text-2xl",
          )}
        >
          Invite your friends
        </Link>
      </div>
    </>
  );
}<|MERGE_RESOLUTION|>--- conflicted
+++ resolved
@@ -333,7 +333,6 @@
                   className="h-[35vh] rounded-t-xl object-cover transition-opacity duration-300"
                   // onTransitionEnd={handleImageTransitionEnd}
                 />
-<<<<<<< HEAD
                 <div
                   className={cn(
                     "itmes-center flex h-fit flex-col gap-5 rounded-b-xl p-10 text-left transition-colors duration-1000",
@@ -347,17 +346,6 @@
                   <h1 className="text-xl font-bold ">{content.title}</h1>
                   <p className="text-md md:text-2xl">{content.info}</p>
                 </div>
-=======
-
-                {/* <h1 className="rounded-md border-2 border-black transition-colors duration-500" /> */}
-                <h1 className="h-20 text-2xl font-bold transition-colors duration-1000 lg:text-4xl">
-                  {content.title}
-                </h1>
-
-                <p className="text-lg  transition-colors duration-1000 ">
-                  {content.info}
-                </p>
->>>>>>> 19ea5f16
               </CarouselItem>
             ))}
           </CarouselContent>
