--- conflicted
+++ resolved
@@ -6,15 +6,6 @@
 import { type FeedRequestItem } from "@/components/activity-feed/ActivityFeed";
 import { getFeed } from "@/server/api/routers/feedRouter";
 import { type InferGetStaticPropsType } from "next";
-<<<<<<< HEAD
-import HowItWorksHost from "@/components/landing-page/how-it-works-host";
-import TramonaIcon from "@/components/_icons/TramonaIcon";
-import Footer from "@/components/_common/Layout/Footer";
-import AccordionFaq from "@/components/_common/AccordionFaq";
-import { TestimonialCarousel } from "@/components/landing-page/_sections/testimonials/TestimonialCarousel";
-import { Check } from "lucide-react";
-import { Skeleton, SkeletonText } from "@/components/skeleton"; // 引入 Skeleton 组件
-=======
 import TramonaIcon from "@/components/_icons/TramonaIcon";
 import Footer from "@/components/_common/Layout/Footer";
 import AccordionFaq from "@/components/_common/AccordionFaq";
@@ -22,7 +13,7 @@
 import Onboarding1 from "@/components/host/onboarding/Onboarding1";
 import { useHostOnboarding } from "@/utils/store/host-onboarding";
 import { useRouter } from "next/router";
->>>>>>> 5727014f
+import { Skeleton, SkeletonText } from "@/components/ui/skeleton";
 
 type Tabs = {
   id: number;
@@ -52,39 +43,6 @@
   },
 ];
 
-<<<<<<< HEAD
-function IntroSection({
-                        requestFeed,
-                        isLoading,
-                      }: {
-  requestFeed?: FeedRequestItem[];
-  isLoading: boolean;
-}) {
-  return (
-      <section className="relative mx-auto flex max-w-7xl justify-center px-2">
-        <div className="flex flex-col items-center space-y-8 lg:flex-row lg:space-x-10 xl:space-x-20">
-          <div className="max-w-xl space-y-5">
-            <h2 className="text-center text-4xl font-bold tracking-tight text-primaryGreen md:text-6xl">
-              List on Tramona
-            </h2>
-            <p className="text-center text-4xl font-semibold tracking-tight md:text-6xl">
-              Let&apos;s make sure your calendar is filled
-            </p>
-            <p className="text-center text-lg font-medium tracking-tight md:text-2xl">
-              100% free to use, sign up and let the requests start rolling in
-            </p>
-          </div>
-          <div className="h-[450px] rounded-lg border px-2 py-2 shadow-xl">
-            {isLoading ? (
-                <div className="space-y-4">
-                  <SkeletonText className="w-1/2 mx-auto" />
-                  <Skeleton className="h-32 w-full" />
-                  <Skeleton className="h-32 w-full" />
-                </div>
-            ) : (
-                <RequestFeed requestFeed={requestFeed!} />
-            )}
-=======
 function MainSection({ requestFeed }: { requestFeed: FeedRequestItem[] }) {
   const router = useRouter();
   const progress = useHostOnboarding((state) => state.progress);
@@ -147,10 +105,10 @@
           </div>
           <div className="hidden lg:block">
             <Questions />
->>>>>>> 5727014f
-          </div>
-        </div>
-      </section>
+          </div>
+        </div>
+      </div>
+    </section>
   );
 }
 
@@ -181,122 +139,42 @@
     {
       question: "Can I counter offer requests?",
       answer:
-          "Yes! You have full control over pricing. If a traveler submits a request, you can respond with an offer that fits your availability and pricing preferences.",
+        "Yes! You have full control over pricing. If a traveler submits a request, you can respond with an offer that fits your availability and pricing preferences.",
     },
     {
       question: "Can I invite a co-host?",
       answer:
-          "Yes, Tramona supports co-hosting. You can add a co-host to help manage bookings, respond to traveler inquiries, and coordinate check-ins. They’ll have access to the necessary tools without needing full access to your account.",
+        "Yes, Tramona supports co-hosting. You can add a co-host to help manage bookings, respond to traveler inquiries, and coordinate check-ins. They’ll have access to the necessary tools without needing full access to your account.",
     },
     {
       question: "Why list on Tramona?",
       answer:
-          "Tramona helps you optimize occupancy and revenue by offering more flexibility. Just like how Priceline allowed hotels to offload unbooked rooms without lowering rates across the board, Tramona allows you to keep your listings at full price on other platforms while accepting offers for lower rates only when you choose. We also take lower fees than platforms like Airbnb and VRBO, meaning you can earn more while giving travelers better deals.",
+        "Tramona helps you optimize occupancy and revenue by offering more flexibility. Just like how Priceline allowed hotels to offload unbooked rooms without lowering rates across the board, Tramona allows you to keep your listings at full price on other platforms while accepting offers for lower rates only when you choose. We also take lower fees than platforms like Airbnb and VRBO, meaning you can earn more while giving travelers better deals.",
     },
     {
       question: "Can I sync my calendar with other platforms?",
       answer:
-          "Yes, Tramona allows you to sync your calendar with Airbnb. This ensures your availability is updated across all platforms, preventing double bookings.",
-    },
-  ];
-
-  return (
-      <section className="mx-auto grid max-w-7xl grid-cols-1 gap-6 p-4 md:grid-cols-3">
-        <div className="space-y-4">
-          <h1 className="text-3xl font-bold md:text-4xl">Frequently asked questions</h1>
-          <h2 className="text-lg font-bold underline">
-            <Link href="/faq">See full FAQ </Link>
-          </h2>
-        </div>
-        <div className="col-span-2 border-t">
-          <AccordionFaq accordionItems={forHostsAccordionItems} />
-        </div>
-      </section>
-  );
-}
-
-export async function getStaticProps() {
-  const requestFeed = await getFeed({ maxNumEntries: 10 }).then((r) =>
-      r.filter((r) => r.type === "request"),
-  );
-  return {
-    props: { requestFeed },
-    revalidate: 60 * 5, // 5 minutes
-  };
-}
-
-export default function HostWelcome({
-                                      requestFeed,
-                                    }: InferGetStaticPropsType<typeof getStaticProps>) {
-  const isLoading = !requestFeed;
-
-  return (
-<<<<<<< HEAD
-      <div>
-        <div className="relative space-y-32 overflow-x-hidden pb-32">
-          <Head>
-            <title>Hosts | Tramona</title>
-          </Head>
-          <div className="md:hidden">
-            <MobileStickyBar />
-=======
-    <section className="mx-auto max-w-7xl space-y-8 px-4 sm:px-6 md:space-y-20 md:px-8 lg:px-10 xl:px-12">
-      <h1 className="text-center text-3xl font-bold md:text-4xl lg:text-5xl">
-        List in less than 1 minute with our effortless sign up flow
-      </h1>
-      <div className="flex flex-col gap-6 lg:flex-row">
-        {contents.map((content) => (
-          <div key={content.id} className="flex basis-1/3 items-center gap-2">
-            <div className="relative h-32 w-5/12 overflow-clip rounded-xl lg:h-full">
-              <Image
-                src={content.image}
-                className="select-none object-cover object-center"
-                fill
-                alt=""
-              />
-            </div>
-            <div className="flex-1 space-y-2">
-              <h2 className="font-bold">{content.title}</h2>
-              <p className="text-sm">{content.info}</p>
-            </div>
->>>>>>> 5727014f
-          </div>
-          <div className="hidden md:block">
-            <StickyTopBar />
-          </div>
-          <IntroSection requestFeed={requestFeed} isLoading={isLoading} />
-          <HowItWorksHost />
-          <TestimonialCarousel />
-          <FAQ />
-        </div>
-        <div className="hidden md:block">
-          <Footer />
-        </div>
-      </div>
-  );
-}
-
-<<<<<<< HEAD
-
-function Questions() {
-  return (
-    <section className="space-y-6 text-balance text-center lg:px-44">
-      <h1 className="text-3xl font-bold lg:text-5xl">Questions?</h1>
-      <p className="font-semibold lg:text-3xl">
-        Please look through our host FAQ video library. We specifically made it
-        to answer any and all questions a host might have.
-      </p>
-      <div>
-        <Link href="/faq">
-          <Button size="lg">FAQ Page</Button>
-        </Link>
-      </div>
-    </section>
-  );
-}
-
-=======
->>>>>>> 5727014f
+        "Yes, Tramona allows you to sync your calendar with Airbnb. This ensures your availability is updated across all platforms, preventing double bookings.",
+    },
+  ];
+
+  return (
+    <section className="mx-auto grid max-w-7xl grid-cols-1 gap-6 p-4 md:grid-cols-3">
+      <div className="space-y-4">
+        <h1 className="text-3xl font-bold md:text-4xl">
+          Frequently asked questions
+        </h1>
+        <h2 className="text-lg font-bold underline">
+          <Link href="/faq">See full FAQ </Link>
+        </h2>
+      </div>
+      <div className="col-span-2 border-t">
+        <AccordionFaq accordionItems={forHostsAccordionItems} />
+      </div>
+    </section>
+  );
+}
+
 function TailorYourBookingProcess() {
   const cards = [
     {
@@ -479,8 +357,6 @@
     </div>
   );
 }
-<<<<<<< HEAD
-=======
 export async function getStaticProps() {
   const requestFeed = await getFeed({ maxNumEntries: 10 }).then((r) =>
     r.filter((r) => r.type === "request"),
@@ -515,5 +391,4 @@
       </div>
     </div>
   );
-}
->>>>>>> 5727014f
+}