import React from "react";
import DashboardLayout from "@/components/_common/Layout/DashboardLayout";
import { useRouter } from "next/router";
import { api } from "@/utils/api";
import Image from "next/image";
import { Check } from "lucide-react";
import { Button } from "@/components/ui/button";
import { Card, CardContent, CardTitle } from "@/components/ui/card";
import { ProfileViewLoadingState } from "../../../components/dashboard/host/profile/ProfileViewLoadingState";
import Link from "next/link";
import { useSession } from "next-auth/react";
import ProfileVericationCard from "@/components/dashboard/host/profile/ProfileVericationCard";
import { fieldConfig } from "@/components/dashboard/host/profile/fieldConfig";
import { ViewProfileField } from "@/components/dashboard/host/profile/ViewProfileField";
import ListingsCarousel from "@/components/profile/ListingsCarousel";
import { AnonymousAvatar } from "@/components/ui/avatar";
function Page() {
  const router = useRouter();
  const { data: session } = useSession();

  // Safely access and convert userId using optional chaining, nullish coalescing operator, and type assertion
  const userId = router.isReady
    ? ((router.query.id as string | undefined) ?? undefined)
    : undefined;

  const { data: userWProfile } = api.users.getUserWithProfile.useQuery(
    userId!,
    {
      enabled: !!userId,
    },
  );

  return (
    <DashboardLayout>
      {" "}
      {userWProfile ? (
        <div className="mx-auto my-10 max-w-8xl space-y-6 p-4">
          <div className="flex flex-col gap-6 md:flex-row">
<<<<<<< HEAD
            <div className="flex flex-col gap-6">
              {/* Profile Card */}
              <Card className="">
                <CardContent className="p-6">
                  <div className="relative">
                    <div className="relative h-20 w-20 overflow-hidden rounded-full">
                      <Image
                        src={userWProfile.user.image!}
                        alt={userWProfile.user.firstName ?? "users image"}
                        fill
                        className="object-cover"
                      />
                    </div>
                  </div>
                  <div className="flex items-center gap-2">
                    <h2 className="text-2xl font-semibold">
                      {userWProfile.user.firstName}{" "}
                    </h2>
                    <div className="rounded-full bg-green-600 p-1">
                      <Check className="h-4 w-4 text-white" />
                    </div>
                  </div>
                  <p className="text-sm text-muted-foreground">Host</p>
=======
            {/* Profile Card */}
            <div className="space-y-4">
              <Card className="">
                <CardContent className="p-6">
                  <div className="relative">
                    {userWProfile.user.image ? (
                      <div className="relative h-28 w-28 overflow-hidden rounded-full">
                        <Image
                          src={userWProfile.user.image}
                          alt={userWProfile.user.firstName ?? "users image"}
                          fill
                          className="object-cover"
                        />
                      </div>
                    ) : (
                      <AnonymousAvatar className="size-20" />
                    )}
                  </div>
                  <div>
                    <h2 className="mt-2 flex items-center text-2xl font-semibold">
                      {userWProfile.user.firstName}{" "}
                      <span className="relative ml-2">
                        <Check className="h-5 w-5 text-green-500" />
                        <div className="absolute -bottom-1 -right-1 rounded-full bg-green-500 p-1">
                          <Check className="h-4 w-4 text-white" />
                        </div>
                      </span>
                    </h2>
                    <p className="text-sm text-muted-foreground">Host</p>
                  </div>
>>>>>>> 7b1a0d3a
                  <div className="flex gap-6">
                    <div>
                      <p className="font-semibold">1</p>
                      <p className="text-sm text-muted-foreground">Review</p>
                    </div>
                    <div>
                      <p className="font-semibold">2</p>
                      <p className="text-sm text-muted-foreground">
                        Months hosting
                      </p>
                    </div>
                  </div>
                </CardContent>
              </Card>
              <ProfileVericationCard userWProfile={userWProfile} />
            </div>

            {/* Main Content */}
            <div className="flex-1 space-y-6">
              <div className="flex items-center justify-between">
                <h1 className="text-4xl font-bold">
                  About {userWProfile.user.firstName}
                </h1>

                {session?.user && userWProfile.user.id === session.user.id && (
                  <Link href="/profile/edit">
                    <Button variant="outline" size="sm">
                      Edit profile
                    </Button>
                  </Link>
                )}
              </div>
              {userWProfile.aboutYou && (
                <Card>
                  <CardTitle>About </CardTitle>
                  <CardContent>{userWProfile.aboutYou}</CardContent>
                </Card>
              )}
              <div className="grid gap-2 md:grid-cols-2">
                {Object.entries(fieldConfig).map(([field, config]) => {
                  const value =
                    userWProfile[field as keyof typeof userWProfile];

                  if (value === null) {
                    return null;
                  }

                  return (
                    <div
                      key={field}
                      className={
                        field === "location"
                          ? "flex items-center justify-between rounded-lg p-4 hover:bg-muted/50"
                          : undefined
                      }
                    >
                      <ViewProfileField
                        icon={config.icon}
                        label={config.label}
                        value={String(value)}
                      />
                    </div>
                  );
                })}
<<<<<<< HEAD
              </div>
=======
              </div>{" "}
              <ListingsCarousel userWProfile={userWProfile} />
>>>>>>> 7b1a0d3a
            </div>
          </div>
        </div>
      ) : (
        <ProfileViewLoadingState />
      )}
    </DashboardLayout>
  );
}

export default Page;<|MERGE_RESOLUTION|>--- conflicted
+++ resolved
@@ -36,31 +36,6 @@
       {userWProfile ? (
         <div className="mx-auto my-10 max-w-8xl space-y-6 p-4">
           <div className="flex flex-col gap-6 md:flex-row">
-<<<<<<< HEAD
-            <div className="flex flex-col gap-6">
-              {/* Profile Card */}
-              <Card className="">
-                <CardContent className="p-6">
-                  <div className="relative">
-                    <div className="relative h-20 w-20 overflow-hidden rounded-full">
-                      <Image
-                        src={userWProfile.user.image!}
-                        alt={userWProfile.user.firstName ?? "users image"}
-                        fill
-                        className="object-cover"
-                      />
-                    </div>
-                  </div>
-                  <div className="flex items-center gap-2">
-                    <h2 className="text-2xl font-semibold">
-                      {userWProfile.user.firstName}{" "}
-                    </h2>
-                    <div className="rounded-full bg-green-600 p-1">
-                      <Check className="h-4 w-4 text-white" />
-                    </div>
-                  </div>
-                  <p className="text-sm text-muted-foreground">Host</p>
-=======
             {/* Profile Card */}
             <div className="space-y-4">
               <Card className="">
@@ -91,7 +66,6 @@
                     </h2>
                     <p className="text-sm text-muted-foreground">Host</p>
                   </div>
->>>>>>> 7b1a0d3a
                   <div className="flex gap-6">
                     <div>
                       <p className="font-semibold">1</p>
@@ -156,12 +130,8 @@
                     </div>
                   );
                 })}
-<<<<<<< HEAD
-              </div>
-=======
               </div>{" "}
               <ListingsCarousel userWProfile={userWProfile} />
->>>>>>> 7b1a0d3a
             </div>
           </div>
         </div>
