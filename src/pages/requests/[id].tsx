--- conflicted
+++ resolved
@@ -11,11 +11,7 @@
   Map,
   type GoogleAPI,
 } from "google-maps-react";
-<<<<<<< HEAD
-=======
 import { ArrowLeftIcon } from "lucide-react";
-import Head from "next/head";
->>>>>>> 8dc7ddc6
 import Link from "next/link";
 import { useRouter } from "next/router";
 import { useEffect, useState } from "react";
@@ -97,7 +93,6 @@
 
   return (
     <DashboadLayout type="guest">
-<<<<<<< HEAD
       <NextSeo
         title={serverFirstPropertyName}
         description={`Check out your tramona offers in ${serverRequestLocation}`}
@@ -119,22 +114,6 @@
           site_name: "Tramona",
         }}
       />
-=======
-      <Head>
-        <title>Offers for you | Tramona</title>
-        <meta property="og:title" content="Check my properties out" />
-        <meta
-          property="og:description"
-          content="Check this property out -- Sign up here, from any device!"
-        />
-        <meta property="og:image" content={firstImage} />
-        <meta
-          property="og:url"
-          content={`https://tramona.com/public-offer/${requestId}`}
-        />
-        <meta property="og:type" content="website" />
-      </Head>
->>>>>>> 8dc7ddc6
       {request && offers ? (
         <div>
           <div className="p-4">
