// eslint-disable-next-line @typescript-eslint/ban-ts-comment
// @ts-nocheck
import DashboadLayout from "@/components/_common/Layout/DashboardLayout";
import Spinner from "@/components/_common/Spinner";
import OfferPage from "@/components/offers/OfferPage";
import { Button } from "@/components/ui/button";
import { Tabs, TabsContent, TabsList, TabsTrigger } from "@/components/ui/tabs";
import { api } from "@/utils/api";
import {
  Circle,
  GoogleApiWrapper,
  Map,
  type GoogleAPI,
} from "google-maps-react";
import { ArrowLeftIcon } from "lucide-react";
import Head from "next/head";
import Link from "next/link";
import { useRouter } from "next/router";
import { useEffect, useState } from "react";
import ShareOfferDialog from "@/components/_common/ShareLink/ShareOfferDialog";

function Page({ google }: { google: GoogleAPI }) {
  const router = useRouter();
  const requestId = parseInt(router.query.id as string);
  const [selectedOfferId, setSelectedOfferId] = useState("");
  const [mapCenter, setMapCenter] = useState({
    lat: 37.774929,
    lng: -122.419416,
  }); // Default center

  const { data: offers } = api.offers.getByRequestIdWithProperty.useQuery(
    { id: requestId },
    {
      enabled: router.isReady,
    },
  );
  const [firstImage, setFirstImage] = useState("");

  useEffect(() => {
    const offer = offers?.find((o) => `${o.id}` === selectedOfferId);
    if (offer?.property.longitude && offer.property.latitude) {
      setMapCenter({
        lat: offer.property.latitude,
        lng: offer.property.longitude,
      });
      setFirstImage(offer.property.imageUrls[0] ?? "");
    }
  }, [selectedOfferId]);

  const [effectHasRun, setEffectHasRun] = useState(false);

  useEffect(() => {
    if (offers?.[0] && !effectHasRun) {
      setEffectHasRun(true);
      setSelectedOfferId(`${offers[0].id}`);
    }
  }, [offers, effectHasRun]);

  // ik this seems dumb but its better because it reuses the same
  // getMyRequests query that we (probably) already have cached
  const { data: requests } = api.requests.getMyRequestsPublic.useQuery();
  const request = requests?.activeRequestGroups
    .map((group) => group.requests)
    .flat(1)
    .find(({ id }) => id === requestId);

  if (router.isFallback) {
    return <Spinner />;
  }

  return (
    <DashboadLayout type="guest">
      <Head>
        <title>Offers for you | Tramona</title>
        <meta property="og:title" content="Check my properties out" />
        <meta
          property="og:description"
          content="Check this property out -- Sign up here, from any device!"
        />
        <meta property="og:image" content={firstImage} />
        <meta
          property="og:url"
          content={`https://tramona.com/public-offers/${requestId}`}
        />
        <meta property="og:type" content="website" />
      </Head>
      {request && offers ? (
<<<<<<< HEAD
        <div>
          <div className="p-4">
            <Button asChild variant="ghost" className="rounded-full">
              <Link href="/requests">
                <ArrowLeftIcon /> Back to all requests
              </Link>
            </Button>
=======
        <div className=" mx-auto md:w-[98%]">
          <div className="py-4">
            <Link
              href="/requests"
              className="rounded-full px-4 py-2 font-medium text-black hover:bg-white/10"
            >
              &larr; Back to all requests
            </Link>
>>>>>>> e5a8bf89
          </div>
          <div className="px-4 pb-32">
            <Tabs
              defaultValue={`${offers[0]?.id}`}
              value={selectedOfferId}
              onValueChange={setSelectedOfferId}
            >
              <TabsList className="w-max">
                {offers.map((offer, i) => (
                  <TabsTrigger key={offer.id} value={`${offer.id}`}>
                    Offer {i + 1}
                  </TabsTrigger>
                ))}
                <div className="mx-4  mt-5 flex h-full items-center justify-center">
                  {" "}
                  <ShareOfferDialog
                    id={request.id}
                    isRequest={true}
                    linkImage={firstImage}
                    propertyName={offers[0].request.location}
                  />
                </div>
              </TabsList>

              <div className="flex flex-col lg:flex-row lg:space-x-10">
                <div className="flex-1">
                  {offers.map((offer) => (
                    <TabsContent key={offer.id} value={`${offer.id}`}>
                      <OfferPage offer={offer} />
                    </TabsContent>
                  ))}
                </div>
                <div className="top-5 mt-5 flex-1 lg:sticky lg:mt-0 lg:h-screen">
                  <div className="relative h-screen lg:h-full">
                    <Map google={google} zoom={15} center={mapCenter}>
                      {/* Child components like Marker, InfoWindow, etc. */}
                      {offers.map(
                        (offer, i) =>
                          offer.property.latitude &&
                          offer.property.longitude && (
                            <Circle
                              key={i} // Unique key for each Circle
                              radius={200}
                              fillColor={
                                selectedOfferId === `${offer.id}`
                                  ? "#1F362C"
                                  : "#CCD9D7"
                              }
                              strokeColor="black"
                              center={{
                                lat: offer.property.latitude,
                                lng: offer.property.longitude,
                              }}
                              onClick={() => setSelectedOfferId(`${offer.id}`)}
                              label={`Offer ${i + 1}`}
                            ></Circle>
                          ),
                      )}
                    </Map>
                  </div>
                </div>
              </div>
            </Tabs>
          </div>
        </div>
      ) : (
        <Spinner />
      )}
    </DashboadLayout>
  );
}

export default GoogleApiWrapper({
  apiKey: process.env.NEXT_PUBLIC_GOOGLE_PLACES_KEY ?? "",
})(Page);<|MERGE_RESOLUTION|>--- conflicted
+++ resolved
@@ -85,7 +85,6 @@
         <meta property="og:type" content="website" />
       </Head>
       {request && offers ? (
-<<<<<<< HEAD
         <div>
           <div className="p-4">
             <Button asChild variant="ghost" className="rounded-full">
@@ -93,16 +92,6 @@
                 <ArrowLeftIcon /> Back to all requests
               </Link>
             </Button>
-=======
-        <div className=" mx-auto md:w-[98%]">
-          <div className="py-4">
-            <Link
-              href="/requests"
-              className="rounded-full px-4 py-2 font-medium text-black hover:bg-white/10"
-            >
-              &larr; Back to all requests
-            </Link>
->>>>>>> e5a8bf89
           </div>
           <div className="px-4 pb-32">
             <Tabs
