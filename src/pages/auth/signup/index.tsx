--- conflicted
+++ resolved
@@ -75,11 +75,7 @@
       <Head>
         <title>Sign up | Tramona</title>
       </Head>
-<<<<<<< HEAD
       <div className="flex min-h-screen-minus-header flex-col items-center justify-center space-y-10 py-8">
-=======
-      <div className="min-h-screen-minus-header flex flex-col items-center justify-center space-y-10 py-8">
->>>>>>> b9d5f721
         <h1 className="text-center text-5xl font-bold tracking-tight">
           Sign up to start traveling
         </h1>
