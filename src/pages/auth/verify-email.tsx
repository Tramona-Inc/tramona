--- conflicted
+++ resolved
@@ -23,7 +23,6 @@
 //   );
 // }
 
-
 import { useEffect, useState } from "react";
 import MainLayout from "@/components/_common/Layout/MainLayout";
 import { Button } from "@/components/ui/button";
@@ -33,13 +32,12 @@
 
 export default function Page() {
   const router = useRouter();
-  const {email} = router.query;
+  const { email } = router.query;
   const [verified, setVerified] = useState(false);
-
 
   const { data: getVerification } = api.auth.checkEmailVerification.useQuery(
     { email: email as string },
-    { enabled: !!email }
+    { enabled: !!email },
   );
 
   useEffect(() => {
@@ -61,12 +59,8 @@
           Check your email
         </h1>
         <p className="text-muted-foreground">
-<<<<<<< HEAD
-          Account successfully created! Please check your email for a secure login link.
-=======
-          Account successfully created! Please check your email on this device
-          for a secure login link.
->>>>>>> 0fc44158
+          Account successfully created! Please check your email for a secure
+          login link.
         </p>
         <Button asChild>
           <a href="https://mail.google.com" target="_blank" rel="noreferrer">
@@ -74,9 +68,7 @@
           </a>
         </Button>
         {verified && (
-          <p className="text-green-500">
-            Email verified! Redirecting...
-          </p>
+          <p className="text-green-500">Email verified! Redirecting...</p>
         )}
       </div>
     </MainLayout>
