// https://next-auth.js.org/configuration/pages

import MainLayout from "@/components/_common/Layout/MainLayout";
import { Button } from "@/components/ui/button";
import ErrorMsg from "@/components/ui/ErrorMsg";
import {
  Form,
  FormControl,
  FormField,
  FormItem,
  FormLabel,
  FormMessage,
} from "@/components/ui/form";
import Icons from "@/components/ui/icons";
import { Input } from "@/components/ui/input";
import { toast } from "@/components/ui/use-toast";
import { api } from "@/utils/api";
import { errorToast } from "@/utils/toasts";
import { zodEmail } from "@/utils/zod-utils";
import { zodResolver } from "@hookform/resolvers/zod";
import { type InferGetStaticPropsType } from "next";
import { getProviders, signIn } from "next-auth/react";
import Head from "next/head";
import Link from "next/link";
import { useRouter } from "next/router";
import { useEffect, useState } from "react";
import { useSession } from "next-auth/react";
import { useForm } from "react-hook-form";
import * as z from "zod";
import { useInviteStore } from "@/utils/store/inviteLink";
import { CongratsDialog }  from '@/components/landing-page/SearchBars/CongratsDialog'

export default function SignIn({
  providers,
}: InferGetStaticPropsType<typeof getStaticProps>) {
  const utils = api.useUtils();

  const formSchema = z
    .object({
      email: zodEmail(),
      password: z.string(),
    })
    .superRefine(async (credentials, ctx) => {
      const result = await utils.users.checkCredentials.fetch(credentials);
      if (result === "success") return;
      switch (result) {
        case "email not found":
          ctx.addIssue({
            message: "Account not found for this email",
            code: "custom",
            path: ["email"],
          });
          break;
        case "incorrect credentials":
          ctx.addIssue({
            message: "Incorrect credentials, please try again",
            code: "custom",
            path: ["password"],
          });
          break;
        case "incorrect password":
          ctx.addIssue({
            message: "Incorrect password, please try again",
            code: "custom",
            path: ["password"],
          });
          break;
      }
    });

  const form = useForm<z.infer<typeof formSchema>>({
    resolver: zodResolver(formSchema),
    mode: "onSubmit",
    reValidateMode: "onSubmit",
  });

  const { query } = useRouter();
  const [inviteLinkId] = useInviteStore((state) => [state.inviteLinkId]);
<<<<<<< HEAD
  const { mutate: inviteUser } = api.groups.inviteUserById.useMutation();
  const { status } = useSession();
  const router = useRouter();
  const [openCongratsDialog, setOpenCongratsDialog] = useState(false);
  const[location, setLocation] = useState("")


=======
  const { mutate: inviteUser } = api.groups.inviteCurUserToGroup.useMutation();
>>>>>>> eba59ab8

  const handleSubmit = async ({
    email,
    password,
  }: z.infer<typeof formSchema>) => {
    // Relies on middleware to redirect to dashbaord
    // onboarding checks if user has a phone number else go to dashboard
    const from = query.from as string | undefined;
    console.log(from);
    await signIn("credentials", {
      email: email,
      password: password,
      callbackUrl: from ?? `${window.location.origin}/auth/onboarding`,
    }).then(() => {
      // const unsentRequests = localStorage.getItem("unsentRequests");
      // if(unsentRequests){
      //   localStorage.setItem("showCongratsDialog", "true");
      //   void router.push("/requests").then(()=> {
      //     <CongratsDialog location={location} />
      //   })
      // }
      if (inviteLinkId) {
<<<<<<< HEAD
        void inviteUser({inviteLinkId});
=======
        void inviteUser({ inviteLinkId });
>>>>>>> eba59ab8
      }
    });
  };

  useEffect(() => {
    if (query.error) {
      if (query.error === "SessionRequired") {
        toast({ title: "Please log in to continue" });
      } else {
        errorToast("Couldn't log in, please try again");
      }
    }

    if (query.isVerified) {
      toast({
        title: "Account successfully verified!",
        description: "Please re-enter your credentials to log in.",
      });
    }
  }, [query.error, query.isVerified]);


  // useEffect(() => {
  //   const newRequests = localStorage.getItem("unsentRequests");
  //   if(status === "unauthenticated" && typeof window !== "undefined") {
  //     if(newRequests) {
  //       const request :Property[] = JSON.parse(newRequests) as Property[]
  //       setLocation(request[0]?.location ?? "");
  //     }
  //     const showCongratsDialog = localStorage.getItem("showCongratsDialog");
      
  //     if(showCongratsDialog){
  //       setOpenCongratsDialog(true)
  //       localStorage.removeItem("showCongratsDialog");
  //     }
  //   }
    // if(status === "authenticated" && newRequests){
    //   void router.push('/requests').then(()=> {
    //     // <CongratsDialog location={location} />
    //   })
    // }
  // }, [])

  

  return (
    <>
    {openCongratsDialog && <CongratsDialog location={location}/>}
    <MainLayout>
      <Head>
        <title>Log in | Tramona</title>
      </Head>
      <div className="flex min-h-screen-minus-header flex-col items-center justify-center space-y-10 py-8">
        <h1 className="text-4xl font-bold tracking-tight md:text-5xl">
          Log in to Tramona
        </h1>

        <section className="flex flex-col items-center justify-center space-y-5">
          <div className="w-full space-y-5">
            <Form {...form}>
              <form
                onSubmit={form.handleSubmit(handleSubmit)}
                className="space-y-4"
              >
                <FormField
                  control={form.control}
                  name="email"
                  render={({ field }) => (
                    <FormItem>
                      <FormLabel>Email address</FormLabel>
                      <FormControl>
                        <Input {...field} autoFocus inputMode="email" />
                      </FormControl>
                      <FormMessage />
                    </FormItem>
                  )}
                />
                <FormField
                  control={form.control}
                  name="password"
                  render={({ field }) => (
                    <FormItem>
                      <FormLabel>Password</FormLabel>
                      <FormControl>
                        <Input type="password" {...field} />
                      </FormControl>
                      <FormMessage />
                    </FormItem>
                  )}
                />
                <ErrorMsg>{form.formState.errors.root?.message}</ErrorMsg>
                <Button
                  disabled={form.formState.isSubmitting}
                  type="submit"
                  className="w-full"
                >
                  Log In
                </Button>
              </form>
            </Form>
          </div>

          <div className="item-center flex w-full justify-center gap-2">
            <div className="flex flex-1 items-center justify-center">
              <div className="h-[1px] w-full border border-black" />
            </div>
            <p>or</p>
            <div className="flex flex-1 items-center justify-center">
              <div className="h-[1px] w-full border border-black" />
            </div>
          </div>

          <div className="my-5 flex w-full flex-col gap-5">
            {providers &&
              Object.values(providers)
                .slice(1) // remove the email provider
                .map((provider) => {
                  return (
                    <Button
                      key={provider.name}
                      variant={"darkOutline"}
                      onClick={() => signIn(provider.id)}
                      className="grid w-[350px] grid-cols-5 place-content-center gap-5 rounded-3xl"
                    >
                      <Icons iconName={provider.name} />
                      <span className="col-span-3 text-lg font-extrabold tracking-tight">
                        Log in with
                        {" " + provider.name}
                      </span>
                    </Button>
                  );
                })}
          </div>

          <Link
            href="/auth/forgot-password"
            className="font-medium text-primary underline underline-offset-2"
          >
            Forgot your password?
          </Link>

          <div className="flex w-full flex-1 items-center justify-center">
            <div className="h-[1px] w-full border border-black" />
          </div>
        </section>

        <p>
          Don&apos;t have an account?{" "}
          <Link
            href="/auth/signup"
            className="font-semibold text-primary underline underline-offset-2"
          >
            Sign up
          </Link>
        </p>
      </div>
    </MainLayout>
    </>
  );
}

export async function getStaticProps() {
  return {
    props: { providers: await getProviders() },
  };
}

export type Property = {
  location: string;
  numGuests: number;
  minNumBeds?: number | undefined;
  minNumBedrooms?: number | undefined;
  minNumBathrooms?: number | undefined;
  note?: string | undefined;
  airbnbLink?: string | undefined;
  checkIn: Date;
  checkOut: Date;
  maxTotalPrice: number;
};<|MERGE_RESOLUTION|>--- conflicted
+++ resolved
@@ -76,17 +76,12 @@
 
   const { query } = useRouter();
   const [inviteLinkId] = useInviteStore((state) => [state.inviteLinkId]);
-<<<<<<< HEAD
-  const { mutate: inviteUser } = api.groups.inviteUserById.useMutation();
+  // const { mutate: inviteUser } = api.groups.inviteCurUserToGroup.useMutation();
   const { status } = useSession();
   const router = useRouter();
   const [openCongratsDialog, setOpenCongratsDialog] = useState(false);
   const[location, setLocation] = useState("")
 
-
-=======
-  const { mutate: inviteUser } = api.groups.inviteCurUserToGroup.useMutation();
->>>>>>> eba59ab8
 
   const handleSubmit = async ({
     email,
@@ -108,13 +103,9 @@
       //     <CongratsDialog location={location} />
       //   })
       // }
-      if (inviteLinkId) {
-<<<<<<< HEAD
-        void inviteUser({inviteLinkId});
-=======
-        void inviteUser({ inviteLinkId });
->>>>>>> eba59ab8
-      }
+      // if (inviteLinkId) {
+      //   void inviteUser({ inviteLinkId });
+      // }
     });
   };
 
