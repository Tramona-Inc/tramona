/* eslint-disable @typescript-eslint/no-unsafe-assignment */
// https://next-auth.js.org/configuration/pages

import { Button } from "@/components/ui/button";
import {
  Form,
  FormControl,
  FormField,
  FormItem,
  FormLabel,
  FormMessage,
} from "@/components/ui/form";
import Icons from "@/components/ui/icons";
import { Input } from "@/components/ui/input";
import { toast } from "@/components/ui/use-toast";
import { authOptions } from "@/server/auth";
import { zodResolver } from "@hookform/resolvers/zod";
import type {
  GetServerSidePropsContext,
  InferGetServerSidePropsType,
} from "next";
import { getServerSession } from "next-auth/next";
import { getProviders, signIn } from "next-auth/react";
import Head from "next/head";
import Link from "next/link";
import { useRouter } from "next/router";
import { useState } from "react";
import { useForm } from "react-hook-form";
import * as z from "zod";

const formSchema = z
  .object({
    email: z.string().email(),
    password: z.string(),
  })
  .required();

export default function SignIn({
  providers,
}: InferGetServerSidePropsType<typeof getServerSideProps>) {
  const form = useForm<z.infer<typeof formSchema>>({
    resolver: zodResolver(formSchema),
  });

  const { query } = useRouter();

  const [toastDisplayed, setToastDisplayed] = useState(false);

  const handleSubmit = async ({
    email,
    password,
  }: z.infer<typeof formSchema>) => {
    await signIn("credentials", {
      email: email,
      password: password,
      callbackUrl: query.isNewUser
        ? `${window.location.origin}/auth/welcome`
        : window.location.origin,
    });
  };

  if (query.error && !toastDisplayed) {
    toast({
      title:
        "Could not login. Please check your e-mail or password or third-party application.",
      variant: "destructive",
    });

    setToastDisplayed(true); // Set the state to true after displaying the toast
  }

  if (query.isVerified && !toastDisplayed) {
    toast({
      title: "Account successfully verified!",
      description: "You are now able to login.",
      variant: "default",
    });

    setToastDisplayed(true); // Set the state to true after displaying the toast
  }

  return (
    <>
      <Head>
        <title>Log in | Tramona</title>
      </Head>
      <div className="flex h-screen flex-col items-center justify-center space-y-10">
        <h1 className="text-5xl font-bold tracking-tight">Log in to Tramona</h1>

        <section className="flex flex-col items-center justify-center space-y-5">
          <div className="w-full space-y-5">
            <Form {...form}>
              <form
                onSubmit={form.handleSubmit(handleSubmit)}
                className="space-y-4"
              >
                <FormField
                  control={form.control}
                  name="email"
                  render={({ field }) => (
                    <FormItem>
                      <FormLabel>Email address</FormLabel>
                      <FormControl>
                        <Input {...field} placeholder={"Email"} autoFocus />
                      </FormControl>
                      <FormMessage />
                    </FormItem>
                  )}
                />
                <FormField
                  control={form.control}
                  name="password"
                  render={({ field }) => (
                    <FormItem>
                      <FormLabel>Password</FormLabel>
                      <FormControl>
                        <Input
                          type="password"
                          {...field}
                          placeholder="Password"
                          autoFocus
                        />
                      </FormControl>
                      <FormMessage />
                    </FormItem>
                  )}
                />
                <FormMessage />
                <Button type="submit" className="w-full">
                  Log In
                </Button>
              </form>
            </Form>
          </div>

          <div className="item-center flex w-full justify-center gap-2">
            <div className="flex flex-1 items-center justify-center">
              <div className="h-[1px] w-full border border-black" />
            </div>
            <p>or</p>
            <div className="flex flex-1 items-center justify-center">
              <div className="h-[1px] w-full border border-black" />
            </div>
          </div>

          <div className="my-5 flex w-full flex-col gap-5">
            {providers &&
              Object.values(providers)
                .slice(1) // remove the email provider
                .map((provider) => {
                  return (
                    <Button
                      key={provider.name}
                      variant={"darkOutline"}
                      onClick={() => signIn(provider.id)}
                      className="grid w-[350px] grid-cols-5 place-content-center gap-5 rounded-3xl"
                    >
                      <Icons iconName={provider.name} />
                      <span className="col-span-3 text-lg font-extrabold tracking-tight">
                        Log in with
                        {" " + provider.name}
                      </span>
                   </Button>
                  );
                })}
          </div>

          <Link
            href="/auth/forgot-password"
            className="font-medium text-blue-600 underline underline-offset-2 hover:text-blue-300"
          >
            Forgot your password?
          </Link>

          <div className="flex w-full flex-1 items-center justify-center">
            <div className="h-[1px] w-full border border-black" />
          </div>
        </section>
<<<<<<< HEAD

        <div className="inline-flex gap-2">
          Don&apos;t have an account?
          <Link
            href="/auth/signup"
            className="font-medium text-blue-600 underline underline-offset-2 hover:text-blue-300"
          >
            Sign up for Tramona
          </Link>
        </div>
=======
        <p className="text-sm">
          Don&apos;t have an account?{" "}
          <Link
            href="/auth/signup"
            className="font-medium text-primary underline underline-offset-2"
          >
            Sign up
          </Link>
        </p>
>>>>>>> 0ea3d106
      </div>
    </>
  );
}

export async function getServerSideProps(context: GetServerSidePropsContext) {
  const session = await getServerSession(context.req, context.res, authOptions);

  // * Allows user to redirect back to original page
  const callbackUrl = context.query.callbackUrl ?? "/";

  // If the user is already logged in, redirect.
  // Note: Make sure not to redirect to the same page
  // To avoid an infinite loop!
  if (session) {
    return { redirect: { destination: callbackUrl } };
  }

  const providers = await getProviders();

  return {
    props: { providers: providers ?? [] },
  };
}<|MERGE_RESOLUTION|>--- conflicted
+++ resolved
@@ -176,8 +176,7 @@
             <div className="h-[1px] w-full border border-black" />
           </div>
         </section>
-<<<<<<< HEAD
-
+        
         <div className="inline-flex gap-2">
           Don&apos;t have an account?
           <Link
@@ -187,17 +186,6 @@
             Sign up for Tramona
           </Link>
         </div>
-=======
-        <p className="text-sm">
-          Don&apos;t have an account?{" "}
-          <Link
-            href="/auth/signup"
-            className="font-medium text-primary underline underline-offset-2"
-          >
-            Sign up
-          </Link>
-        </p>
->>>>>>> 0ea3d106
       </div>
     </>
   );
