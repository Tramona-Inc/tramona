--- conflicted
+++ resolved
@@ -80,14 +80,6 @@
 function Step2(): JSX.Element {
   return (
     <StepperContentLayout className="container gap-4 text-balance">
-<<<<<<< HEAD
-        <div className="flex flex-col gap-10 text-center">
-          <h1 className="text-4xl font-bold lg:text-5xl">Get guest bookings with ease</h1>
-          <p className="text-lg font-bold lg:text-2xl">
-            It is as simple as inputting your property info and receiving offers from guests looking to travel to your city!
-          </p>
-        </div>
-=======
       <div className="flex flex-col gap-10 text-center">
         <h1 className="text-4xl font-bold lg:text-5xl">
           Get guest bookings with ease
@@ -97,7 +89,6 @@
           offers from guests looking to travel to your city!
         </p>
       </div>
->>>>>>> 3d22bc41
     </StepperContentLayout>
   );
 }
