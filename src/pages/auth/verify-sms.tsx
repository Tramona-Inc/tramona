import {
  InputOTP,
  InputOTPGroup,
  InputOTPSlot,
} from "@/components/ui/input-otp";
import { api } from "@/utils/api";
import { errorToast } from "@/utils/toasts";
import { useRouter } from "next/router";
import { useEffect, useState } from "react";

import MainLayout from "@/components/_common/Layout/MainLayout";
import { REGEXP_ONLY_DIGITS_AND_CHARS } from "input-otp";

export default function Page() {
  const [code, setCode] = useState("");

  const router = useRouter();

  const { phone, email } = router.query;

  const { mutateAsync: mutateVerifyOTP } = api.twilio.verifyOTP.useMutation();
  const { mutateAsync: mutateInsertPhone } =
    api.users.insertPhoneWithEmail.useMutation();

  useEffect(() => {
    const verifyCode = async () => {
      if (code.length === 6 && phone) {
        // Verify Code
        const verifyOTPResponse = await mutateVerifyOTP({
          to: phone as string,
          code: code,
        });

        const { status } = verifyOTPResponse; // pending | approved | canceled

        if (status !== "approved") {
          errorToast("Incorrect code!");
          return;
        } else {
          // insert email
          if (email && phone) {
            void mutateInsertPhone({
              email: email as string,
              phone: phone as string,
            });
          }

          void router.push({
            pathname: "/auth/verify-email",
            query: {
              email: email,
            },
          });
        }
      }
    };

    void verifyCode(); // Call the asynchronous function here
  }, [code]);

  return (
<<<<<<< HEAD
    <div className="flex min-h-screen-minus-header flex-col items-center justify-center gap-4">
      <h1 className="text-center text-5xl font-bold tracking-tight">
        Please verify your phone number
      </h1>
      <p className="text-muted-foreground">Check your messages for code</p>
=======
    <MainLayout>
      <div className="flex min-h-[calc(100vh-8rem)] flex-col items-center justify-center gap-4">
        <h1 className="text-center text-5xl font-bold tracking-tight">
          Please verify your phone number
        </h1>
        <p className="text-muted-foreground">Check your messages for code</p>
>>>>>>> b9d5f721

        <InputOTP
          maxLength={6}
          pattern={REGEXP_ONLY_DIGITS_AND_CHARS}
          value={code}
          onChange={(value) => setCode(value)}
          render={({ slots }) => (
            <InputOTPGroup>
              {slots.map((slot, index) => (
                <InputOTPSlot key={index} {...slot} />
              ))}{" "}
            </InputOTPGroup>
          )}
        />
      </div>
    </MainLayout>
  );
}<|MERGE_RESOLUTION|>--- conflicted
+++ resolved
@@ -59,20 +59,12 @@
   }, [code]);
 
   return (
-<<<<<<< HEAD
-    <div className="flex min-h-screen-minus-header flex-col items-center justify-center gap-4">
-      <h1 className="text-center text-5xl font-bold tracking-tight">
-        Please verify your phone number
-      </h1>
-      <p className="text-muted-foreground">Check your messages for code</p>
-=======
     <MainLayout>
-      <div className="flex min-h-[calc(100vh-8rem)] flex-col items-center justify-center gap-4">
+      <div className="flex min-h-screen-minus-header flex-col items-center justify-center gap-4">
         <h1 className="text-center text-5xl font-bold tracking-tight">
           Please verify your phone number
         </h1>
         <p className="text-muted-foreground">Check your messages for code</p>
->>>>>>> b9d5f721
 
         <InputOTP
           maxLength={6}
