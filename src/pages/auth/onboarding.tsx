import {
  Form,
  FormControl,
  FormField,
  FormItem,
  FormMessage,
} from "@/components/ui/form";
import MainLayout from "@/components/_common/Layout/MainLayout";
import SpinnerButton from "@/components/_icons/SpinnerButton";
import { Button } from "@/components/ui/button";
import { Card, CardContent } from "@/components/ui/card";
import {
  InputOTP,
  InputOTPGroup,
  InputOTPSlot,
} from "@/components/ui/input-otp";
import { PhoneInput } from "@/components/ui/input-phone";
import { toast } from "@/components/ui/use-toast";
import { api } from "@/utils/api";
import { errorToast } from "@/utils/toasts";
import { zodResolver } from "@hookform/resolvers/zod";
import { REGEXP_ONLY_DIGITS_AND_CHARS } from "input-otp";
import { useSession } from "next-auth/react";
import { useRouter } from "next/router";
import { useEffect, useState } from "react";
import { useForm } from "react-hook-form";
import { type Country, isValidPhoneNumber } from "react-phone-number-input";
import { z } from "zod";
import { zodString } from "@/utils/zod-utils";

// feel free to refactor this lol

export default function Onboarding() {
  const formSchema = z.object({
    phoneNumber: zodString().refine(isValidPhoneNumber, {
      message: "Invalid phone number",
    }),
  });

  const [country, setCountry] = useState<Country | undefined>("US");

  type FormValues = z.infer<typeof formSchema>;

  const form = useForm<FormValues>({
    resolver: zodResolver(formSchema),
    defaultValues: { phoneNumber: "" },
  });

  const { data: session } = useSession();
  const [sent, setSent] = useState<boolean>(false);
  const router = useRouter();
  const [code, setCode] = useState("");
  const { phoneNumber } = form.watch();

  const { mutateAsync: mutateSendOTP } = api.twilio.sendOTP.useMutation({
    onSuccess: () => {
      toast({
        title: "Code sent!",
        description: "Please check your text messages.",
      });
      setSent(true);
    },
  });

  const { mutateAsync: mutateVerifyOTP } = api.twilio.verifyOTP.useMutation();
  const { mutateAsync: phoneNumberIsTaken } =
    api.users.phoneNumberIsTaken.useMutation();
  const { mutateAsync: mutateInsertPhone } =
    api.users.insertPhoneWithUserId.useMutation();
  const { mutateAsync: updateProfile } = api.users.updateProfile.useMutation();

  const { update } = useSession();

  async function onPhoneSubmit({ phoneNumber }: FormValues) {
    if (!country) {
      form.setError("phoneNumber", { message: "Invalid phone number" });
      return;
    }
    // i feel like i remember this being mentioned in a meeting but idk
    // so uncomment it out if you want

    // if (country !== "US") {
    //   form.setError("phoneNumber", {
    //     message: "We only accept US phone numbers for now",
    //   });
    //   return;
    // }
    if (country !== "US") {
      if (session?.user.id) {
        await updateProfile({
          id: session?.user.id,
          isWhatsApp: true,
        });
      }
    }

    if (await phoneNumberIsTaken({ phoneNumber })) {
      form.setError("phoneNumber", {
        message: "Phone number already in use, please try again",
      });
      return;
    }
    await mutateSendOTP({ to: phoneNumber });
  }

  useEffect(() => {
    const verifyCode = async () => {
      if (code.length === 6 && phoneNumber) {
        // Verify Code
        const verifyOTPResponse = await mutateVerifyOTP({
          to: phoneNumber,
          code: code,
        });

        const { status } = verifyOTPResponse; // pending | approved | canceled

        if (status !== "approved") {
          errorToast("Incorrect code, please try again");
          return;
        } else {
          // insert phone with email
          if (session?.user.id) {
            void mutateInsertPhone({
              userId: session.user.id,
              phone: phoneNumber,
            });

            toast({
              title: "Successfully verified phone!",
              description: "Your phone has been added to your account.",
            });

            void update();

            void router.push({
              pathname: "/auth/referral",
            });
          }
        }
      }
    };

    void verifyCode(); // Call the asynchronous function here
  }, [code]);

  return (
    <MainLayout type="auth" className="flex flex-col justify-center gap-5 p-4">
      <h1 className="text-center text-4xl font-bold tracking-tight">
        Verify your phone number
      </h1>
      <div>
        <Card className="mx-auto max-w-md">
          <CardContent>
            {sent ? (
              <InputOTP
                maxLength={6}
                pattern={REGEXP_ONLY_DIGITS_AND_CHARS}
                value={code}
                autoFocus
                onChange={(value) => setCode(value)}
                className="mx-auto w-max"
                render={({ slots }) => (
                  <InputOTPGroup>
                    {slots.map((slot, index) => (
                      <InputOTPSlot key={index} {...slot} />
                    ))}
                  </InputOTPGroup>
                )}
              />
            ) : (
              <Form {...form}>
                <form
                  className="flex flex-col gap-2"
                  onSubmit={form.handleSubmit(onPhoneSubmit)}
                >
                  <FormField
                    control={form.control}
                    name="phoneNumber"
                    render={({ field }) => (
                      <FormItem>
                        <FormControl>
                          <PhoneInput
                            placeholder="Enter phone number"
                            defaultCountry="US"
                            onCountryChange={setCountry}
                            autoFocus
                            {...field}
                          />
                        </FormControl>
                        <FormMessage />
                      </FormItem>
                    )}
                  />
                  <Button type="submit" disabled={form.formState.isSubmitting}>
                    {form.formState.isSubmitting && (
                      <Icons.spinner className="mr-2 h-4 w-4 animate-spin" />
                    )}
                    Send Verification Code
                  </Button>
                </form>
              </Form>
            )}
          </CardContent>
          {sent ? (
            <>
              <p className="text-center text-xs text-muted-foreground">
                Not seeing the code?{" "}
                <span
                  className="cursor-pointer underline hover:text-black"
                  onClick={() => mutateSendOTP({ to: phoneNumber })}
                >
                  Try again
                </span>
              </p>
            </>
          ) : (
<<<<<<< HEAD
            <>
              <Button
                onClick={() => {
                  setIsLoading(true);
                  void mutateSendOTP({ to: phone });
                }}
                disabled={isLoading}
              >
                {isLoading && <SpinnerButton />}
                Send Verification Code
              </Button>

              <p className="text-center text-xs text-muted-foreground">
                We verify a phone number on account creation to ensure account
                security. SMS & data charges may apply.
              </p>
            </>
=======
            <p className="text-center text-xs text-muted-foreground">
              We verify your phone number on account creation to ensure account
              security. SMS & data charges may apply.
            </p>
>>>>>>> 48e42e28
          )}
        </Card>
      </div>
    </MainLayout>
  );
}<|MERGE_RESOLUTION|>--- conflicted
+++ resolved
@@ -27,7 +27,7 @@
 import { type Country, isValidPhoneNumber } from "react-phone-number-input";
 import { z } from "zod";
 import { zodString } from "@/utils/zod-utils";
-
+import { Icons } from "@/components/_icons/icons";
 // feel free to refactor this lol
 
 export default function Onboarding() {
@@ -214,30 +214,10 @@
               </p>
             </>
           ) : (
-<<<<<<< HEAD
-            <>
-              <Button
-                onClick={() => {
-                  setIsLoading(true);
-                  void mutateSendOTP({ to: phone });
-                }}
-                disabled={isLoading}
-              >
-                {isLoading && <SpinnerButton />}
-                Send Verification Code
-              </Button>
-
-              <p className="text-center text-xs text-muted-foreground">
-                We verify a phone number on account creation to ensure account
-                security. SMS & data charges may apply.
-              </p>
-            </>
-=======
             <p className="text-center text-xs text-muted-foreground">
               We verify your phone number on account creation to ensure account
               security. SMS & data charges may apply.
             </p>
->>>>>>> 48e42e28
           )}
         </Card>
       </div>
