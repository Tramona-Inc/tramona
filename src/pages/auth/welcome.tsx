--- conflicted
+++ resolved
@@ -180,16 +180,11 @@
               <Link href="/dashboard">Make a request now</Link>
             </Button>
           ) : (
-<<<<<<< HEAD
-            <Button onClick={nextStep} className="rounded-full px-8">
-              Continue
-=======
             <Button
               onClick={isLastStep ? startExploring : nextStep}
               className="rounded-full px-8 text-lg"
             >
               {isLastStep ? "Finish" : "Next"}
->>>>>>> 478adadf
             </Button>
           )}
         </div>
