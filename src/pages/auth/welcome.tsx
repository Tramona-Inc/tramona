--- conflicted
+++ resolved
@@ -1,8 +1,4 @@
 import Head from "next/head";
-<<<<<<< HEAD
-=======
-import router from "next/router";
->>>>>>> ff5fa1c6
 
 import Undone from "@/components/_icons/UndoneIcon";
 import OfferCard from "@/components/offer-card/OfferCard";
@@ -16,11 +12,8 @@
 import ReferralCodeDialog from "@/components/sign-up/ReferralCodeDialog";
 import { api } from "@/utils/api";
 import { cn } from "@/utils/utils";
-<<<<<<< HEAD
-import Link from "next/link";
-=======
->>>>>>> ff5fa1c6
 import { ChevronRight } from "lucide-react";
+import router from "next/router";
 
 function StepperContentLayout({
   children,
