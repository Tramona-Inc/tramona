--- conflicted
+++ resolved
@@ -6,11 +6,7 @@
 // import StarIcon from "@/common/components/icons/star";
 // import SuperHostIcon from "@/common/components/icons/superhost";
 // import PaywallDialog from "@/common/components/paywall-dialog";
-<<<<<<< HEAD
-import DashboadLayout from '@/components/_common/Layout/DashboardLayout';
-=======
 import DashboardLayout from "@/components/_common/Layout/DashboardLayout";
->>>>>>> 970d218e
 import Spinner from "@/components/_common/Spinner";
 import OfferPage from "@/components/offers/OfferPage";
 import { api } from "@/utils/api";
@@ -32,11 +28,7 @@
   );
 
   return (
-<<<<<<< HEAD
-    <DashboadLayout type='guest'>
-=======
-    <DashboardLayout type='guest'>
->>>>>>> 970d218e
+    <DashboardLayout type="guest">
       <Head>
         <title>Listings Property Preview | Tramona</title>
       </Head>
@@ -45,10 +37,6 @@
           {offer ? <OfferPage offer={offer} /> : <Spinner />}
         </div>
       </div>
-<<<<<<< HEAD
-    </DashboadLayout>
-=======
     </DashboardLayout>
->>>>>>> 970d218e
   );
 }