--- conflicted
+++ resolved
@@ -9,10 +9,7 @@
 import Spinner from "@/components/_common/Spinner";
 import OfferPage from "@/components/listings/OfferPage";
 import { api } from "@/utils/api";
-<<<<<<< HEAD
-import { useSession } from "next-auth/react";
-import Head from "next/head";
-=======
+
 import {
   cn,
   formatCurrency,
@@ -28,7 +25,6 @@
 import Head from "next/head";
 import Image from "next/image";
 import Link from "next/link";
->>>>>>> e359db5a
 import { useRouter } from "next/router";
 
 export default function Listings() {
@@ -55,8 +51,6 @@
       </div>
     </>
   );
-<<<<<<< HEAD
-=======
 }
 
 export type OfferWithDetails =
@@ -217,5 +211,4 @@
       </div>
     </div>
   );
->>>>>>> e359db5a
 }