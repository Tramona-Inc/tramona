--- conflicted
+++ resolved
@@ -2,7 +2,6 @@
   hostProfiles,
   properties,
   reservedDateRanges,
-  reviews,
   users,
   type PropertyType,
 } from "@/server/db/schema";
@@ -12,10 +11,7 @@
 import { eq } from "drizzle-orm";
 import { sendSlackMessage } from "@/server/slack";
 import {
-<<<<<<< HEAD
-=======
   addHostProfile,
->>>>>>> 8597ba44
   axiosWithRetry,
   createInitialHostTeam,
   createLatLngGISPoint,
@@ -23,11 +19,6 @@
 } from "@/server/server-utils";
 import { getAddress } from "@/server/google-maps";
 import { calculateTotalTax } from "@/utils/payment-utils/taxData";
-<<<<<<< HEAD
-import { getAmenities, getCancellationPolicy, getListingDataUrl, getReviewsUrl } from "@/server/external-listings-scraping/scrapeAirbnbListing";
-import { airbnbHeaders } from "@/utils/constants";
-import { addDays } from "date-fns";
-=======
 import {
   getAmenities,
   getCancellationPolicy,
@@ -35,7 +26,6 @@
   getReviewsUrl,
 } from "@/server/external-listings-scraping/scrapeAirbnbListing";
 import { airbnbHeaders } from "@/utils/constants";
->>>>>>> 8597ba44
 
 export async function insertHost(id: string) {
   // Insert Host info
@@ -194,8 +184,6 @@
     };
     description: string;
     channel: {
-      id: string;
-      name: string;
       customer: {
         id: string;
         name: string;
@@ -211,11 +199,7 @@
     picture: string;
     location: string;
     description: string;
-    channel: {
-      customer: {
-        id: string;
-        name: string;
-      };
+    customer: {
       id: string;
       name: string;
     };
@@ -239,27 +223,6 @@
   };
 };
 
-type ReviewResponse = {
-  data: {
-    id: string;
-    platform_id: string;
-    reservation_platform_id: string;
-    detailed_ratings: {
-      rating: number;
-      comment: string;
-    }[];
-  }[];
-}
-
-type ReservationResponse = {
-  data: {
-    id: string;
-    guest: {
-      first_name: string;
-      last_name: string;
-    }
-  }[]
-}
 type HospitableWebhook = ListingCreatedWebhook | ChannelActivatedWebhook;
 
 export default async function webhook(
@@ -272,7 +235,7 @@
     switch (webhookData.action) {
       case "channel.activated":
         console.log("channel created");
-        await insertHost(webhookData.data.channel.customer.id);
+        await insertHost(webhookData.data.customer.id);
         await db
           .update(users)
           .set({
@@ -280,7 +243,7 @@
             location: webhookData.data.location,
             about: webhookData.data.description,
           })
-          .where(eq(users.id, webhookData.data.channel.customer.id));
+          .where(eq(users.id, webhookData.data.customer.id));
         break;
       case "listing.created":
         const userId = webhookData.data.channel.customer.id;
@@ -381,17 +344,9 @@
             channel: "host-bot",
           });
         }
-        const listingId = webhookData.data.platform_id;
-        const dateIn3Days = addDays(new Date(), 3);
-        const dateIn5Days = addDays(new Date(), 5);
-
-        //const allReviews = await axios.get(`https://connect.hospitable.com/api/v1/channels/${channelId}/reviews`);
-
-        const listingDataUrl = getListingDataUrl(listingId, {
-          checkIn: dateIn3Days,
-          checkOut: dateIn5Days,
-        });
-        const reviewsUrl = getReviewsUrl(listingId);
+
+        const listingDataUrl = getListingDataUrl(webhookData.data.id, {});
+        const reviewsUrl = getReviewsUrl(webhookData.data.id);
 
         const [listingData, reviewsData] = (await Promise.all(
           [
@@ -412,80 +367,6 @@
           ),
         )) as [string, string];
 
-        const cancellationPolicy = getCancellationPolicy(listingData, listingId);
-        const amenities = getAmenities(listingData, listingId);
-
-        const allReviews = (await axios.get<ReviewResponse>(`https://connect.hospitable.com/api/v1/channels/${webhookData.data.channel.id}/reviews`)).data;
-        const reviewsForProperty = allReviews.data.filter((review) => {
-          return review.platform_id === listingId;
-        })[0];
-        let [numReviews, avgRating] = [0, 0];
-        if (reviewsForProperty) {
-          numReviews = reviewsForProperty.detailed_ratings.length;
-          let sum = 0;
-          for (const review of reviewsForProperty.detailed_ratings) {
-            sum += review.rating;
-          }
-          avgRating = sum / numReviews;
-        }
-
-        const listingDataUrl = getListingDataUrl(webhookData.data.id, {});
-        const reviewsUrl = getReviewsUrl(webhookData.data.id);
-
-        const [listingData, reviewsData] = (await Promise.all(
-          [
-            listingDataUrl,
-            reviewsUrl, // 10 best reviews
-          ].map((url) =>
-            axiosWithRetry
-              .get<string>(url, {
-                headers: airbnbHeaders,
-                httpsAgent: proxyAgent,
-                responseType: "text",
-              })
-              .then((r) => r.data)
-              .catch((e) => {
-                console.error(`Error fetching ${url}:`, e);
-                throw e;
-              }),
-          ),
-<<<<<<< HEAD
-          roomType: roomTypeMapping[webhookData.data.room_type],
-          maxNumGuests: webhookData.data.capacity.max,
-          numBeds: webhookData.data.capacity.beds,
-          numBedrooms: webhookData.data.capacity.bedrooms,
-          numBathrooms: webhookData.data.capacity.bathrooms,
-          // latitude: webhookData.data.address.latitude,
-          // longitude: webhookData.data.address.longitude,
-          otherHouseRules: webhookData.data.house_rules,
-          latLngPoint: latLngPoint,
-          city: webhookData.data.address.city,
-          hostName: webhookData.data.channel.customer.name,
-          name: webhookData.data.public_name,
-          about: webhookData.data.description,
-          address:
-            webhookData.data.address.street +
-            ", " +
-            webhookData.data.address.city +
-            ", " +
-            webhookData.data.address.state +
-            ", " +
-            webhookData.data.address.country_code,
-          imageUrls: images,
-          originalListingPlatform: "Hospitable" as const,
-          originalListingId: listingId,
-          amenities: amenities,
-          cancellationPolicy: cancellationPolicy,
-          avgRating,
-          numRatings: numReviews,
-
-          //amenities: webhookData.data.amenities,
-          //cancellationPolicy: webhookData.data.cancellation_policy,
-          //ratings: webhookData.data.ratings,
-        };
-=======
-        )) as [string, string];
-
         const cancellationPolicy = getCancellationPolicy(
           listingData,
           webhookData.data.id,
@@ -499,7 +380,6 @@
         if (!hostProfile) {
           throw new Error(`Host profile not found for user ${userId}`);
         }
->>>>>>> 8597ba44
 
         const propertyId = await db
           .insert(properties)
@@ -545,32 +425,15 @@
             propertyId: propertyId,
             start: dateRange.start,
             end: dateRange.end,
-<<<<<<< HEAD
-            platformBookedOn: "airbnb",
-          });
-        }
-
-        if (reviewsForProperty) {
-          const reservation = (await axios.get<ReservationResponse>(`https://connect.hospitable.com/api/v1/listings/${webhookData.data.id}/reservations/${reviewsForProperty.reservation_platform_id}`)).data;
-          const reviewName = reservation.data[0]?.guest.first_name + ' ' + reservation.data[0]?.guest.last_name;
-          for (const review of reviewsForProperty.detailed_ratings) {
-            await db.insert(reviews).values({
-              propertyId,
-              rating: review.rating,
-              review: review.comment,
-              name: reviewName,
-            })
-          }
-        }
-=======
             platformBookedOn: "airbnb" as const,
           })),
         );
 
->>>>>>> 8597ba44
         break;
     }
+
     // Add your processing logic here
+
     res.json({ received: true });
   } else {
     res.setHeader("Allow", "POST");
