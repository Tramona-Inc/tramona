/* eslint-disable no-console */
import { env } from "@/env";
import { CronJob, CronTime } from 'cron';
import {
  createConversationWithAdmin,
  fetchConversationWithAdmin,
} from "@/server/api/routers/messagesRouter";
import { createSuperhogReservation } from "@/server/api/routers/superhogRouter";
import { stripe } from "@/server/api/routers/stripeRouter";
import { db } from "@/server/db";
import {
  hostProfiles,
  offers,
  referralCodes,
  referralEarnings,
  requests,
  trips,
  users,
} from "@/server/db/schema";
import { eq, sql } from "drizzle-orm";
import { buffer } from "micro";
import { sendEmail } from "@/server/server-utils";
import PostStayEmail from "packages/transactional/emails/PostStayEmail";
import { type NextApiRequest, type NextApiResponse } from "next";
import { superhogRequests } from "../../server/db/schema/tables/superhogRequests";

// ! Necessary for stripe
export const config = {
  api: {
    bodyParser: false,
  },
};

export default async function webhook(
  req: NextApiRequest,
  res: NextApiResponse,
) {
  if (req.method === "POST") {
    const buf = await buffer(req);
    const sig = req.headers["stripe-signature"] as string;
    console.log("atleast we got a request");
    let event;

    try {
      event = stripe.webhooks.constructEvent(
        buf,
        sig,
        env.STRIPE_WEBHOOK_SECRET,
      );
    } catch (error) {
      let message = "Unkown Error";

      if (error instanceof Error) message = error.message;

      res.status(400).send(`Webhook Error: ${message}`);
      return;
    }

    console.log("event:", event);

    // * You can add other event types to catch
    switch (event.type) {
      case "payment_intent.succeeded":
        const paymentIntentSucceeded = event.data.object;
        const offerId =
          paymentIntentSucceeded.metadata.listing_id === undefined
            ? undefined
            : parseInt(paymentIntentSucceeded.metadata.listing_id);

        if (!paymentIntentSucceeded.metadata.bid_id) {
          const confirmedAt = paymentIntentSucceeded.metadata.confirmed_at;

          // Check if confirmed_at exists and is a valid date string
          if (confirmedAt && Date.parse(confirmedAt)) {
            const confirmedDate = new Date(confirmedAt);

            await db
              .update(offers)
              .set({
                acceptedAt: confirmedDate,
                paymentIntentId: paymentIntentSucceeded.id,
              })
              .where(
                eq(
                  offers.id,
                  parseInt(paymentIntentSucceeded.metadata.listing_id!),
                ),
              );

            // await db
            //   .update(trips)
            //   .set({
            //     paymentIntentId: paymentIntentSucceeded.id,
            //     checkoutSessionId:
            //       paymentIntentSucceeded.metadata.checkout_session_id,
            //   })
            //   .where(
            //     eq(
            //       trips.offerId,
            //       parseInt(paymentIntentSucceeded.metadata.listing_id!),
            //     ),
            //   ); // setting the paymentIntentId in the trips table

            const requestId = paymentIntentSucceeded.metadata.request_id;
            if (requestId && !isNaN(parseInt(requestId))) {
              await db
                .update(requests)
                .set({ resolvedAt: confirmedDate })
                .where(eq(requests.id, parseInt(requestId)));

              if (offerId) {
                const offer = await db.query.offers.findFirst({
                  with: { request: true, property: true, },
                  where: eq(offers.id, offerId),
                });

                if (offer?.request) {
                  await db.insert(trips).values({
                    checkIn: offer.checkIn,
                    checkOut: offer.checkOut,
                    numGuests: offer.request.numGuests,
                    groupId: offer.request.madeByGroupId,
                    propertyId: offer.propertyId,
                    offerId: offer.id,
                  });
                }
              }
            }
          } else {
            // Handle case where confirmed_at is missing or invalid
            console.error("Confirmed_at is missing or invalid.");
          }

          const user = await db.query.users.findFirst({
            where: eq(users.id, paymentIntentSucceeded.metadata.user_id!),
          });

          // const propertyID = parseInt(
          //   paymentIntentSucceeded.metadata.property_id!,
          //   10,
          // );
          // const requestID = parseInt(
          //   paymentIntentSucceeded.metadata.request_id!,
          // );
          // const property = await ({
          //   where: eq(properties.id, propertyID),
          // });
          // const request = await db.query.requests.findFirst({
          //   where: eq(requests.id, requestID),
          // });
          // const offer = await db.query.offers.findFirst({
          //   where: eq(offers.requestId, requestID),
          // });

          // const bidID = parseInt(paymentIntentSucceeded.metadata.bid_id!);
          // const bid = await db.query.bids.findFirst({
          //   where: eq(bids.id, bidID),
          // });

          //send BookingConfirmationEmail
          //Send user confirmation email
          //getting num of nights
          // const checkInDate = request?.checkIn ?? new Date(); // Use current date as default
          // const checkOutDate = request?.checkOut ?? new Date(); // Use current date as default
          // const numOfNights = getNumNights(checkInDate, checkOutDate);
          // const originalPrice = property?.originalNightlyPrice ?? 0 * numOfNights;
          // const savings =
          //   (property?.originalNightlyPrice ?? 0) - (offer?.totalPrice ?? 0);
          // const tramonaServiceFee = getTramonaFeeTotal(savings);
          // const offerIdString = await sendEmail({
          //   to: user!.email,
          //   subject: `Tramona Booking Confirmation ${property?.name}`,
          //   content: BookingConfirmationEmail({
          //     userName: user?.name ?? "",
          //     placeName: property?.name ?? "",
          //     hostName: property?.hostName ?? "",
          //     hostImageUrl: "https://via.placeholder.com/150",
          //     startDate: formatDate(request!.checkIn, "MM/dd/yyyy") ?? "",
          //     endDate: formatDate(request!.checkOut, "MM/dd/yyyy") ?? "",
          //     address: property!.address ?? "",
          //     propertyImageLink: property!.imageUrls?.[0] ?? "",
          //     tripDetailLink: `https://www.tramona.com/offers/${offers.id.name}`,
          //     originalPrice: originalPrice,
          //     tramonaPrice: offer?.totalPrice ?? 0,
          //     offerLink: `https://www.tramona.com/offers/${offer?.id.toString()}`,
          //     numOfNights: numOfNights,
          //     tramonaServiceFee: tramonaServiceFee ?? 0,
          //   }),
          // });
          // const twilioMutation = api.twilio.sendSMS.useMutation();
          // const twilioWhatsAppMutation = api.twilio.sendWhatsApp.useMutation();

          // if (user?.isWhatsApp) {
          //   await twilioWhatsAppMutation.mutateAsync({
          //     templateId: "HXb0989d91e9e67396e9a508519e19a46c",
          //     to: paymentIntentSucceeded.metadata.phoneNumber!,
          //   });
          // } else {
          //   await twilioMutation.mutateAsync({
          //     to: paymentIntentSucceeded.metadata.phoneNumber!,
          //     msg: "Your Tramona booking is confirmed! Please see the My Trips page to access your trip information!",
          //   });
          // }

          // console.log("PaymentIntent was successful!");

          const referralCode = user?.referralCodeUsed;

          if (referralCode) {
            const offerId = parseInt(
              paymentIntentSucceeded.metadata.listing_id!,
            );
            const refereeId = paymentIntentSucceeded.metadata.user_id!;

            const tramonaFee =
              parseInt(paymentIntentSucceeded.metadata.total_savings!) * 0.2;
            const cashbackMultiplier =
              user.referralTier === "Ambassador" ? 0.5 : 0.3;
            const cashbackEarned = tramonaFee * cashbackMultiplier;

            await db
              .insert(referralEarnings)
              .values({ offerId, cashbackEarned, refereeId, referralCode });

            await db
              .update(referralCodes)
              .set({
                totalBookingVolume: sql`${referralCodes.totalBookingVolume} + ${cashbackEarned}`,
                numBookingsUsingCode: sql`${referralCodes.numBookingsUsingCode} + ${1}`,
              })
              .where(eq(referralCodes.referralCode, referralCode));
          }

          // TODO
          // Add two two users to conversation
          // void addTwoUserToConversation(
          //   paymentIntentSucceeded.metadata.user_id!,
          //   paymentIntentSucceeded.metadata.host_id!,
          // );

          // ! For now will add user to admin
          if (paymentIntentSucceeded.metadata.user_id) {
            const conversationId = await fetchConversationWithAdmin(
              paymentIntentSucceeded.metadata.user_id,
            );

            // Create conversation with admin if it doesn't exist
            if (!conversationId) {
              await createConversationWithAdmin(
                paymentIntentSucceeded.metadata.user_id,
              );
            }
          }
        }

        break;

      case "checkout.session.completed":
        const checkoutSessionCompleted = event.data.object;

        // * Make sure to check listing_id isnt' null
        if (checkoutSessionCompleted.metadata) {
          const listing_id = parseInt(
            checkoutSessionCompleted.metadata.listing_id!,
          );
          
          await db
            .update(trips)
            .set({
              checkoutSessionId: checkoutSessionCompleted.id,
            })
            .where(eq(offers.id, listing_id));
<<<<<<< HEAD

          console.log("Checkout session was successful!");

          const postStayInfo = await db.query.offers.findFirst({
            where: eq(offers.checkoutSessionId, checkoutSessionCompleted.id),
            with:{
              property : { columns : { propertyType: true, name: true }},
              request: { columns : {checkOut : true},
                with : { madeByGroup: {
                with: {
                  members: {
                    with: {
                      user: {
                        columns: {
                          name: true,
                          email: true,
                          image: true,
                          phoneNumber: true,
                          id: true,
                        },
                      },
                    },
                  },
                  invites: true,
                },
              }}}
            } 
          })
          const newDate = postStayInfo?.request.checkOut
          const add2days = new Date(newDate?.setDate(newDate.getDate() + 2) ?? "")
          const members = postStayInfo?.request.madeByGroup.members
          for(const member of members ?? []){
            const job = new CronJob(
              add2days,
              function () {
                sendEmail({
                  to: member.user.email,
                  subject: "How was your stay?",
                  content: PostStayEmail({
                    userName: member.user.name ?? "",
                    property: postStayInfo?.property.name ?? "",
                    house: postStayInfo?.property.propertyType ?? "",
                  })
                })
              },
              null,
              true,
          )
          }
=======
>>>>>>> 8d6402e0
        } else {
          // console.error("Metadata or listing_id is null or undefined");
        }
        break;
      case "charge.updated":
        {
          const chargeObject = event.data.object;
          //addingt the paymentIntentId to the trips table
          await db
            .update(trips)
            .set({
              paymentIntentId: chargeObject.payment_intent?.toString(),
              checkoutSessionId: chargeObject.metadata.checkout_session_id,
              totalPriceAfterFees: chargeObject.amount,
            })
            .where(
              eq(trips.offerId, parseInt(chargeObject.metadata.listing_id!)),
            ); // setting the paymentIntentId in the trips table

          //get the new trips
          const trip = await db.query.trips.findFirst({
            where: eq(
              trips.offerId,
              parseInt(chargeObject.metadata.listing_id!),
            ),
          });
          //extract metadata from the charge object
          const listingId = parseInt(chargeObject.metadata.listing_id!);
          const propertyId = parseInt(chargeObject.metadata.property_id!);
          const userId = chargeObject.metadata.user_id!;

          //creating a superhog reservation only if does not exist
          const currentSuperhogReservation = await db.query.trips.findFirst({
            where: eq(trips.superhogRequestId, superhogRequests.id),
          });
          if (!currentSuperhogReservation && trip) {
            void createSuperhogReservation({
              listingId,
              propertyId,
              userId,
              trip,
            }); //creating a superhog reservation
          } else {
            console.log("Superhog reservation already exists");
          }
        }
        break;
      case "identity.verification_session.processing":
        {
          const verificationSession = event.data.object;

          const userId = verificationSession.metadata.user_id;
          //updating the users to be verified
          if (userId) {
            await db
              .update(users)
              .set({
                isIdentityVerified: "pending",
              })
              .where(eq(users.id, userId));
          }
        }
        break;
      case "identity.verification_session.verified":
        const verificationSession = event.data.object;

        const userId = verificationSession.metadata.user_id;
        //updating the users to be verified
        if (userId) {
          await db
            .update(users)
            .set({
              isIdentityVerified: "true",
            })
            .where(eq(users.id, userId));
          if (verificationSession.last_verification_report) {
            await db
              .update(users)
              .set({
                verificationReportId:
                  verificationSession.last_verification_report as string,
              })
              .where(eq(users.id, userId));
          }
          console.log("is now verified");
          //adding the users.DOB to the db
          if (verificationSession.last_verification_report) {
            //verification report has all of the data on the user such DOB/Adress and documents

            const verificationReportId = JSON.parse(
              JSON.stringify(verificationSession.last_verification_report),
            ) as string;
            console.log("This is last verification report id");
            console.log(verificationReportId);
            const verificationReport =
              await stripe.identity.verificationReports.retrieve(
                verificationReportId,
                {
                  expand: ["document.dob"],
                },
              );
            console.log("This is last verification report object");
            console.log(verificationReport.document);
            if (verificationReport.document?.dob) {
              const dob = verificationReport.document.dob;
              //formatting dob object into strin
              const day = dob.day!.toString().padStart(2, "0");
              const month = dob.month!.toString().padStart(2, "0");
              const year = dob.year!.toString();

              const dobString = `${day}/${month}/${year}`;
              await db
                .update(users)
                .set({
                  dateOfBirth: dobString,
                })
                .where(eq(users.id, userId));
            }
          }
        }
        break;

      case "identity.verification_session.requires_input": {
        // At least one of the verification checks failed
        const verificationSession = event.data.object;
        const userId = verificationSession.metadata.user_id;
        //reset the user status to false
        if (userId) {
          await db
            .update(users)
            .set({
              isIdentityVerified: "false",
            })
            .where(eq(users.id, userId));
        }

        //.reason is reason why on of the checks failed
        console.log(
          "Verification check failed Reason: " +
            verificationSession.last_error!.reason,
        );
        console.log(
          "Verification check code: " + verificationSession.last_error!.code,
        );

        // Handle specific failure reasons
        switch (verificationSession.last_error!.code) {
          case "document_unverified_other": {
            // The document was invalid
            console.log("The submitted document was unverified");
            break;
          }
          case "document_expired": {
            // The document was expired
            console.log("The submitted document was expired");
            break;
          }
          case "document_type_not_supported": {
            // document type not supported
            console.log("The given document is not supported");
            break;
          }
          default: {
            // ...
            console.log(
              "There was a submission error, please check all documents are correct.",
            );
          }
        }
      }

      case "account.external_account.created":
        //"use this for when you want an event to trigger after onboarding",

        break;

      case "account.updated":
        const account = event.data.object;

        if (account.id) {
          const stripeAccount = await stripe.accounts.retrieve(account.id);
          await db
            .update(hostProfiles)
            .set({
              chargesEnabled: stripeAccount.payouts_enabled, // fix later or true
            })
            .where(eq(hostProfiles.stripeAccountId, account.id));
        }
        break;

      default:
      // console.log(`Unhandled event type ${event.type}`);
    }

    res.json({ received: true });
  } else {
    res.setHeader("Allow", "POST");
    res.status(405).end("Method Not Allowed");
  }
}<|MERGE_RESOLUTION|>--- conflicted
+++ resolved
@@ -1,6 +1,5 @@
 /* eslint-disable no-console */
 import { env } from "@/env";
-import { CronJob, CronTime } from 'cron';
 import {
   createConversationWithAdmin,
   fetchConversationWithAdmin,
@@ -247,7 +246,8 @@
             // Create conversation with admin if it doesn't exist
             if (!conversationId) {
               await createConversationWithAdmin(
-                paymentIntentSucceeded.metadata.user_id,
+                userId: paymentIntentSucceeded.metadata?.user_id ?? null,
+                
               );
             }
           }
@@ -270,58 +270,6 @@
               checkoutSessionId: checkoutSessionCompleted.id,
             })
             .where(eq(offers.id, listing_id));
-<<<<<<< HEAD
-
-          console.log("Checkout session was successful!");
-
-          const postStayInfo = await db.query.offers.findFirst({
-            where: eq(offers.checkoutSessionId, checkoutSessionCompleted.id),
-            with:{
-              property : { columns : { propertyType: true, name: true }},
-              request: { columns : {checkOut : true},
-                with : { madeByGroup: {
-                with: {
-                  members: {
-                    with: {
-                      user: {
-                        columns: {
-                          name: true,
-                          email: true,
-                          image: true,
-                          phoneNumber: true,
-                          id: true,
-                        },
-                      },
-                    },
-                  },
-                  invites: true,
-                },
-              }}}
-            } 
-          })
-          const newDate = postStayInfo?.request.checkOut
-          const add2days = new Date(newDate?.setDate(newDate.getDate() + 2) ?? "")
-          const members = postStayInfo?.request.madeByGroup.members
-          for(const member of members ?? []){
-            const job = new CronJob(
-              add2days,
-              function () {
-                sendEmail({
-                  to: member.user.email,
-                  subject: "How was your stay?",
-                  content: PostStayEmail({
-                    userName: member.user.name ?? "",
-                    property: postStayInfo?.property.name ?? "",
-                    house: postStayInfo?.property.propertyType ?? "",
-                  })
-                })
-              },
-              null,
-              true,
-          )
-          }
-=======
->>>>>>> 8d6402e0
         } else {
           // console.error("Metadata or listing_id is null or undefined");
         }
