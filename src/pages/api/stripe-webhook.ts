/* eslint-disable no-console */
import { env } from "@/env";
import {
  createConversationWithAdmin,
  fetchConversationWithAdmin,
} from "@/server/api/routers/messagesRouter";
import { createSuperhogReservation } from "@/server/api/routers/superhogRouter";
import { stripe } from "@/server/api/routers/stripeRouter";
import { db } from "@/server/db";
import {
  hostProfiles,
  offers,
  referralCodes,
  referralEarnings,
  requests,
  trips,
  users,
} from "@/server/db/schema";
import { eq, sql } from "drizzle-orm";
import { buffer } from "micro";
import { sendEmail } from "@/server/server-utils";
import PostStayEmail from "packages/transactional/emails/PostStayEmail";
import { type NextApiRequest, type NextApiResponse } from "next";
import { superhogRequests } from "../../server/db/schema/tables/superhogRequests";

// ! Necessary for stripe
export const config = {
  api: {
    bodyParser: false,
  },
};

export default async function webhook(
  req: NextApiRequest,
  res: NextApiResponse,
) {
  if (req.method === "POST") {
    const buf = await buffer(req);
    const sig = req.headers["stripe-signature"] as string;
    let event;

    try {
      event = stripe.webhooks.constructEvent(
        buf,
        sig,
        env.STRIPE_WEBHOOK_SECRET,
      );
    } catch (error) {
      let message = "Unkown Error";

      if (error instanceof Error) message = error.message;

      res.status(400).send(`Webhook Error: ${message}`);
      return;
    }

    console.log("event:", event);

    // * You can add other event types to catch
    switch (event.type) {
      case "charge.succeeded": //use to be payment_intent.succeeded
        const paymentIntentSucceeded = event.data.object;
        paymentIntentSucceeded.metadata.offer_id === undefined
          ? undefined
          : parseInt(paymentIntentSucceeded.metadata.offer_id);

        const user = await db.query.users.findFirst({
          where: eq(users.id, paymentIntentSucceeded.metadata.user_id!),
        });

        if (!paymentIntentSucceeded.metadata.bid_id) {
          const confirmedAt = paymentIntentSucceeded.metadata.confirmed_at;

          // Check if confirmed_at exists and is a valid date string
          if (confirmedAt && Date.parse(confirmedAt)) {
            const confirmedDate = new Date(confirmedAt);

            await db
              .update(offers)
              .set({
                acceptedAt: confirmedDate,
                paymentIntentId: paymentIntentSucceeded.id,
              })
              .where(
                eq(
                  offers.id,
                  parseInt(paymentIntentSucceeded.metadata.offer_id!),
                ),
              );

            const requestId = paymentIntentSucceeded.metadata.request_id;
            if (requestId && !isNaN(parseInt(requestId))) {
              await db
                .update(requests)
                .set({ resolvedAt: confirmedDate })
                .where(eq(requests.id, parseInt(requestId)));

              const offer = await db.query.offers.findFirst({
                with: { request: true, property: true },
                where: eq(
                  offers.id,
                  parseInt(paymentIntentSucceeded.metadata.offer_id!),
                ),
              });
              //create trip here
              if (offer?.request) {
                const currentTrip = await db
                  .insert(trips)
                  .values({
                    checkIn: offer.checkIn,
                    checkOut: offer.checkOut,
                    numGuests: offer.request.numGuests,
                    groupId: offer.request.madeByGroupId,
                    propertyId: offer.propertyId,
                    offerId: offer.id,
                    paymentIntentId:
                      paymentIntentSucceeded.payment_intent?.toString() ?? "",
                    totalPriceAfterFees: paymentIntentSucceeded.amount,
                  })
                  .returning();

                //superhog reservation

                //creating a superhog reservation only if does not exist
                const currentSuperhogReservation =
                  await db.query.trips.findFirst({
                    where: eq(trips.superhogRequestId, superhogRequests.id),
                  });
                if (!currentSuperhogReservation) {
                  void createSuperhogReservation({
                    paymentIntentId:
                      paymentIntentSucceeded.payment_intent?.toString() ?? "",
                    propertyId: offer.propertyId,
                    userId: user!.id,
                    trip: currentTrip[0]!,
                  }); //creating a superhog reservation
                } else {
                  console.log("Superhog reservation already exists");
                }
              }
            }
          }
        } else {
          // Handle case where confirmed_at is missing or invalid
          console.error("Confirmed_at is missing or invalid.");
        }

        // const propertyID = parseInt(
        //   paymentIntentSucceeded.metadata.property_id!,
        //   10,
        // );
        // const requestID = parseInt(
        //   paymentIntentSucceeded.metadata.request_id!,
        // );
        // const property = await ({
        //   where: eq(properties.id, propertyID),
        // });
        // const request = await db.query.requests.findFirst({
        //   where: eq(requests.id, requestID),
        // });
        // const offer = await db.query.offers.findFirst({
        //   where: eq(offers.requestId, requestID),
        // });

        // const bidID = parseInt(paymentIntentSucceeded.metadata.bid_id!);
        // const bid = await db.query.bids.findFirst({
        //   where: eq(bids.id, bidID),
        // });

        //send BookingConfirmationEmail
        //Send user confirmation email
        //getting num of nights
        // const checkInDate = request?.checkIn ?? new Date(); // Use current date as default
        // const checkOutDate = request?.checkOut ?? new Date(); // Use current date as default
        // const numOfNights = getNumNights(checkInDate, checkOutDate);
        // const originalPrice = property?.originalNightlyPrice ?? 0 * numOfNights;
        // const savings =
        //   (property?.originalNightlyPrice ?? 0) - (offer?.totalPrice ?? 0);
        // const tramonaServiceFee = getTramonaFeeTotal(savings);
        // const offerIdString = await sendEmail({
        //   to: user!.email,
        //   subject: `Tramona Booking Confirmation ${property?.name}`,
        //   content: BookingConfirmationEmail({
        //     userName: user?.name ?? "",
        //     placeName: property?.name ?? "",
        //     hostName: property?.hostName ?? "",
        //     hostImageUrl: "https://via.placeholder.com/150",
        //     startDate: formatDate(request!.checkIn, "MM/dd/yyyy") ?? "",
        //     endDate: formatDate(request!.checkOut, "MM/dd/yyyy") ?? "",
        //     address: property!.address ?? "",
        //     propertyImageLink: property!.imageUrls?.[0] ?? "",
        //     tripDetailLink: `https://www.tramona.com/offers/${offers.id.name}`,
        //     originalPrice: originalPrice,
        //     tramonaPrice: offer?.totalPrice ?? 0,
        //     offerLink: `https://www.tramona.com/offers/${offer?.id.toString()}`,
        //     numOfNights: numOfNights,
        //     tramonaServiceFee: tramonaServiceFee ?? 0,
        //   }),
        // });
        // const twilioMutation = api.twilio.sendSMS.useMutation();
        // const twilioWhatsAppMutation = api.twilio.sendWhatsApp.useMutation();

        // if (user?.isWhatsApp) {
        //   await twilioWhatsAppMutation.mutateAsync({
        //     templateId: "HXb0989d91e9e67396e9a508519e19a46c",
        //     to: paymentIntentSucceeded.metadata.phoneNumber!,
        //   });
        // } else {
        //   await twilioMutation.mutateAsync({
        //     to: paymentIntentSucceeded.metadata.phoneNumber!,
        //     msg: "Your Tramona booking is confirmed! Please see the My Trips page to access your trip information!",
        //   });
        // }

        // console.log("PaymentIntent was successful!");

        const referralCode = user?.referralCodeUsed;

        if (referralCode) {
          const offerId = parseInt(paymentIntentSucceeded.metadata.listing_id!);
          const refereeId = paymentIntentSucceeded.metadata.user_id!;

          const tramonaFee =
            parseInt(paymentIntentSucceeded.metadata.total_savings!) * 0.2;
          const cashbackMultiplier =
            user.referralTier === "Ambassador" ? 0.5 : 0.3;
          const cashbackEarned = tramonaFee * cashbackMultiplier;

          await db
            .insert(referralEarnings)
            .values({ offerId, cashbackEarned, refereeId, referralCode });

          await db
            .update(referralCodes)
            .set({
              totalBookingVolume: sql`${referralCodes.totalBookingVolume} + ${cashbackEarned}`,
              numBookingsUsingCode: sql`${referralCodes.numBookingsUsingCode} + ${1}`,
            })
            .where(eq(referralCodes.referralCode, referralCode));
        }

        // TODO
        // Add two two users to conversation
        // void addTwoUserToConversation(
        //   paymentIntentSucceeded.metadata.user_id!,
        //   paymentIntentSucceeded.metadata.host_id!,
        // );

        // ! For now will add user to admin
        if (paymentIntentSucceeded.metadata.user_id) {
          const conversationId = await fetchConversationWithAdmin(
            paymentIntentSucceeded.metadata.user_id,
          );

          // Create conversation with admin if it doesn't exist
          if (!conversationId) {
            await createConversationWithAdmin(
              paymentIntentSucceeded.metadata.user_id,
            );
<<<<<<< HEAD

            // Create conversation with admin if it doesn't exist
            // if (!conversationId) {
            //   await createConversationWithAdmin(
            //     userId: paymentIntentSucceeded.metadata?.user_id ?? "",
            //     userToken: "",
            //   );
            // }
=======
>>>>>>> 27aed850
          }
        }

        break;

      case "checkout.session.completed":
        const checkoutSessionCompleted = event.data.object;

        // * Make sure to check listing_id isnt' null
        if (checkoutSessionCompleted.metadata) {
          const listing_id = parseInt(
            checkoutSessionCompleted.metadata.listing_id!,
          );
          
          await db
            .update(trips)
            .set({
              checkoutSessionId: checkoutSessionCompleted.id,
            })
            .where(eq(offers.id, listing_id));
        } else {
          // console.error("Metadata or listing_id is null or undefined");
        }

        break;
      case "charge.updated":
        {
          const chargeObject = event.data.object;
          //addingt the paymentIntentId to the trips table
          await db
            .update(trips)
            .set({
              paymentIntentId: chargeObject.payment_intent?.toString(),
              checkoutSessionId: chargeObject.metadata.checkout_session_id,
              totalPriceAfterFees: chargeObject.amount,
            })
            .where(
              eq(trips.offerId, parseInt(chargeObject.metadata.listing_id!)),
            ); // setting the paymentIntentId in the trips table

          //get the new trips
          const trip = await db.query.trips.findFirst({
            where: eq(
              trips.offerId,
              parseInt(chargeObject.metadata.listing_id!),
            ),
          });
          //extract metadata from the charge object
          const propertyId = parseInt(chargeObject.metadata.property_id!);
          const userId = chargeObject.metadata.user_id!;

          //creating a superhog reservation only if does not exist
          const currentSuperhogReservation = await db.query.trips.findFirst({
            where: eq(trips.superhogRequestId, superhogRequests.id),
          });
          if (!currentSuperhogReservation && trip) {
            void createSuperhogReservation({
              paymentIntentId: chargeObject.payment_intent?.toString() ?? "",
              propertyId,
              userId,
              trip,
            }); //creating a superhog reservation
          } else {
            console.log("Superhog reservation already exists");
          }
        }
        break;
      case "identity.verification_session.processing":
        {
          const verificationSession = event.data.object;

          const userId = verificationSession.metadata.user_id;
          //updating the users to be verified
          if (userId) {
            await db
              .update(users)
              .set({
                isIdentityVerified: "pending",
              })
              .where(eq(users.id, userId));
          }
        }
        break;
      case "identity.verification_session.verified":
        const verificationSession = event.data.object;

        const userId = verificationSession.metadata.user_id;
        //updating the users to be verified
        if (userId) {
          await db
            .update(users)
            .set({
              isIdentityVerified: "true",
            })
            .where(eq(users.id, userId));
          if (verificationSession.last_verification_report) {
            await db
              .update(users)
              .set({
                verificationReportId:
                  verificationSession.last_verification_report as string,
              })
              .where(eq(users.id, userId));
          }
          console.log("is now verified");
          //adding the users.DOB to the db
          if (verificationSession.last_verification_report) {
            //verification report has all of the data on the user such DOB/Adress and documents

            const verificationReportId = JSON.parse(
              JSON.stringify(verificationSession.last_verification_report),
            ) as string;
            console.log("This is last verification report id");
            console.log(verificationReportId);
            const verificationReport =
              await stripe.identity.verificationReports.retrieve(
                verificationReportId,
                {
                  expand: ["document.dob"],
                },
              );
            console.log("This is last verification report object");
            console.log(verificationReport.document);
            if (verificationReport.document?.dob) {
              const dob = verificationReport.document.dob;
              //formatting dob object into strin
              const day = dob.day!.toString().padStart(2, "0");
              const month = dob.month!.toString().padStart(2, "0");
              const year = dob.year!.toString();

              const dobString = `${day}/${month}/${year}`;
              await db
                .update(users)
                .set({
                  dateOfBirth: dobString,
                })
                .where(eq(users.id, userId));
            }
          }
        }
        break;

      case "identity.verification_session.requires_input": {
        // At least one of the verification checks failed
        const verificationSession = event.data.object;
        const userId = verificationSession.metadata.user_id;
        //reset the user status to false
        if (userId) {
          await db
            .update(users)
            .set({
              isIdentityVerified: "false",
            })
            .where(eq(users.id, userId));
        }

        //.reason is reason why on of the checks failed
        console.log(
          "Verification check failed Reason: " +
            verificationSession.last_error!.reason,
        );
        console.log(
          "Verification check code: " + verificationSession.last_error!.code,
        );

        // Handle specific failure reasons
        switch (verificationSession.last_error!.code) {
          case "document_unverified_other": {
            // The document was invalid
            console.log("The submitted document was unverified");
            break;
          }
          case "document_expired": {
            // The document was expired
            console.log("The submitted document was expired");
            break;
          }
          case "document_type_not_supported": {
            // document type not supported
            console.log("The given document is not supported");
            break;
          }
          default: {
            // ...
            console.log(
              "There was a submission error, please check all documents are correct.",
            );
          }
        }
      }

      case "account.external_account.created":
        //"use this for when you want an event to trigger after onboarding",

        break;

      case "account.updated":
        const account = event.data.object;

        if (account.id) {
          const stripeAccount = await stripe.accounts.retrieve(account.id);
          await db
            .update(hostProfiles)
            .set({
              chargesEnabled: stripeAccount.payouts_enabled, // fix later or true
            })
            .where(eq(hostProfiles.stripeAccountId, account.id));
        }
        break;

      default:
      // console.log(`Unhandled event type ${event.type}`);
    }

    res.json({ received: true });
  } else {
    res.setHeader("Allow", "POST");
    res.status(405).end("Method Not Allowed");
  }
}<|MERGE_RESOLUTION|>--- conflicted
+++ resolved
@@ -256,18 +256,8 @@
           if (!conversationId) {
             await createConversationWithAdmin(
               paymentIntentSucceeded.metadata.user_id,
+              ""
             );
-<<<<<<< HEAD
-
-            // Create conversation with admin if it doesn't exist
-            // if (!conversationId) {
-            //   await createConversationWithAdmin(
-            //     userId: paymentIntentSucceeded.metadata?.user_id ?? "",
-            //     userToken: "",
-            //   );
-            // }
-=======
->>>>>>> 27aed850
           }
         }
 
