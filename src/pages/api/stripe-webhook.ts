--- conflicted
+++ resolved
@@ -101,10 +101,7 @@
                   parseInt(paymentIntentSucceeded.metadata.offer_id!),
                 ),
               });
-<<<<<<< HEAD
-=======
               console.log("Creating trip here is the offer first", offer);
->>>>>>> 90e92f3f
               //create trip here
               if (offer?.request) {
                 const currentTrip = await db
@@ -121,11 +118,7 @@
                     totalPriceAfterFees: paymentIntentSucceeded.amount,
                   })
                   .returning();
-<<<<<<< HEAD
-
-=======
                 console.log("Created trip", currentTrip);
->>>>>>> 90e92f3f
                 //superhog reservation
 
                 //creating a superhog reservation only if does not exist
