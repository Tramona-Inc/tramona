import { env } from "@/env";
import {
  createConversationWithAdmin,
  fetchConversationWithAdmin,
} from "@/server/api/routers/messagesRouter";
import { stripe } from "@/server/api/routers/stripeRouter";
import { db } from "@/server/db";
import {
  offers,
  properties,
  referralCodes,
  referralEarnings,
  requests,
  users,
} from "@/server/db/schema";
import { eq, sql } from "drizzle-orm";
import { buffer } from "micro";
import { type NextApiRequest, type NextApiResponse } from "next";
import { api } from "@/utils/api";
<<<<<<< HEAD
=======
import { sendEmail } from "@/server/server-utils";
import { BookingConfirmationEmail } from "@/components/email-templates/BookingConfirmationEmail";
import { User } from "lucide-react";
import { Payer } from "@aws-sdk/client-s3";
import {
  getNumNights,
  getTramonaFeeTotal,
} from "@/utils/utils";
import { formatDate } from "date-fns";
>>>>>>> 2638f0bc

// ! Necessary for stripe
export const config = {
  api: {
    bodyParser: false,
  },
};

export default async function webhook(
  req: NextApiRequest,
  res: NextApiResponse,
) {
  if (req.method === "POST") {
    const buf = await buffer(req);
    const sig = req.headers["stripe-signature"] as string;

    let event;

    try {
      event = stripe.webhooks.constructEvent(
        buf,
        sig,
        env.STRIPE_WEBHOOK_SECRET,
      );
    } catch (error) {
      let message = "Unkown Error";

      if (error instanceof Error) message = error.message;

      res.status(400).send(`Webhook Error: ${message}`);
      return;
    }

    // * You can add other event types to catch
    switch (event.type) {
      case "payment_intent.succeeded":
        console.log("WOOOOO IT WORKED ");
        const paymentIntentSucceeded = event.data.object;
        await db
          .update(offers)
          .set({
            acceptedAt: new Date(paymentIntentSucceeded.metadata.confirmed_at!),
            paymentIntentId: paymentIntentSucceeded.id,
          })
          .where(
            eq(
              offers.id,
              parseInt(paymentIntentSucceeded.metadata.listing_id!),
            ),
          );

        await db
          .update(requests)
          .set({
            resolvedAt: new Date(paymentIntentSucceeded.metadata.confirmed_at!),
          })
          .where(
            eq(
              requests.id,
              parseInt(paymentIntentSucceeded.metadata.request_id!),
            ),
          );

        const user = await db.query.users.findFirst({
          where: eq(users.id, paymentIntentSucceeded.metadata.user_id!),
        });

<<<<<<< HEAD
=======
        const propertyID = parseInt(
          paymentIntentSucceeded.metadata.property_id!,
          10,
        );
        const property = await db.query.properties.findFirst({
          where: eq(properties.id, propertyID),
        });
        const requestID = parseInt(paymentIntentSucceeded.metadata.request_id!);
        const request = await db.query.requests.findFirst({
          where: eq(requests.id, requestID),
        });
        const offer = await db.query.offers.findFirst({
          where: eq(offers.requestId, requestID),
        });

        //send BookingConfirmationEmail
        //Send user confirmation email
        //getting num of nights
        const checkInDate = request?.checkIn ?? new Date(); // Use current date as default
        const checkOutDate = request?.checkOut ?? new Date(); // Use current date as default
        const numOfNights = getNumNights(checkInDate, checkOutDate);
        const originalPrice = property?.originalNightlyPrice ?? 0 * numOfNights;
        const savings =
          (property?.originalNightlyPrice ?? 0) - (offer?.totalPrice ?? 0);
        const tramonaServiceFee = getTramonaFeeTotal(savings);
        const offerIdString = 
        await sendEmail({
          to: user!.email,
          subject: `Tramona Booking Confirmation ${property?.name}`,
          content: BookingConfirmationEmail({
            userName: user?.name ?? "",
            placeName: property?.name ?? "",
            hostName: property?.hostName ?? "",
            hostImageUrl: "https://via.placeholder.com/150",
            startDate: formatDate(request!.checkIn, "MM/dd/yyyy") ?? "",
            endDate: formatDate(request!.checkOut, "MM/dd/yyyy") ?? "",
            address: property!.address ?? "",
            propertyImageLink: property!.imageUrls?.[0] ?? "",
            tripDetailLink: `https://www.tramona.com/offers/${offers.id.name}`,
            originalPrice: originalPrice,
            tramonaPrice: offer?.totalPrice ?? 0,
            offerLink: `https://www.tramona.com/offers/${offer?.id.toString()}`,
            numOfNights: numOfNights,
            tramonaServiceFee: tramonaServiceFee ?? 0,
          }),
        });
>>>>>>> 2638f0bc
        const twilioMutation = api.twilio.sendSMS.useMutation();
        const twilioWhatsAppMutation = api.twilio.sendWhatsApp.useMutation();

        if (user?.isWhatsApp) {
          await twilioWhatsAppMutation.mutateAsync({
            templateId: "HXb0989d91e9e67396e9a508519e19a46c",
            to: paymentIntentSucceeded.metadata.phoneNumber!,
          });
        } else {
          await twilioMutation.mutateAsync({
            to: paymentIntentSucceeded.metadata.phoneNumber!,
            msg: "Your Tramona booking is confirmed! Please see the My Trips page to access your trip information!",
          });
        }

        // console.log("PaymentIntent was successful!");

        const referralCode = user?.referralCodeUsed;

        if (referralCode) {
          const offerId = parseInt(paymentIntentSucceeded.metadata.listing_id!);
          const refereeId = paymentIntentSucceeded.metadata.user_id!;

          const tramonaFee =
            parseInt(paymentIntentSucceeded.metadata.total_savings!) * 0.2;
          const cashbackMultiplier =
            user.referralTier === "Ambassador" ? 0.5 : 0.3;
          const cashbackEarned = tramonaFee * cashbackMultiplier;

          await db
            .insert(referralEarnings)
            .values({ offerId, cashbackEarned, refereeId, referralCode });

          await db
            .update(referralCodes)
            .set({
              totalBookingVolume: sql`${referralCodes.totalBookingVolume} + ${cashbackEarned}`,
              numBookingsUsingCode: sql`${referralCodes.numBookingsUsingCode} + ${1}`,
            })
            .where(eq(referralCodes.referralCode, referralCode));
        }

        // TODO
        // Add two two users to conversation
        // void addTwoUserToConversation(
        //   paymentIntentSucceeded.metadata.user_id!,
        //   paymentIntentSucceeded.metadata.host_id!,
        // );

        // ! For now will add user to admin
        if (paymentIntentSucceeded.metadata.user_id) {
          const conversationId = await fetchConversationWithAdmin(
            paymentIntentSucceeded.metadata.user_id,
          );

          // Create conversation with admin if it doesn't exist
          if (!conversationId) {
            await createConversationWithAdmin(
              paymentIntentSucceeded.metadata.user_id,
            );
          }
        }

        break;

      case "checkout.session.completed":
        const checkoutSessionCompleted = event.data.object;

        // * Make sure to check listing_id isnt' null
        if (
          checkoutSessionCompleted.metadata &&
          checkoutSessionCompleted.metadata.listing_id !== null
        ) {
          const listing_id = parseInt(
            checkoutSessionCompleted.metadata.listing_id!,
          );

          await db
            .update(offers)
            .set({
              checkoutSessionId: checkoutSessionCompleted.id,
            })
            .where(eq(offers.id, listing_id));

          // console.log("Checkout session was successful!");
        } else {
          // console.error("Metadata or listing_id is null or undefined");
        }
        break;

      default:
      // console.log(`Unhandled event type ${event.type}`);
    }

    res.json({ received: true });
  } else {
    res.setHeader("Allow", "POST");
    res.status(405).end("Method Not Allowed");
  }
}<|MERGE_RESOLUTION|>--- conflicted
+++ resolved
@@ -17,8 +17,6 @@
 import { buffer } from "micro";
 import { type NextApiRequest, type NextApiResponse } from "next";
 import { api } from "@/utils/api";
-<<<<<<< HEAD
-=======
 import { sendEmail } from "@/server/server-utils";
 import { BookingConfirmationEmail } from "@/components/email-templates/BookingConfirmationEmail";
 import { User } from "lucide-react";
@@ -28,7 +26,6 @@
   getTramonaFeeTotal,
 } from "@/utils/utils";
 import { formatDate } from "date-fns";
->>>>>>> 2638f0bc
 
 // ! Necessary for stripe
 export const config = {
@@ -96,8 +93,6 @@
           where: eq(users.id, paymentIntentSucceeded.metadata.user_id!),
         });
 
-<<<<<<< HEAD
-=======
         const propertyID = parseInt(
           paymentIntentSucceeded.metadata.property_id!,
           10,
@@ -144,7 +139,6 @@
             tramonaServiceFee: tramonaServiceFee ?? 0,
           }),
         });
->>>>>>> 2638f0bc
         const twilioMutation = api.twilio.sendSMS.useMutation();
         const twilioWhatsAppMutation = api.twilio.sendWhatsApp.useMutation();
 
