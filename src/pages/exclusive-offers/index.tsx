--- conflicted
+++ resolved
@@ -32,7 +32,6 @@
         }}
       />
       <DashboardLayout type="guest">
-<<<<<<< HEAD
         <div className="flex min-h-screen-minus-header items-center justify-center px-4 pb-footer-height pt-5">
           <div className="mx-auto max-w-7xl">
             <div className="flex items-center">
@@ -40,13 +39,6 @@
                 Recent Deals
               </h1>
             </div>
-=======
-        <div className="min-h-screen-minus-header px-4 pb-32 pt-16">
-          <div className="mx-auto max-w-lg">
-            <h1 className="flex-1 py-4 text-2xl font-bold tracking-tight text-black lg:text-4xl">
-              Recent Deals
-            </h1>
->>>>>>> 7bf14759
             <ActivityFeed />
           </div>
         </div>
