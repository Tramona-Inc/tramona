import DashboardLayout from "@/components/_common/Layout/DashboardLayout";
import MessagesContent from "@/components/messages/MessagesContent";
import MessagesSidebar from "@/components/messages/MessagesSidebar";
import {
  useConversation,
  type Conversation,
} from "@/utils/store/conversations";
import { useSession } from "next-auth/react";
import Head from "next/head";
import { useRouter } from "next/router";
import { useEffect, useState } from "react";
import { api } from "@/utils/api";

function MessageDisplay() {
  const [selectedConversation, setSelectedConversation] =
    useState<Conversation | null>(null);

  const selectConversation = (conversation: Conversation | null) => {
    setSelectedConversation(conversation);
  };

  // * Allows us to open message from url query
  const [isViewed, setIsViewd] = useState(false);
  const conversations = useConversation((state) => state.conversationList);
  const { query } = useRouter();

  useEffect(() => {
    if (query.conversationId && conversations.length > 0 && !isViewed) {
      const conversationIdToSelect = query.conversationId as string;
      const conversationToSelect = conversations.find(
        (conversation) => conversation.id === conversationIdToSelect,
      );

      if (
        conversationToSelect &&
        selectedConversation?.id !== conversationToSelect.id
      ) {
        setSelectedConversation(conversationToSelect);
      }

      setIsViewd(true);
    }
  }, [conversations, isViewed, query.conversationId, selectedConversation?.id]);

  return (
<<<<<<< HEAD
    <div className="flex min-h-screen-minus-header">
=======
    <div className="grid h-full min-h-screen-minus-header grid-cols-1 max-lg:border-x md:grid-cols-8">
>>>>>>> e7878fc9
      <MessagesSidebar
        selectedConversation={selectedConversation}
        setSelected={selectConversation}
      />
      <MessagesContent
        selectedConversation={selectedConversation}
        setSelected={selectConversation}
      />
    </div>
  );
}

export default function MessagePage() {
  const { data: session } = useSession({ required: true });
  const userId = session?.user.id;

  const { data: totalUnreadMessages } =
    api.messages.showUnreadMessages.useQuery({
      userId: userId ?? "default-user-id",
    });

  return (
    <>
      <Head>
        <title>
          {totalUnreadMessages && totalUnreadMessages > 0
            ? `(${totalUnreadMessages})`
            : null}{" "}
          Messages | Tramona
        </title>
      </Head>
      <DashboardLayout type={session?.user.role ?? "guest"}>
        <MessageDisplay />
      </DashboardLayout>
    </>
  );
}<|MERGE_RESOLUTION|>--- conflicted
+++ resolved
@@ -43,11 +43,7 @@
   }, [conversations, isViewed, query.conversationId, selectedConversation?.id]);
 
   return (
-<<<<<<< HEAD
-    <div className="flex min-h-screen-minus-header">
-=======
     <div className="grid h-full min-h-screen-minus-header grid-cols-1 max-lg:border-x md:grid-cols-8">
->>>>>>> e7878fc9
       <MessagesSidebar
         selectedConversation={selectedConversation}
         setSelected={selectConversation}
