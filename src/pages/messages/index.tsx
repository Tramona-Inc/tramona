import DashboardLayout from "@/components/_common/Layout/DashboardLayout";
import MessagesContent from "@/components/messages/MessagesContent";
import MessagesSidebar from "@/components/messages/MessagesSidebar";
import {
  useConversation,
  type Conversation,
} from "@/utils/store/conversations";
import { useSession } from "next-auth/react";
import Head from "next/head";
import { useRouter } from "next/router";
import { useEffect, useState } from "react";
import { api } from "@/utils/api";
<<<<<<< HEAD
import { useMediaQuery } from "@/components/_utils/useMediaQuery";
import UserAvatar from '@/components/_common/UserAvatar'
import { Form, FormControl, FormField, FormItem } from '@/components/ui/form'
import { Input } from '@/components/ui/input'
import { Button } from '@/components/ui/button'
import {MessageCircleMore, Mic, ArrowUp, SendHorizonal, Smile, X} from 'lucide-react'
import { useForm } from "react-hook-form";
import { zodResolver } from "@hookform/resolvers/zod";
import * as z from "zod";
=======
import { cn } from "@/utils/utils";

>>>>>>> eba59ab8
function MessageDisplay() {
  const [selectedConversation, setSelectedConversation] =
    useState<Conversation | null>(null);

  const selectConversation = (conversation: Conversation | null) => {
    setSelectedConversation(conversation);
  };

  // * Allows us to open message from url query
  const [isViewed, setIsViewd] = useState(false);
  const conversations = useConversation((state) => state.conversationList);
  console.log(conversations)
  const { query } = useRouter();

  useEffect(() => {
    if (query.conversationId && conversations.length > 0 && !isViewed) {
      const conversationIdToSelect = query.conversationId as string;
      const conversationToSelect = conversations.find(
        (conversation) => conversation.id === conversationIdToSelect,
      );

      if (
        conversationToSelect &&
        selectedConversation?.id !== conversationToSelect.id
      ) {
        setSelectedConversation(conversationToSelect);
      }

      setIsViewd(true);
    }
  }, [conversations, isViewed, query.conversationId, selectedConversation?.id]);

  return (
    <div className="flex h-screen-minus-header-n-footer divide-x">
      <div
        className={cn(
          "w-full md:w-96",
          selectedConversation && "hidden md:block",
        )}
      >
        <MessagesSidebar
          selectedConversation={selectedConversation}
          setSelected={selectConversation}
        />
      </div>
      <div
        className={cn(
          "flex h-full flex-1 items-center justify-center",
          !selectedConversation && "hidden md:flex",
        )}
      >
        <MessagesContent
          selectedConversation={selectedConversation}
          setSelected={selectConversation}
        />
      </div>
    </div>
  );
}

export default function MessagePage() {
  const { data: session } = useSession({ required: true });

  const { data: totalUnreadMessages } =
    api.messages.getNumUnreadMessages.useQuery();

    const isMobile = useMediaQuery("(max-width:648px)")

    const formSchema = z.object({
      message: z.string(),
    })
    
    const form = useForm<z.infer<typeof formSchema>>({
      resolver: zodResolver(formSchema)
    })

  useEffect(() => {
    if ("Notification" in window && Notification.permission === "default") {
      void Notification.requestPermission();
    }
  }, []);

  return (
    <>
    {!isMobile
    ?
      <>
      <Head>
        <title>
          {totalUnreadMessages && totalUnreadMessages > 0
            ? `(${totalUnreadMessages})`
            : ""}{" "}
          Messages | Tramona
        </title>
      </Head>
      <DashboardLayout type={session?.user.role ?? "guest"}>
        <MessageDisplay />
      </DashboardLayout>
      </>
      :
      <>
      {/* <Head>
      <title>
        {totalUnreadMessages && totalUnreadMessages > 0
          ? `(${totalUnreadMessages})`
          : ""}{" "}
        Messages | Tramona
      </title>
    </Head>  */}
    <DashboardLayout type={session?.user.role ?? "guest"}>
      <div className="grid grid-rows-1 p-0 w-screen h-screen-minus-header-n-footer bg-black border  border-gray-800">
      <div className="flex flex-col">
      <div className="flex flex-col w-full h-[7rem] items-center justify-start p-4 text-base font-bold text-white bg-[#1A1A1A]">
                <UserAvatar image={session?.user.image}/>
                <p className='text-muted-foreground antialiased font-light text-xs pt-1'>Tramona Host</p>
                <p className='flex-1 px-2 antialiased text-sm font-medium'>Hostname</p>
              {/* <PopoverClose>
                  <X className='fixed top-4 left-12 text-white'/>
              </PopoverClose> */}
              </div>
              <div className="grow grid grid-rows-1">
                <div className="flex place-items-end m-1 p-1">
                  {/* <UserAvatar className="my-2" image={session?.user.image}/> */}
                  <p className="px-2 py-2 border-none rounded-r-xl rounded-tl-xl bg-[#2E2E2E] text-sm text-white text-background max-w-[15rem] h-max antialiased">
                    Ask Your Question
                  </p>
                </div>
              <div className="flex flex-row-reverse m-1 p-1">
                {/* <UserAvatar image={session?.user.image}/> */}
              <p className="px-2 py-2 border-none bg-[#1A84E5] text-sm text-white rounded-l-xl rounded-tr-xl max-w-[15rem] h-max antialiased">
                  Hey! how are you doing? I had few questions
                  {/* <span className='text-xs pl-4 text-right'>{`${hours}:${minutes}`}</span> */}
                </p>
              </div>
              </div>
              </div>
              <div className="flex flex-row gap-2 h-max items-center p-1 border border-gray-500 rounded-full mx-4 my-2">
              <Form {...form}>
                <FormField
                control={form.control}
                name="message"
                render={({field}) => (
                  <FormItem className="flex-1">
                    <FormControl>
                      <Input
                      placeholder="Enter your message..."
                      className="rounded-xl border-0 bg-transparent text-sm text-white"
                      {...field}
                      />
                    </FormControl>
                  </FormItem>
                )}
                ></FormField>
              </Form>
              <Smile className='text-gray-500 text-xs font-light antialiased w-5 h-5'/>
                <Mic className='text-gray-500 text-xs font-light antialiased w-5 h-5' />
              <Button className='bg-[#0D4273] px-2 rounded-full '>
                <ArrowUp className='text-xs antialiased'/>
              </Button>
              </div>
      </div>
      </DashboardLayout>
      </>
    }
    </>
  );
}<|MERGE_RESOLUTION|>--- conflicted
+++ resolved
@@ -10,20 +10,16 @@
 import { useRouter } from "next/router";
 import { useEffect, useState } from "react";
 import { api } from "@/utils/api";
-<<<<<<< HEAD
 import { useMediaQuery } from "@/components/_utils/useMediaQuery";
 import UserAvatar from '@/components/_common/UserAvatar'
 import { Form, FormControl, FormField, FormItem } from '@/components/ui/form'
 import { Input } from '@/components/ui/input'
 import { Button } from '@/components/ui/button'
 import {MessageCircleMore, Mic, ArrowUp, SendHorizonal, Smile, X} from 'lucide-react'
+import {cn} from '@/utils/utils';
 import { useForm } from "react-hook-form";
 import { zodResolver } from "@hookform/resolvers/zod";
 import * as z from "zod";
-=======
-import { cn } from "@/utils/utils";
-
->>>>>>> eba59ab8
 function MessageDisplay() {
   const [selectedConversation, setSelectedConversation] =
     useState<Conversation | null>(null);
