import { type Session } from "next-auth";
import { SessionProvider } from "next-auth/react";
import { type AppType } from "next/app";
import { HydrationOverlay } from "@builder.io/react-hydration-overlay";

import { api } from "@/utils/api";

import "@/styles/globals.css";
import TailwindIndicator from "@/components/ui/tailwind-indicator";

const MyApp: AppType<{ session: Session | null }> = ({
  Component,
  pageProps: { session, ...pageProps },
}) => {
  return (
<<<<<<< HEAD
    <HydrationOverlay>
      <SessionProvider session={session}>
        <Component {...pageProps} />
      </SessionProvider>
    </HydrationOverlay>
=======
    <SessionProvider session={session}>
      <Component {...pageProps} />

      {/* Helps display screen size (Only in developer mode) */}
      <TailwindIndicator />
    </SessionProvider>
>>>>>>> 350ee434
  );
};

export default api.withTRPC(MyApp);<|MERGE_RESOLUTION|>--- conflicted
+++ resolved
@@ -13,20 +13,14 @@
   pageProps: { session, ...pageProps },
 }) => {
   return (
-<<<<<<< HEAD
     <HydrationOverlay>
       <SessionProvider session={session}>
         <Component {...pageProps} />
+
+        {/* Helps display screen size (Only in developer mode) */}
+        <TailwindIndicator />
       </SessionProvider>
     </HydrationOverlay>
-=======
-    <SessionProvider session={session}>
-      <Component {...pageProps} />
-
-      {/* Helps display screen size (Only in developer mode) */}
-      <TailwindIndicator />
-    </SessionProvider>
->>>>>>> 350ee434
   );
 };
 
