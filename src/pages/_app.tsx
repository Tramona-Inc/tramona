import { type Session } from "next-auth";
import { SessionProvider } from "next-auth/react";
import { type AppType } from "next/app";
import { HydrationOverlay } from "@builder.io/react-hydration-overlay";

import { api } from "@/utils/api";

import "@/styles/globals.css";
<<<<<<< HEAD
import TailwindIndicator from "@/components/ui/tailwind-indicator";
import Navbar from "@/components/navbar";
import { Toaster } from '@/components/ui/toaster';
=======
import TailwindIndicator from "@/components/TailwindIndicator";
import { TooltipProvider } from "@/components/ui/tooltip";
import { Toaster } from "@/components/ui/toaster";
>>>>>>> 42a96ee5

const MyApp: AppType<{ session: Session | null }> = ({
  Component,
  pageProps: { session, ...pageProps },
}) => {
  return (
<<<<<<< HEAD
    <SessionProvider session={session}>
      <Navbar />
      <Component {...pageProps} />

      <Toaster />

      {/* Helps display screen size (Only in developer mode) */}
      <TailwindIndicator />
    </SessionProvider>
=======
    <HydrationOverlay>
      <TooltipProvider delayDuration={50}>
        <SessionProvider session={session}>
          <Component {...pageProps} />

          {/* Helps display screen size (Only in developer mode) */}
          <TailwindIndicator />
          <Toaster />
        </SessionProvider>
      </TooltipProvider>
    </HydrationOverlay>
>>>>>>> 42a96ee5
  );
};

export default api.withTRPC(MyApp);<|MERGE_RESOLUTION|>--- conflicted
+++ resolved
@@ -6,32 +6,16 @@
 import { api } from "@/utils/api";
 
 import "@/styles/globals.css";
-<<<<<<< HEAD
-import TailwindIndicator from "@/components/ui/tailwind-indicator";
-import Navbar from "@/components/navbar";
-import { Toaster } from '@/components/ui/toaster';
-=======
+
 import TailwindIndicator from "@/components/TailwindIndicator";
 import { TooltipProvider } from "@/components/ui/tooltip";
 import { Toaster } from "@/components/ui/toaster";
->>>>>>> 42a96ee5
 
 const MyApp: AppType<{ session: Session | null }> = ({
   Component,
   pageProps: { session, ...pageProps },
 }) => {
   return (
-<<<<<<< HEAD
-    <SessionProvider session={session}>
-      <Navbar />
-      <Component {...pageProps} />
-
-      <Toaster />
-
-      {/* Helps display screen size (Only in developer mode) */}
-      <TailwindIndicator />
-    </SessionProvider>
-=======
     <HydrationOverlay>
       <TooltipProvider delayDuration={50}>
         <SessionProvider session={session}>
@@ -43,7 +27,6 @@
         </SessionProvider>
       </TooltipProvider>
     </HydrationOverlay>
->>>>>>> 42a96ee5
   );
 };
 
