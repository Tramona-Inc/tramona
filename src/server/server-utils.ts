--- conflicted
+++ resolved
@@ -2,13 +2,10 @@
 import nodemailler, { type TransportOptions } from "nodemailer";
 import { env } from "@/env";
 import { type ReactElement } from "react";
-<<<<<<< HEAD
+import sgMail from "@sendgrid/mail";
 import { db } from "./db";
 import { and, eq, inArray } from "drizzle-orm";
 import { type User, groupInvites, groupMembers } from "./db/schema";
-=======
-import sgMail from '@sendgrid/mail';
->>>>>>> 9db222c5
 
 const transporter = nodemailler.createTransport({
   host: env.SMTP_HOST,
