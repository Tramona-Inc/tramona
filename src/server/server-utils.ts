import { render } from "@react-email/render";
import nodemailler, { type TransportOptions } from "nodemailer";
import { env } from "@/env";
import { type ReactElement } from "react";
import { Twilio } from "twilio";
import { db } from "./db";
import { waitUntil } from "@vercel/functions";
import { formatCurrency, getNumNights, plural } from "@/utils/utils";
import axiosRetry from "axios-retry";
import {
  and,
  between,
  eq,
  exists,
  gte,
  inArray,
  isNotNull,
  isNull,
  lte,
  notExists,
  or,
  sql,
  type SQL,
} from "drizzle-orm";
import {
  type NewProperty,
  type Property,
  type User,
  type Request,
  bookedDates,
  groupInvites,
  groupMembers,
  groups,
  hostTeamInvites,
  hostTeamMembers,
  properties,
  offers,
  users,
  hostReferralDiscounts,
  referralCodes,
  requests,
  rejectedRequests,
  hostTeams,
  hostProfiles,
} from "./db/schema";
import { getAddress, getCoordinates } from "./google-maps";
import axios from "axios";
import { HttpsProxyAgent } from "https-proxy-agent";
import * as cheerio from "cheerio";
import { sendSlackMessage } from "./slack";
import { HOST_MARKUP, TRAVELER_MARKUP } from "@/utils/constants";
import { HostRequestsPageData } from "./api/routers/propertiesRouter";
import { Session } from "next-auth";
import { calculateTotalTax } from "@/utils/payment-utils/taxData";
<<<<<<< HEAD
import { scrapePage, serpPageSchema, transformSearchResult } from "./external-listings-scraping/airbnbScraper";
import { getSerpUrl } from "./external-listings-scraping/airbnbScraper";
=======
import { createStripeConnectId } from "@/utils/stripe-utils";
>>>>>>> 151ed414

export const proxyAgent = new HttpsProxyAgent(env.DATACENTER_PROXY_URL);

export const axiosWithRetry = axios.create({
  httpsAgent: proxyAgent,
});

axiosRetry(axiosWithRetry, {
  retries: 3,

  retryDelay: (retryCount) =>
    retryCount * 1000 /* Wait 1s, 2s, 3s between retries*/,

  retryCondition: (error) => {
    // Retry on knowing errors and any 5xx errors
    return (
      error.code === "EPROTO" ||
      error.code === "ERR_BAD_RESPONSE" ||
      (error.response?.status !== undefined && error.response.status >= 500)
    );
  },
});

export async function urlScrape(url: string) {
  return await axios
    .get<string>(url, { httpsAgent: proxyAgent, responseType: "text" })
    .then((res) => res.data)
    .then(cheerio.load);
}

// List of user agents to rotate
const userAgents = [
  "Mozilla/5.0 (Windows NT 10.0; Win64; x64) AppleWebKit/537.36 (KHTML, like Gecko) Chrome/98.0.4758.102 Safari/537.36",
  "Mozilla/5.0 (Macintosh; Intel Mac OS X 10_15_7) AppleWebKit/605.1.15 (KHTML, like Gecko) Version/14.0.3 Safari/605.1.15",
  "Mozilla/5.0 (Windows NT 10.0; WOW64; Trident/7.0; rv:11.0) like Gecko",
  "Mozilla/5.0 (Macintosh; Intel Mac OS X 10_14_6) AppleWebKit/537.36 (KHTML, like Gecko) Chrome/88.0.4324.150 Safari/537.36",
  "Mozilla/5.0 (X11; Ubuntu; Linux x86_64; rv:88.0) Gecko/20100101 Firefox/88.0",
];

// Function to get a random user agent
function getRandomUserAgent() {
  return userAgents[Math.floor(Math.random() * userAgents.length)];
}

export async function scrapeUrlLikeHuman(url: string) {
  return await axios
    .get<string>(url, {
      httpsAgent: proxyAgent,
      responseType: "text",
      headers: {
        "User-Agent": getRandomUserAgent(),
      },
      timeout: 10000,
    })
    .then((res) => res.data)
    .then(cheerio.load);
}

export async function scrapeUrl(url: string) {
  return await axios
    .get<string>(url, { httpsAgent: proxyAgent, responseType: "text" })
    .then((res) => res.data)
    .then(cheerio.load);
}

const transporter = nodemailler.createTransport({
  host: env.SMTP_HOST,
  port: env.SMTP_PORT,
  // debug: true,
  auth: {
    user: env.SMTP_USER,
    pass: env.SMTP_PASSWORD,
  },
} as TransportOptions);

const twilio = new Twilio(env.TWILIO_ACCOUNT_SID, env.TWILIO_AUTH_TOKEN);

export async function sendEmail({
  to,
  subject,
  content,
}: {
  to: string;
  subject: string;
  content: ReactElement;
}) {
  return await new Promise((resolve, reject) => {
    transporter.sendMail(
      {
        from: env.EMAIL_FROM,
        to,
        subject,
        html: render(content),
      },
      (err, info) => {
        if (err) {
          reject(err);
        } else {
          resolve(info);
        }
      },
    );
  });
}

export async function addUserToGroups(user: Pick<User, "email" | "id">) {
  // get the groups they were invited to
  const groupIds = await db.query.groupInvites
    .findMany({
      where: eq(groupInvites.inviteeEmail, user.email),
      columns: { groupId: true },
    })
    .then((res) => res.map((invite) => invite.groupId));

  if (groupIds.length === 0) return;

  await db.transaction(async (tx) => {
    // add user to groups
    await tx
      .insert(groupMembers)
      .values(groupIds.map((groupId) => ({ groupId, userId: user.id })));

    // delete invites
    await tx
      .delete(groupInvites)
      .where(
        and(
          inArray(groupInvites.groupId, groupIds),
          eq(groupInvites.inviteeEmail, user.email),
        ),
      );
  });
}

export async function addUserToHostTeams(user: Pick<User, "email" | "id">) {
  const hostTeamIds = await db.query.hostTeamInvites
    .findMany({
      where: eq(hostTeamInvites.inviteeEmail, user.email),
      columns: { hostTeamId: true },
    })
    .then((res) => res.map((invite) => invite.hostTeamId));

  if (hostTeamIds.length === 0) return;

  // make the user a host
  await db.update(users).set({ role: "host" }).where(eq(users.id, user.id));

  await db.transaction(async (tx) => {
    // add user to teams
    await tx
      .insert(hostTeamMembers)
      .values(
        hostTeamIds.map((hostTeamId) => ({ hostTeamId, userId: user.id })),
      );

    // delete invites
    await tx
      .delete(hostTeamInvites)
      .where(
        and(
          inArray(hostTeamInvites.hostTeamId, hostTeamIds),
          eq(hostTeamInvites.inviteeEmail, user.email),
        ),
      );
  });
}

export async function sendText({
  to,
  content,
}: {
  to: string;
  content: string;
}) {
  const response = await twilio.messages.create({
    body: content,
    from: env.TWILIO_FROM,
    to,
  });
  return response;
}

export async function sendScheduledText({
  to,
  content,
  sendAt,
}: {
  to: string;
  content: string;
  sendAt: Date;
}) {
  const response = await twilio.messages.create({
    body: content,
    from: env.TWILIO_FROM,
    to,
    sendAt,
    messagingServiceSid: "MG7f313e1063abc277e6503fd9c9f3ef07",
    scheduleType: "fixed",
  });
  return response;
}

export async function sendWhatsApp({
  templateId,
  to,
  propertyName,
  propertyAddress,
  url,
  checkIn,
  checkOut,
  numRequests,
}: {
  templateId: string;
  to: string;
  propertyName?: string;
  propertyAddress?: string;
  url?: string;
  checkIn?: Date;
  checkOut?: Date;
  numRequests?: number;
}) {
  let contentVariables: Record<number, string | undefined> = {};

  // Set content variables based on template ID
  if (
    templateId === "HXd5256ff10d6debdf70a13d70504d39d5" ||
    templateId === "HXb293923af34665e7eefc81be0579e5db"
  ) {
    contentVariables = {
      1: propertyName,
      2: propertyAddress,
      3: checkIn?.toISOString(),
      4: checkOut?.toISOString(), //is this a problem?
    };

    if (templateId === "HXd5256ff10d6debdf70a13d70504d39d5") {
      contentVariables[5] = url;
    }
  } else if (templateId === "HX82b075be3d74f02e45957a453fd48cef") {
    if (numRequests) {
      contentVariables = {
        1:
          numRequests > 1
            ? `${numRequests} unconfirmed requests`
            : `${numRequests} unconfirmed request`,
        2:
          numRequests > 1
            ? `${numRequests} requests`
            : `${numRequests} request`,
        3: url,
      };
    }
  } else if (templateId === "HX08c870ee406c7ef4ff763917f0b3c411") {
    contentVariables = {
      1: propertyAddress,
    };
  }

  // Create Twilio message payload
  const twilioMessagePayload = {
    contentSid: templateId,
    from: `whatsapp:${env.TWILIO_FROM}`,
    messagingServiceSid: "MG7f313e1063abc277e6503fd9c9f3ef07",
    to: `whatsapp:${to}`,
    contentVariables: JSON.stringify(contentVariables),
  };

  // Send the Twilio message
  const response = await twilio.messages.create(twilioMessagePayload);
  return response;
}

export async function getGroupOwnerId(groupId: number) {
  return await db.query.groups
    .findFirst({
      columns: { ownerId: true },
      where: eq(groups.id, groupId),
    })
    .then((res) => res?.ownerId);
}

export async function getHostTeamOwnerId(hostTeamId: number) {
  return await db.query.hostTeams
    .findFirst({
      columns: { ownerId: true },
      where: eq(groups.id, hostTeamId),
    })
    .then((res) => res?.ownerId);
}

export async function addProperty({
  property,
  isAdmin,
  userEmail,
  hostTeamId,
}: {
  userEmail?: string;
  hostTeamId: number;
  isAdmin: boolean;
  property: Omit<
    NewProperty,
    | "id"
    | "hostTeamId"
    | "latLngPoint"
    | "city"
    | "county"
    | "stateName"
    | "stateCode"
    | "country"
  > & {
    latLngPoint?: { x: number; y: number }; // make optional
  };
} & (
  | { isAdmin?: boolean; userEmail: string }
  | { isAdmin: true; userEmail?: undefined }
)) {
  let lat = property.latLngPoint?.y;
  let lng = property.latLngPoint?.x;

  if (!lat || !lng) {
    // get lat lng if not provided
    const { location } = await getCoordinates(property.address);
    if (!location) throw new Error("Could not get coordinates for address");
    lat = location.lat;
    lng = location.lng;
  }

  const { city, country, county, stateCode, stateName } = await getAddress({
    lat,
    lng,
  });

  const propertyValues = {
    ...property,
    hostTeamId,
    city,
    county,
    stateCode,
    stateName,
    country,
    latLngPoint: createLatLngGISPoint({ lat, lng }),
  };

  const [insertedProperty] = await db
    .insert(properties)
    .values(propertyValues)
    .returning({ id: properties.id });

  await sendSlackMessage({
    isProductionOnly: true,
    channel: "host-bot",
    text: [
      `*New property added: ${property.name} in ${property.address}*
     by ${isAdmin ? "an Tramona admin" : userEmail}`,
    ].join("\n"),
  });
  return insertedProperty!.id;
}

export async function sendTextToHost({
  matchingProperties,
  request,
}: {
  matchingProperties: { id: number; hostTeamId: number }[];
  request: Pick<Request, "checkIn" | "checkOut" | "maxTotalPrice" | "location">;
}) {
  const uniqueHostTeamIds = Array.from(
    new Set(matchingProperties.map((property) => property.hostTeamId)),
  );
  const numHostPropertiesPerRequest = matchingProperties.reduce(
    (acc, property) => {
      if (property.hostTeamId) {
        acc[property.hostTeamId] = (acc[property.hostTeamId] ?? 0) + 1;
      }
      return acc;
    },
    {} as Record<number, number>,
  );

  waitUntil(
    Promise.all(
      uniqueHostTeamIds.filter(Boolean).map(async (hostTeamId) => {
        const hostTeamOwner = await db.query.hostTeams
          .findFirst({
            where: eq(hostTeams.id, hostTeamId),
            with: {
              owner: {
                columns: { name: true, email: true, phoneNumber: true },
              },
            },
          })
          .then((res) => res?.owner);

        if (!hostTeamOwner?.phoneNumber) return;

        const numberOfNights = getNumNights(request.checkIn, request.checkOut);

        await sendText({
          to: hostTeamOwner.phoneNumber,
          content: `Tramona: There is a request for ${formatCurrency(
            request.maxTotalPrice / numberOfNights,
          )} per night for ${plural(numberOfNights, "night")} in ${
            request.location
          }. You have ${plural(
            numHostPropertiesPerRequest[hostTeamId] ?? 0,
            "eligible property",
            "eligible properties",
          )}. Please click here to make a match: ${env.NEXTAUTH_URL}/host/requests`,
        });

        //TODO SEND WHATSAPP MESSAGE
      }),
    ),
  );
}

export async function getRequestsForProperties(
  hostProperties: Property[],
  { user }: { user: Session["user"] },
  //{
  // id: number;
  // propertyStaus: string;
  // latLngPoint: { x: number; y: number };
  // priceRestriction: number | null;
  //}
  //[],
  { tx = db } = {},
) {
  const requestIsNearProperties: SQL[] = [];
  // let priceRestrictionsSQL: SQL[] | undefined[] = [sql`FALSE`];
  const propertyToRequestMap: {
    property: Property & { taxAvailable: boolean };
    request: Request & {
      traveler: Pick<
        User,
        "firstName" | "lastName" | "name" | "image" | "location" | "about"
      >;
    };
  }[] = [];

  for (const property of hostProperties) {
    const requestIsNearProperty = sql`
      ST_DWithin(
        ST_Transform(requests.lat_lng_point, 3857),
        ST_Transform(ST_SetSRID(ST_MakePoint(${property.latLngPoint.x}, ${property.latLngPoint.y}), 4326), 3857),
        requests.radius * 1609.34
      )
    `;
    //  const numberOfNights = sql`DATE_PART('day', requests.check_out::timestamp - requests.check_in::timestamp)`;

    //   const priceRestrictionSQL = sql`
    //     ${property.priceRestriction} IS NULL OR
    //     (
    //       requests.max_total_price IS NOT NULL AND
    //       ${property.priceRestriction} >= (requests.max_total_price / DATE_PART('day', requests.check_out::timestamp - requests.check_in::timestamp)) * 1.15
    //     )
    // `;
    requestIsNearProperties.push(requestIsNearProperty);

    const { city, stateCode, country } = await getAddress({
      lat: property.latLngPoint.y,
      lng: property.latLngPoint.x,
    });

    const taxInfo = calculateTotalTax({ country, stateCode, city });
    console.log("taxInfo", taxInfo, city);

    const requestsForProperty = await tx.query.requests.findMany({
      where: and(
        requestIsNearProperty,
        gte(requests.checkIn, new Date()),
        notExists(
          db
            .select()
            .from(offers)
            .where(
              and(
                eq(offers.requestId, requests.id),
                exists(
                  db
                    .select()
                    .from(properties)
                    .where(
                      and(
                        eq(properties.id, offers.propertyId),
                        eq(properties.hostTeamId, property.hostTeamId),
                      ),
                    ),
                ),
              ),
            ),
        ),
        notExists(
          db
            .select()
            .from(rejectedRequests)
            .where(
              and(
                eq(rejectedRequests.requestId, requests.id),
                eq(rejectedRequests.userId, user.id),
              ),
            ),
        ),
      ),
      with: {
        madeByGroup: {
          with: {
            owner: {
              columns: {
                image: true,
                name: true,
                firstName: true,
                lastName: true,
                location: true,
                about: true,
              },
            },
          },
        },
      },
    });

    // Store the matched requests along with the property
    for (const request of requestsForProperty) {
      //here we can  update each of the reque
      const traveler = {
        name: request.madeByGroup.owner.name,
        image: request.madeByGroup.owner.image,
        firstName: request.madeByGroup.owner.firstName,
        lastName: request.madeByGroup.owner.lastName,
        location: request.madeByGroup.owner.location,
        about: request.madeByGroup.owner.about,
      };
      propertyToRequestMap.push({
        property: {
          ...property,
          taxAvailable: taxInfo.length > 0 ? true : false, //// come back here
        },
        request: {
          ...request,
          traveler, // Include traveler info
        },
      });
    }
    // priceRestrictionsSQL.push(priceRestrictionSQL);
  }
  return propertyToRequestMap;
}

export async function getPropertiesForRequest(
  req: {
    // lat: number;
    // lng: number;
    radius: number;
    location: string;
    checkIn: Date;
    checkOut: Date;
    maxTotalPrice: number;
    id: number;
    latLngPoint: { x: number; y: number };
    // propertyLatLngPoint?: Property["latLngPoint"];
  },
  { tx = db } = {},
) {
  let propertyIsNearRequest: SQL | undefined = sql`FALSE`;

  //WAITING FOR MAP PIN TO MERGE IN TO TEST THIS
  // if (req.lat != null && req.lng != null && req.radius != null) {
  // Convert radius from miles to degrees (approximate)
  const radiusInDegrees = req.radius * 1609.34;

  propertyIsNearRequest = sql`
    ST_DWithin(
      ST_Transform(properties.lat_lng_point, 3857),
      ST_Transform(ST_SetSRID(ST_MakePoint(${req.latLngPoint.x}, ${req.latLngPoint.y}), 4326), 3857),
      ${radiusInDegrees}
    )
  `;
  // } else {
  //   const coordinates = await getCoordinates(req.location);
  //   if (coordinates.bounds) {
  //     console.log(
  //       "bounds",
  //       coordinates.bounds,
  //       req.location,
  //       req.maxTotalPrice,
  //     );
  //     const { northeast, southwest } = coordinates.bounds;
  //     propertyIsNearRequest = sql`
  //       ST_Within(
  //         properties.lat_lng_point,
  //         ST_MakeEnvelope(
  //           ${southwest.lng}, ${southwest.lat},
  //           ${northeast.lng}, ${northeast.lat},
  //           4326
  //         )
  //       )
  //     `;
  //   } else if (coordinates.location) {
  //     const radiusInMiles = 10;
  //     const radiusInDegrees = radiusInMiles / 69.0;

  //     propertyIsNearRequest = sql`
  //       ST_DWithin(
  //         properties.lat_lng_point,
  //         ST_SetSRID(ST_MakePoint(${coordinates.location.lng}, ${coordinates.location.lat}), 4326),
  //         ${radiusInDegrees}
  //       )
  //     `;
  //   }
  // }

  const propertyisAvailable = notExists(
    tx
      .select()
      .from(bookedDates)
      .where(
        and(
          eq(bookedDates.propertyId, properties.id),
          between(bookedDates.date, req.checkIn, req.checkOut),
        ),
      ),
  );

  const numberOfNights = getNumNights(req.checkIn, req.checkOut);

  return await tx.query.properties.findMany({
    where: and(
      propertyIsNearRequest,
      propertyisAvailable,
      or(
        isNull(properties.priceRestriction), // Include properties with no price restriction
        and(
          isNotNull(properties.priceRestriction),
          lte(
            properties.priceRestriction,
            Math.round((req.maxTotalPrice / numberOfNights) * 1.15),
          ),
        ),
      ),
    ),
    columns: {
      id: true,
      hostTeamId: true,
      autoOfferEnabled: true,
      autoOfferDiscountTiers: true,
      originalListingId: true,
    },
  });
}

export async function getAdminId() {
  return await db.query.users
    .findFirst({ where: eq(users.email, "info@tramona.com") })
    .then((res) => res!.id);
}

type HospitablePriceResponse = {
  data: {
    dates: {
      price: { amount: number };
    }[];
  };
};

type HostawayPriceResponse = {
  result: {
    totalPrice: number;
  };
};

export async function getPropertyOriginalPrice(
  property: Pick<Property, "originalListingId" | "originalListingPlatform">,
  params: {
    checkIn: string;
    checkOut: string;
    numGuests: number;
  },
) {
  if (property.originalListingPlatform === "Hospitable") {
    const { data } = await axios.get<HospitablePriceResponse>(
      `https://connect.hospitable.com/api/v1/listings/${property.originalListingId}/calendar`,
      {
        headers: {
          Authorization: `Bearer ${process.env.HOSPITABLE_API_KEY}`,
        },
        params: {
          start_date: params.checkIn,
          end_date: params.checkOut,
        },
      },
    );
    const totalPrice = data.data.dates.reduce((acc, date) => {
      return acc + date.price.amount;
    }, 0);
    return totalPrice;
  } else if (property.originalListingPlatform === "Hostaway") {
    const { data } = await axios.get<HostawayPriceResponse>(
      `https://api.hostaway.com/v1/properties/${property.originalListingId}/calendar/priceDetails`,
      {
        headers: {
          Authorization: `Bearer ${process.env.HOSTAWAY_API_KEY}`,
        },
        params,
      },
    );
    const totalPrice = data.result.totalPrice;
    return totalPrice;
  }
  // code for other options
}

export interface SeparatedData {
  normal: HostRequestsPageData[];
  outsidePriceRestriction: HostRequestsPageData[];
}

//update spread on every fetch to keep information updated
export async function updateTravelerandHostMarkup({
  offerTotalPrice,
  offerId,
}: {
  offerTotalPrice: number;
  offerId: number;
}) {
  console.log("offerTotalPrice", offerTotalPrice);
  const travelerPrice = Math.ceil(offerTotalPrice * TRAVELER_MARKUP);
  const hostPay = Math.ceil(offerTotalPrice * HOST_MARKUP);
  console.log("travelerPrice", travelerPrice);
  await db
    .update(offers)
    .set({
      travelerOfferedPriceBeforeFees: travelerPrice,
      hostPayout: hostPay,
    })
    .where(and(eq(offers.id, offerId), isNull(offers.acceptedAt)));
}

export async function createHostReferral({
  userId,
  referralCodeUsed,
}: {
  userId: string;
  referralCodeUsed: string | null;
}) {
  console.log("this is the referral code ysed  ", referralCodeUsed);
  if (referralCodeUsed) {
    const isReferralUsed = await db.query.hostReferralDiscounts.findFirst({
      where: eq(hostReferralDiscounts.refereeUserId, userId),
    });
    console.log("about to return ", isReferralUsed);
    if (isReferralUsed) return;
    //find owner of the referral code
    const referrer = await db.query.referralCodes.findFirst({
      where: eq(referralCodes.referralCode, referralCodeUsed),
      columns: { ownerId: true },
    });
    //create host referral discount row
    if (referrer) {
      await db.insert(hostReferralDiscounts).values({
        referralCode: referralCodeUsed,
        ownerId: referrer.ownerId,
        refereeUserId: userId,
      });
    }
    //send an email or notification to the referrer
  }
}

function getRandomNormalDistribution(mean: number, stdDev: number): number {
  let u = 0,
    v = 0;
  while (u === 0) u = Math.random(); // Converting [0,1) to (0,1)
  while (v === 0) v = Math.random();
  let num = Math.sqrt(-2.0 * Math.log(u)) * Math.cos(2.0 * Math.PI * v);
  num = num * stdDev + mean; // Scale to the desired mean and standard deviation
  return Math.round(num); // Round to nearest integer
}

function stripTimeFromDate(date: Date): Date {
  return new Date(date.getFullYear(), date.getMonth(), date.getDate());
}

export function createNormalDistributionDates(
  numRanges: number,
): { checkIn: Date; checkOut: Date }[] {
  const dateRanges = [];

  for (let i = 0; i < numRanges; i++) {
    const today = new Date();
    const futureDate = new Date(
      today.getTime() + Math.random() * 90 * 24 * 60 * 60 * 1000,
    ); // Random date within next 90 days
    const startDate = stripTimeFromDate(new Date(futureDate));

    // Generate end date using a normal distribution with mean = 3 days and stdDev = 1 day
    let endDateOffset = getRandomNormalDistribution(3, 1);
    // Ensure endDateOffset is at least 1 day
    endDateOffset = Math.max(1, endDateOffset);

    const endDate = stripTimeFromDate(
      new Date(startDate.getTime() + endDateOffset * 24 * 60 * 60 * 1000),
    );

    dateRanges.push({
      checkIn: startDate,
      checkOut: endDate,
    });
  }

  return dateRanges;
}

export function createLatLngGISPoint({
  lat,
  lng,
}: {
  lat: number;
  lng: number;
}) {
  const latLngPoint = sql`ST_SetSRID(ST_MakePoint(${lng}, ${lat}), 4326)`;
  return latLngPoint;
}

/**
 * returns the distance in kilometers between two points
 */
export function haversineDistance(
  lat1: number,
  lon1: number,
  lat2: number,
  lon2: number,
) {
  const toRadians = (degrees: number) => degrees * (Math.PI / 180);

  const R = 3958.8; // Radius of the Earth in kilometers
  const dLat = toRadians(lat2 - lat1);
  const dLon = toRadians(lon2 - lon1);
  const a =
    Math.sin(dLat / 2) * Math.sin(dLat / 2) +
    Math.cos(toRadians(lat1)) *
    Math.cos(toRadians(lat2)) *
    Math.sin(dLon / 2) *
    Math.sin(dLon / 2);
  const c = 2 * Math.atan2(Math.sqrt(a), Math.sqrt(1 - a));
  return R * c; // Distance in kilometers
}

export async function checkRequestsWithoutOffers() {
  const twentyFourHoursAgo = new Date(Date.now() - 24 * 60 * 60 * 1000);

  const requestsWithoutOffers = await db.query.requests.findMany({
    where: and(
      lte(requests.createdAt, twentyFourHoursAgo),
      eq(requests.notifiedNoOffers, false),
      notExists(
        db.select().from(offers).where(eq(offers.requestId, requests.id)),
      ),
    ),
    with: {
      madeByGroup: {
        with: {
          owner: {
            columns: {
              phoneNumber: true,
            },
          },
        },
      },
    },
  });

  for (const request of requestsWithoutOffers) {
    const travelerPhoneNumber = request.madeByGroup.owner.phoneNumber;

    if (travelerPhoneNumber) {
      await sendText({
        to: travelerPhoneNumber,
        content: `Tramona: Your request for ${request.location} for ${request.maxTotalPrice} didn't yield any offers in the last 24 hours. Consider submitting a new request with a different price range or a broader location to increase your chances of finding a match.`,
      });
    }

    await db
      .update(requests)
      .set({ notifiedNoOffers: true })
      .where(eq(requests.id, request.id));
  }

  return requestsWithoutOffers.length; // return whatever
}

/**
 * Even though most hosts might not have a team, the simplest way to implement teams is
 * to treat everything as a team, which means treating single hosts as teams of one.
 * This function creates that initial team of one for a host.
 */
export async function createInitialHostTeam(
  user: Pick<User, "id" | "name" | "username" | "email">,
) {
  const teamName = user.name ?? user.username ?? user.email;

  const teamId = await db
    .insert(hostTeams)
    .values({ ownerId: user.id, name: teamName })
    .returning()
    .then((res) => res[0]!.id);

  await db.insert(hostTeamMembers).values({
    hostTeamId: teamId,
    userId: user.id,
    role: "Loose",
  });

  return teamId;
}

<<<<<<< HEAD
export async function scrapeAirbnbInitialPageHelper({
  checkIn,
  checkOut,
  location,
  numGuests,
}: {
  checkIn: Date;
  checkOut: Date;
  location: string;
  numGuests: number;
}) {
  const serpUrl = getSerpUrl({
    checkIn: checkIn,
    checkOut: checkOut,
    location: location,
    numGuests: numGuests,
  });

  const numNights = getNumNights(checkIn, checkOut);


  const pageData = await scrapePage(serpUrl).then(async (unparsedData) => {
    return serpPageSchema.parse(unparsedData);
  })
  const searchResults = (await Promise.all(
    pageData.staysSearch.results.searchResults.map((searchResult) =>
      transformSearchResult({ searchResult, numNights, numGuests })
    )
  )).filter(Boolean);

  // console.log("length of results:", searchResults.length);
  // console.log('result:', searchResults[0]);
  // const results = pageData.flatMap((data) => data.staysSearch.results.searchResults)
  return {data: pageData, res: searchResults};
}

export async function scrapeAirbnbPagesHelper({
  checkIn,
  checkOut,
  location,
  numGuests,
  cursors,
}: {
  checkIn: Date;
  checkOut: Date;
  location: string;
  numGuests: number;
  cursors: string[];
}) {
  const pageUrls = cursors.map((cursor) =>
    getSerpUrl({
      checkIn,
      checkOut,
      location,
      numGuests,
      cursor
    }),
  );

  const numNights = getNumNights(checkIn, checkOut);

  return (await Promise.all(pageUrls.map(scrapePage)))
    .flatMap((data) => data.staysSearch.results.searchResults)
    .map((searchResult) => transformSearchResult({ searchResult, numNights, numGuests }))
    .filter(Boolean);
}
=======
export async function addHostProfile({
  userId,
  curTeamId,
  hostawayApiKey,
  hostawayAccountId,
  hostawayBearerToken,
}: {
  userId: string;
  curTeamId: number;
  hostawayApiKey?: string;
  hostawayAccountId?: string;
  hostawayBearerToken?: string;
}) {
  const curUser = await db.query.users.findFirst({
    columns: { email: true, firstName: true, lastName: true },
    where: eq(users.id, userId),
  });
  if (curUser) {
    await db.insert(hostProfiles).values({
      userId,
      curTeamId: curTeamId,
      hostawayApiKey,
      hostawayAccountId,
      hostawayBearerToken,
    });

    await createStripeConnectId({ userId, userEmail: curUser.email });

    await sendSlackMessage({
      isProductionOnly: true,
      text: [
        "*Host Profile Created:*",
        `User ${curUser.firstName} ${curUser.lastName} has become a host`,
      ].join("\n"),
      channel: "host-bot",
    });
  }
}
>>>>>>> 151ed414
<|MERGE_RESOLUTION|>--- conflicted
+++ resolved
@@ -52,12 +52,9 @@
 import { HostRequestsPageData } from "./api/routers/propertiesRouter";
 import { Session } from "next-auth";
 import { calculateTotalTax } from "@/utils/payment-utils/taxData";
-<<<<<<< HEAD
 import { scrapePage, serpPageSchema, transformSearchResult } from "./external-listings-scraping/airbnbScraper";
 import { getSerpUrl } from "./external-listings-scraping/airbnbScraper";
-=======
 import { createStripeConnectId } from "@/utils/stripe-utils";
->>>>>>> 151ed414
 
 export const proxyAgent = new HttpsProxyAgent(env.DATACENTER_PROXY_URL);
 
@@ -974,7 +971,6 @@
   return teamId;
 }
 
-<<<<<<< HEAD
 export async function scrapeAirbnbInitialPageHelper({
   checkIn,
   checkOut,
@@ -1041,7 +1037,8 @@
     .map((searchResult) => transformSearchResult({ searchResult, numNights, numGuests }))
     .filter(Boolean);
 }
-=======
+
+
 export async function addHostProfile({
   userId,
   curTeamId,
@@ -1079,5 +1076,4 @@
       channel: "host-bot",
     });
   }
-}
->>>>>>> 151ed414
+}