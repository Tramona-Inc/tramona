--- conflicted
+++ resolved
@@ -42,11 +42,8 @@
   requests,
   rejectedRequests,
   hostTeams,
-<<<<<<< HEAD
   requestsToBook,
-=======
   hostProfiles,
->>>>>>> 91c15bff
 } from "./db/schema";
 import { getAddress, getCoordinates } from "./google-maps";
 import axios from "axios";
@@ -942,7 +939,6 @@
   return teamId;
 }
 
-<<<<<<< HEAD
 export async function getRequestsToBookForProperties(
   hostProperties: Property[],
   { user }: { user: Session["user"] },
@@ -1013,7 +1009,8 @@
     }
   }
   return propertyToRequestMap;
-=======
+}
+
 export async function addHostProfile({
   userId,
   curTeamId,
@@ -1051,5 +1048,4 @@
       channel: "host-bot",
     });
   }
->>>>>>> 91c15bff
 }