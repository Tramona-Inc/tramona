--- conflicted
+++ resolved
@@ -2,16 +2,12 @@
 import nodemailler, { type TransportOptions } from "nodemailer";
 import { env } from "@/env";
 import { type ReactElement } from "react";
-<<<<<<< HEAD
+import { Twilio } from "twilio";
+
 import sgMail from "@sendgrid/mail";
 import { db } from "./db";
 import { and, eq, inArray } from "drizzle-orm";
 import { type User, groupInvites, groupMembers } from "./db/schema";
-=======
-import { Twilio } from "twilio";
-
-import sgMail from '@sendgrid/mail';
->>>>>>> 8b534caf
 
 const transporter = nodemailler.createTransport({
   host: env.SMTP_HOST,
@@ -24,7 +20,6 @@
 } as TransportOptions);
 
 const twilio = new Twilio(env.TWILIO_ACCOUNT_SID, env.TWILIO_AUTH_TOKEN);
-
 
 export async function sendEmail({
   to,
@@ -54,7 +49,6 @@
   });
 }
 
-<<<<<<< HEAD
 export async function addUserToGroups(user: Pick<User, "email" | "id">) {
   // get the groups they were invited to
   const groupIds = await db.query.groupInvites
@@ -82,7 +76,7 @@
         ),
       );
   });
-=======
+}
 
 export async function sendText({
   to,
@@ -91,12 +85,10 @@
   to: string;
   content: string;
 }) {
-  const response = await twilio.messages.create(
-    {
-      body: content,
-      from: env.TWILIO_FROM,
-      to,
-    });
+  const response = await twilio.messages.create({
+    body: content,
+    from: env.TWILIO_FROM,
+    to,
+  });
   return response;
->>>>>>> 8b534caf
 }