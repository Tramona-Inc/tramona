import { render } from "@react-email/render";
import nodemailler, { type TransportOptions } from "nodemailer";
import { env } from "@/env";
import { type ReactElement } from "react";
import { Twilio } from "twilio";
import { db } from "./db";
import { waitUntil } from '@vercel/functions';

import {
  and,
  between,
  eq,
  gte,
  inArray,
  isNotNull,
  lte,
  notExists,
  sql,
  type SQL,
} from "drizzle-orm";
import {
  type NewProperty,
  type User,
  bookedDates,
  groupInvites,
  groupMembers,
  groups,
  hostTeamInvites,
  hostTeamMembers,
  properties,
  requestsToProperties,
  users,
} from "./db/schema";
import { getCity, getCoordinates } from "./google-maps";


const transporter = nodemailler.createTransport({
  host: env.SMTP_HOST,
  port: env.SMTP_PORT,
  // debug: true,
  auth: {
    user: env.SMTP_USER,
    pass: env.SMTP_PASSWORD,
  },
} as TransportOptions);

const twilio = new Twilio(env.TWILIO_ACCOUNT_SID, env.TWILIO_AUTH_TOKEN);

export async function sendEmail({
  to,
  subject,
  content,
}: {
  to: string;
  subject: string;
  content: ReactElement;
}) {
  return await new Promise((resolve, reject) => {
    transporter.sendMail(
      {
        from: env.EMAIL_FROM,
        to,
        subject,
        html: render(content),
      },
      (err, info) => {
        if (err) {
          reject(err);
        } else {
          resolve(info);
        }
      },
    );
  });
}

export async function addUserToGroups(user: Pick<User, "email" | "id">) {
  // get the groups they were invited to
  const groupIds = await db.query.groupInvites
    .findMany({
      where: eq(groupInvites.inviteeEmail, user.email),
      columns: { groupId: true },
    })
    .then((res) => res.map((invite) => invite.groupId));

  if (groupIds.length === 0) return;

  await db.transaction(async (tx) => {
    // add user to groups
    await tx
      .insert(groupMembers)
      .values(groupIds.map((groupId) => ({ groupId, userId: user.id })));

    // delete invites
    await tx
      .delete(groupInvites)
      .where(
        and(
          inArray(groupInvites.groupId, groupIds),
          eq(groupInvites.inviteeEmail, user.email),
        ),
      );
  });
}

export async function addUserToHostTeams(user: Pick<User, "email" | "id">) {
  const hostTeamIds = await db.query.hostTeamInvites
    .findMany({
      where: eq(hostTeamInvites.inviteeEmail, user.email),
      columns: { hostTeamId: true },
    })
    .then((res) => res.map((invite) => invite.hostTeamId));

  if (hostTeamIds.length === 0) return;

  // make the user a host
  await db.update(users).set({ role: "host" }).where(eq(users.id, user.id));

  await db.transaction(async (tx) => {
    // add user to teams
    await tx
      .insert(hostTeamMembers)
      .values(
        hostTeamIds.map((hostTeamId) => ({ hostTeamId, userId: user.id })),
      );

    // delete invites
    await tx
      .delete(hostTeamInvites)
      .where(
        and(
          inArray(hostTeamInvites.hostTeamId, hostTeamIds),
          eq(hostTeamInvites.inviteeEmail, user.email),
        ),
      );
  });
}

export async function sendText({
  to,
  content,
}: {
  to: string;
  content: string;
}) {
  const response = await twilio.messages.create({
    body: content,
    from: env.TWILIO_FROM,
    to,
  });
  return response;
}

export async function sendWhatsApp({
  templateId,
  to,
  propertyName,
  propertyAddress,
  url,
  checkIn,
  checkOut,
  numRequests,
}: {
  templateId: string;
  to: string;
  propertyName?: string;
  propertyAddress?: string;
  url?: string;
  checkIn?: Date;
  checkOut?: Date;
  numRequests?: number;
}) {
  let contentVariables: Record<number, string | undefined> = {};

  // Set content variables based on template ID
  if (
    templateId === "HXd5256ff10d6debdf70a13d70504d39d5" ||
    templateId === "HXb293923af34665e7eefc81be0579e5db"
  ) {
    contentVariables = {
      1: propertyName,
      2: propertyAddress,
      3: checkIn?.toISOString(),
      4: checkOut?.toISOString(), //is this a problem?
    };

    if (templateId === "HXd5256ff10d6debdf70a13d70504d39d5") {
      contentVariables[5] = url;
    }
  } else if (templateId === "HX82b075be3d74f02e45957a453fd48cef") {
    if (numRequests) {
      contentVariables = {
        1:
          numRequests > 1
            ? `${numRequests} unconfirmed requests`
            : `${numRequests} unconfirmed request`,
        2:
          numRequests > 1
            ? `${numRequests} requests`
            : `${numRequests} request`,
        3: url,
      };
    }
  } else if (templateId === "HX08c870ee406c7ef4ff763917f0b3c411") {
    contentVariables = {
      1: propertyAddress,
    };
  }

  // Create Twilio message payload
  const twilioMessagePayload = {
    contentSid: templateId,
    from: `whatsapp:${env.TWILIO_FROM}`,
    messagingServiceSid: "MG7f313e1063abc277e6503fd9c9f3ef07",
    to: `whatsapp:${to}`,
    contentVariables: JSON.stringify(contentVariables),
  };

  // Send the Twilio message
  const response = await twilio.messages.create(twilioMessagePayload);
  return response;
}

export async function getGroupOwnerId(groupId: number) {
  return await db.query.groups
    .findFirst({
      columns: { ownerId: true },
      where: eq(groups.id, groupId),
    })
    .then((res) => res?.ownerId);
}

export async function getHostTeamOwnerId(hostTeamId: number) {
  return await db.query.hostTeams
    .findFirst({
      columns: { ownerId: true },
      where: eq(groups.id, hostTeamId),
    })
    .then((res) => res?.ownerId);
}

export async function addProperty({
  hostId,
  hostTeamId,
  property,
}: {
  hostId?: string | null;
  hostTeamId?: number | null;
  property: Omit<NewProperty, "id" | "city" | "latitude" | "longitude"> & {
    latitude?: number;
    longitude?: number;
  };
}) {
  let lat = property.latitude;
  let lng = property.longitude;

  if (!lat || !lng) {
    const { location } = await getCoordinates(property.address);
    if (!location) throw new Error("Could not get coordinates for address");
    lat = location.lat;
    lng = location.lng;
  }
  const city = await getCity({ lat, lng });

  const [insertedProperty] = await db
    .insert(properties)
    .values({
      ...property,
      hostId,
      latitude: lat,
      longitude: lng,
      city: city,
      latLngPoint: sql`ST_SetSRID(ST_MakePoint(${lng}, ${lat}), 4326)`,
      hostTeamId,
    })
    .returning({ id: properties.id, latLngPoint: properties.latLngPoint });

  waitUntil(processRequests(insertedProperty!));

  return insertedProperty!.id;
}

async function processRequests(insertedProperty: { id: number, latLngPoint: any }) {
  const allRequests = await db.query.requests.findMany({});

  for (const request of allRequests) {
    const matchingProperties = await getPropertiesForRequest({
      id: request.id,
      lat: request.lat,
      lng: request.lng,
      radius: request.radius,
      location: request.location,
      checkIn: request.checkIn,
      checkOut: request.checkOut,
      latLngPoint: request.latLngPoint,
      propertyLatLngPoint: insertedProperty.latLngPoint,
    });

    if (matchingProperties.includes(insertedProperty.id)) {
      await db.insert(requestsToProperties).values({
        requestId: request.id,
        propertyId: insertedProperty.id,
      });
    }
  }
}

export async function getPropertiesForRequest(
  req: {
    lat?: number | null;
    lng?: number | null;
    radius?: number | null;
    location: string;
    checkIn: Date;
    checkOut: Date;
    id: number;
    latLngPoint?: { x: number; y: number; } | null;
    propertyLatLngPoint?: { x: number; y: number; } | null;
  },
  { tx = db } = {},
) {
  let propertyIsNearRequest: SQL | undefined = sql`FALSE`;

  //WAITING FOR MAP PIN TO MERGE IN TO TEST THIS
  if (req.lat != null && req.lng != null && req.radius != null) {
    // Convert radius from miles to degrees (approximate)
    const radiusDegrees = req.radius / 69;

    propertyIsNearRequest = and(
      gte(properties.latitude, req.lat - radiusDegrees),
      lte(properties.latitude, req.lat + radiusDegrees),
      gte(properties.longitude, req.lng - radiusDegrees),
      lte(properties.longitude, req.lng + radiusDegrees)
    );
  } else {
    const coordinates = await getCoordinates(req.location);
    if (coordinates.bounds) {
      const { northeast, southwest } = coordinates.bounds;
      propertyIsNearRequest = sql`
        ST_Within(
          properties.lat_lng_point,
          ST_MakeEnvelope(
            ${southwest.lng}, ${southwest.lat},
            ${northeast.lng}, ${northeast.lat},
            4326
          )
        )
      `;
    }
  }

  const propertyisAvailable = notExists(
    tx
      .select()
      .from(bookedDates)
      .where(
        and(
          eq(bookedDates.propertyId, properties.id),
          between(bookedDates.date, req.checkIn, req.checkOut),
        ),
      ),
  );

<<<<<<< HEAD
  const result = await tx.query.properties.findMany({
    where: and(
      isNotNull(properties.hostId),
      propertyIsNearRequest,
      propertyisAvailable,
    ),
    columns: { id: true, city: true, latitude: true, longitude: true },
  });

  return result.map(p => p.id);
=======
  return await tx.query.properties
    .findMany({
      where: and(
        isNotNull(properties.hostId),
        propertyIsNearRequest,
        propertyisAvailable,
      ),
      columns: { id: true },
    })
    .then((res) => res.map((p) => p.id));
}

export async function getAdminId() {
  return await db.query.users
    .findFirst({ where: eq(users.email, "info@tramona.com") })
    .then((res) => res!.id);
>>>>>>> eba59ab8
}<|MERGE_RESOLUTION|>--- conflicted
+++ resolved
@@ -361,7 +361,6 @@
       ),
   );
 
-<<<<<<< HEAD
   const result = await tx.query.properties.findMany({
     where: and(
       isNotNull(properties.hostId),
@@ -372,22 +371,10 @@
   });
 
   return result.map(p => p.id);
-=======
-  return await tx.query.properties
-    .findMany({
-      where: and(
-        isNotNull(properties.hostId),
-        propertyIsNearRequest,
-        propertyisAvailable,
-      ),
-      columns: { id: true },
-    })
-    .then((res) => res.map((p) => p.id));
 }
 
 export async function getAdminId() {
   return await db.query.users
     .findFirst({ where: eq(users.email, "info@tramona.com") })
     .then((res) => res!.id);
->>>>>>> eba59ab8
 }