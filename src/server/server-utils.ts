import { render } from "@react-email/render";
import nodemailler, { type TransportOptions } from "nodemailer";
import { env } from "@/env";
import { type ReactElement } from "react";
import { Twilio } from "twilio";
import { db } from "./db";
import { waitUntil } from "@vercel/functions";
import { formatCurrency, getNumNights, plural } from "@/utils/utils";

import {
  and,
  between,
  eq,
  gte,
  inArray,
  isNotNull,
  isNull,
  lte,
  notExists,
  or,
  sql,
  type SQL,
} from "drizzle-orm";
import {
  type NewProperty,
  type Property,
  type User,
  bookedDates,
  groupInvites,
  groupMembers,
  groups,
  hostTeamInvites,
  hostTeamMembers,
  properties,
  offers,
  requestsToProperties,
  users,
  hostReferralDiscounts,
  referralCodes,
} from "./db/schema";
import { getCity, getCoordinates } from "./google-maps";
import axios from "axios";
import { HttpsProxyAgent } from "https-proxy-agent";
import * as cheerio from "cheerio";
import { sendSlackMessage } from "./slack";
import { HOST_MARKUP, TRAVELER__MARKUP } from "@/utils/constants";
import { HostRequestsPageData } from "./api/routers/propertiesRouter";

export const proxyAgent = new HttpsProxyAgent(env.PROXY_URL);

export async function scrapeUrl(url: string) {
  return await axios
    .get<string>(url, { httpsAgent: proxyAgent, responseType: "text" })
    .then((res) => res.data)
    .then(cheerio.load);
}

const transporter = nodemailler.createTransport({
  host: env.SMTP_HOST,
  port: env.SMTP_PORT,
  // debug: true,
  auth: {
    user: env.SMTP_USER,
    pass: env.SMTP_PASSWORD,
  },
} as TransportOptions);

const twilio = new Twilio(env.TWILIO_ACCOUNT_SID, env.TWILIO_AUTH_TOKEN);

export async function sendEmail({
  to,
  subject,
  content,
}: {
  to: string;
  subject: string;
  content: ReactElement;
}) {
  return await new Promise((resolve, reject) => {
    transporter.sendMail(
      {
        from: env.EMAIL_FROM,
        to,
        subject,
        html: render(content),
      },
      (err, info) => {
        if (err) {
          reject(err);
        } else {
          resolve(info);
        }
      },
    );
  });
}

export async function addUserToGroups(user: Pick<User, "email" | "id">) {
  // get the groups they were invited to
  const groupIds = await db.query.groupInvites
    .findMany({
      where: eq(groupInvites.inviteeEmail, user.email),
      columns: { groupId: true },
    })
    .then((res) => res.map((invite) => invite.groupId));

  if (groupIds.length === 0) return;

  await db.transaction(async (tx) => {
    // add user to groups
    await tx
      .insert(groupMembers)
      .values(groupIds.map((groupId) => ({ groupId, userId: user.id })));

    // delete invites
    await tx
      .delete(groupInvites)
      .where(
        and(
          inArray(groupInvites.groupId, groupIds),
          eq(groupInvites.inviteeEmail, user.email),
        ),
      );
  });
}

export async function addUserToHostTeams(user: Pick<User, "email" | "id">) {
  const hostTeamIds = await db.query.hostTeamInvites
    .findMany({
      where: eq(hostTeamInvites.inviteeEmail, user.email),
      columns: { hostTeamId: true },
    })
    .then((res) => res.map((invite) => invite.hostTeamId));

  if (hostTeamIds.length === 0) return;

  // make the user a host
  await db.update(users).set({ role: "host" }).where(eq(users.id, user.id));

  await db.transaction(async (tx) => {
    // add user to teams
    await tx
      .insert(hostTeamMembers)
      .values(
        hostTeamIds.map((hostTeamId) => ({ hostTeamId, userId: user.id })),
      );

    // delete invites
    await tx
      .delete(hostTeamInvites)
      .where(
        and(
          inArray(hostTeamInvites.hostTeamId, hostTeamIds),
          eq(hostTeamInvites.inviteeEmail, user.email),
        ),
      );
  });
}

export async function sendText({
  to,
  content,
}: {
  to: string;
  content: string;
}) {
  const response = await twilio.messages.create({
    body: content,
    from: env.TWILIO_FROM,
    to,
  });
  return response;
}

export async function sendWhatsApp({
  templateId,
  to,
  propertyName,
  propertyAddress,
  url,
  checkIn,
  checkOut,
  numRequests,
}: {
  templateId: string;
  to: string;
  propertyName?: string;
  propertyAddress?: string;
  url?: string;
  checkIn?: Date;
  checkOut?: Date;
  numRequests?: number;
}) {
  let contentVariables: Record<number, string | undefined> = {};

  // Set content variables based on template ID
  if (
    templateId === "HXd5256ff10d6debdf70a13d70504d39d5" ||
    templateId === "HXb293923af34665e7eefc81be0579e5db"
  ) {
    contentVariables = {
      1: propertyName,
      2: propertyAddress,
      3: checkIn?.toISOString(),
      4: checkOut?.toISOString(), //is this a problem?
    };

    if (templateId === "HXd5256ff10d6debdf70a13d70504d39d5") {
      contentVariables[5] = url;
    }
  } else if (templateId === "HX82b075be3d74f02e45957a453fd48cef") {
    if (numRequests) {
      contentVariables = {
        1:
          numRequests > 1
            ? `${numRequests} unconfirmed requests`
            : `${numRequests} unconfirmed request`,
        2:
          numRequests > 1
            ? `${numRequests} requests`
            : `${numRequests} request`,
        3: url,
      };
    }
  } else if (templateId === "HX08c870ee406c7ef4ff763917f0b3c411") {
    contentVariables = {
      1: propertyAddress,
    };
  }

  // Create Twilio message payload
  const twilioMessagePayload = {
    contentSid: templateId,
    from: `whatsapp:${env.TWILIO_FROM}`,
    messagingServiceSid: "MG7f313e1063abc277e6503fd9c9f3ef07",
    to: `whatsapp:${to}`,
    contentVariables: JSON.stringify(contentVariables),
  };

  // Send the Twilio message
  const response = await twilio.messages.create(twilioMessagePayload);
  return response;
}

export async function getGroupOwnerId(groupId: number) {
  return await db.query.groups
    .findFirst({
      columns: { ownerId: true },
      where: eq(groups.id, groupId),
    })
    .then((res) => res?.ownerId);
}

export async function getHostTeamOwnerId(hostTeamId: number) {
  return await db.query.hostTeams
    .findFirst({
      columns: { ownerId: true },
      where: eq(groups.id, hostTeamId),
    })
    .then((res) => res?.ownerId);
}

export async function addProperty({
  userId,
  userEmail,
  hostTeamId,
  property,
  isAdmin,
}: {
  userId?: string;
  userEmail?: string;
  hostTeamId?: number | null;
  isAdmin: boolean;
  property: Omit<NewProperty, "id" | "city" | "latitude" | "longitude"> & {
    latitude?: number;
    longitude?: number;
  };
}) {
  let lat = property.latitude;
  let lng = property.longitude;

  if (!lat || !lng) {
    const { location } = await getCoordinates(property.address);
    if (!location) throw new Error("Could not get coordinates for address");
    lat = location.lat;
    lng = location.lng;
  }
  const city = await getCity({ lat, lng });

  const [insertedProperty] = await db
    .insert(properties)
    .values({
      ...property,
      hostId: userId,
      latitude: lat,
      longitude: lng,
      city: city,
      latLngPoint: sql`ST_SetSRID(ST_MakePoint(${lng}, ${lat}), 4326)`,
      hostTeamId,
    })
    .returning({ id: properties.id, latLngPoint: properties.latLngPoint });

  waitUntil(processRequests(insertedProperty!));

  await sendSlackMessage({
    isProductionOnly: true,
    channel: "host-bot",
    text: [
      `*New property added: ${property.name} in ${property.address}*
     by ${isAdmin ? "an Tramona admin" : userEmail}`,
    ].join("\n"),
  });
  return insertedProperty!.id;
}

async function processRequests(
  insertedProperty: Pick<Property, "id" | "latLngPoint">,
) {
  const allRequests = await db.query.requests.findMany({});

  for (const request of allRequests) {
    const matchingProperties = await getPropertiesForRequest({
      id: request.id,
      lat: request.lat,
      lng: request.lng,
      radius: request.radius,
      location: request.location,
      checkIn: request.checkIn,
      checkOut: request.checkOut,
      maxTotalPrice: request.maxTotalPrice,
      latLngPoint: request.latLngPoint,
      propertyLatLngPoint: insertedProperty.latLngPoint,
    });

    console.log('properties:', matchingProperties);
    const propertyIds = matchingProperties.map((property) => property.id);

    if (propertyIds.includes(insertedProperty.id)) {
      await db.insert(requestsToProperties).values({
        requestId: request.id,
        propertyId: insertedProperty.id,
      });
    }
  }
}

export async function sendTextToHost(
  matchingProperties: { id: number; hostId: string | null }[],
  checkIn: Date,
  checkOut: Date,
  maxTotalPrice: number,
  location: string,
) {
  const uniqueHostIds = Array.from(
    new Set(matchingProperties.map((property) => property.hostId)),
  );
  const numHostPropertiesPerRequest = matchingProperties.reduce(
    (acc, property) => {
      if (property.hostId) {
        acc[property.hostId] = (acc[property.hostId] ?? 0) + 1;
      }
      return acc;
    },
    {} as Record<string, number>,
  );

  void uniqueHostIds.filter(Boolean).map(async (hostId) => {
    const host = await db.query.users.findFirst({
      where: eq(users.id, hostId),
      columns: { name: true, email: true, phoneNumber: true },
    });
    if (host) {
      const hostPhoneNumber = host.phoneNumber;

      if (hostPhoneNumber) {
        const numberOfNights = getNumNights(checkIn, checkOut);
        // Send a text message to the host
        await sendText({
          to: hostPhoneNumber,
          content: `Tramona: There is a request for ${formatCurrency(maxTotalPrice / numberOfNights)} per night for ${plural(numberOfNights, "night")} in ${location}. You have ${plural(numHostPropertiesPerRequest[hostId] ?? 0, "eligible property", "eligible properties")}. Please click here to make a match: ${env.NEXTAUTH_URL}/host/requests`,
        });
        //TO DO SEND WHATSAPP MESSAGE
      }
    }
  });
}

export async function getPropertiesForRequest(
  req: {
    lat?: number | null;
    lng?: number | null;
    radius?: number | null;
    location: string;
    checkIn: Date;
    checkOut: Date;
    maxTotalPrice: number;
    id: number;
    latLngPoint?: { x: number; y: number } | null;
    propertyLatLngPoint?: Property["latLngPoint"];
  },
  { tx = db } = {},
) {
  let propertyIsNearRequest: SQL | undefined = sql`FALSE`;

  //WAITING FOR MAP PIN TO MERGE IN TO TEST THIS
  if (req.lat != null && req.lng != null && req.radius != null) {
    // Convert radius from miles to degrees (approximate)
    const radiusDegrees = req.radius / 69;

    propertyIsNearRequest = and(
      gte(properties.latitude, req.lat - radiusDegrees),
      lte(properties.latitude, req.lat + radiusDegrees),
      gte(properties.longitude, req.lng - radiusDegrees),
      lte(properties.longitude, req.lng + radiusDegrees),
    );
  } else {
    const coordinates = await getCoordinates(req.location);
    if (coordinates.bounds) {
      console.log("bounds", coordinates.bounds, req.location, req.maxTotalPrice);
      const { northeast, southwest } = coordinates.bounds;
      propertyIsNearRequest = sql`
        ST_Within(
          properties.lat_lng_point,
          ST_MakeEnvelope(
            ${southwest.lng}, ${southwest.lat},
            ${northeast.lng}, ${northeast.lat},
            4326
          )
        )
      `;
    } else if (coordinates.location) {
      const radiusInMiles = 10;
      const radiusInDegrees = radiusInMiles / 69.0;

      propertyIsNearRequest = sql`
        ST_DWithin(
          properties.lat_lng_point,
          ST_SetSRID(ST_MakePoint(${coordinates.location.lng}, ${coordinates.location.lat}), 4326),
          ${radiusInDegrees}
        )
      `;
    }
  }

  const propertyisAvailable = notExists(
    tx
      .select()
      .from(bookedDates)
      .where(
        and(
          eq(bookedDates.propertyId, properties.id),
          between(bookedDates.date, req.checkIn, req.checkOut),
        ),
      ),
  );

  const numberOfNights = getNumNights(req.checkIn, req.checkOut);

  const result = await tx.query.properties.findMany({
    where: and(
      isNotNull(properties.hostId),
      propertyIsNearRequest,
      propertyisAvailable,
      or(
        isNull(properties.priceRestriction), // Include properties with no price restriction
        and(
          isNotNull(properties.priceRestriction),
          lte(
            properties.priceRestriction,
            Math.round((req.maxTotalPrice / numberOfNights) * 1.15),
          ),
        ),
      ),
    ),
    columns: { id: true, hostId: true },
  });

  return result;
}

export async function getAdminId() {
  return await db.query.users
    .findFirst({ where: eq(users.email, "info@tramona.com") })
    .then((res) => res!.id);
}

type HospitablePriceResponse = {
  data: {
    dates: {
      price: { amount: number };
    }[];
  };
};

type HostawayPriceResponse = {
  result: {
    totalPrice: number;
  };
};

export async function getPropertyOriginalPrice(
  property: Pick<Property, "originalListingId" | "originalListingPlatform">,
  params: {
    checkIn: string;
    checkOut: string;
    numGuests: number;
  },
) {
  if (property.originalListingPlatform === "Hospitable") {
    const { data } = await axios.get<HospitablePriceResponse>(
      `https://connect.hospitable.com/api/v1/listings/${property.originalListingId}/calendar`,
      {
        headers: {
          Authorization: `Bearer ${process.env.HOSPITABLE_API_KEY}`,
        },
        params: {
          start_date: params.checkIn,
          end_date: params.checkOut,
        },
      },
    );
    const totalPrice = data.data.dates.reduce((acc, date) => {
      return acc + date.price.amount;
    }, 0);
    return totalPrice;
  } else if (property.originalListingPlatform === "Hostaway") {
    const { data } = await axios.get<HostawayPriceResponse>(
      `https://api.hostaway.com/v1/properties/${property.originalListingId}/calendar/priceDetails`,
      {
        headers: {
          Authorization: `Bearer ${process.env.HOSTAWAY_API_KEY}`,
        },
        params,
      },
    );
    const totalPrice = data.result.totalPrice;
    return totalPrice;
  }
  // code for other options
}

export interface SeparatedData {
  normal: HostRequestsPageData[];
  outsidePriceRestriction: HostRequestsPageData[];
}

//update spread on every fetch to keep information updated
export async function updateTravelerandHostMarkup({
  offerTotalPrice,
  offerId,
}: {
  offerTotalPrice: number;
  offerId: number;
}) {
  console.log("offerTotalPrice", offerTotalPrice);
  const travelerPrice = Math.ceil(offerTotalPrice * TRAVELER__MARKUP);
  const hostPay = Math.ceil(offerTotalPrice * HOST_MARKUP);
  console.log("travelerPrice", travelerPrice);
  await db
    .update(offers)
    .set({
      travelerOfferedPrice: travelerPrice,
      hostPayout: hostPay,
    })
    .where(and(eq(offers.id, offerId), isNull(offers.acceptedAt)));
}

<<<<<<< HEAD

function getRandomNormalDistribution(mean: number, stdDev: number): number {
  let u = 0,
    v = 0;
  while (u === 0) u = Math.random(); // Converting [0,1) to (0,1)
  while (v === 0) v = Math.random();
  let num = Math.sqrt(-2.0 * Math.log(u)) * Math.cos(2.0 * Math.PI * v);
  num = num * stdDev + mean; // Scale to the desired mean and standard deviation
  return Math.round(num); // Round to nearest integer
}

function stripTimeFromDate(date: Date): Date {
  return new Date(date.getFullYear(), date.getMonth(), date.getDate());
}

export function createNormalDistributionDates(numRanges: number): { checkIn: Date, checkOut: Date }[] {
  const dateRanges = [];

  for (let i = 0; i < numRanges; i++) {
    const today = new Date();
    const futureDate = new Date(
      today.getTime() + Math.random() * 90 * 24 * 60 * 60 * 1000,
    ); // Random date within next 90 days
    const startDate = stripTimeFromDate(new Date(futureDate));
    
    // Generate end date using a normal distribution with mean = 3 days and stdDev = 1 day
    let endDateOffset = getRandomNormalDistribution(3, 1);
    // Ensure endDateOffset is at least 1 day
    endDateOffset = Math.max(1, endDateOffset);

    const endDate = stripTimeFromDate(
      new Date(startDate.getTime() + endDateOffset * 24 * 60 * 60 * 1000)
    );

    dateRanges.push({
      checkIn: startDate,
      checkOut: endDate,
    });
  }

  return dateRanges;
=======
export async function rewardHostReferral({
  userId,
  referralCodeUsed,
}: {
  userId: string;
  referralCodeUsed: string | null;
}) {
  console.log("this is the referral code ysed  ", referralCodeUsed);
  if (referralCodeUsed) {
    const isReferralUsed = await db.query.hostReferralDiscounts.findFirst({
      where: eq(hostReferralDiscounts.refereeUserId, userId),
    });
    console.log("about to return ", isReferralUsed);
    if (isReferralUsed) return;
    //find owner of the referral code
    const referrer = await db.query.referralCodes.findFirst({
      where: eq(referralCodes.referralCode, referralCodeUsed),
      columns: { ownerId: true },
    });
    //create host referral discount row
    if (referrer) {
      await db.insert(hostReferralDiscounts).values({
        referralCode: referralCodeUsed,
        ownerId: referrer.ownerId,
        refereeUserId: userId,
      });
    }
    //send an email or notification to the referrer
  }
>>>>>>> 7653ba44
}<|MERGE_RESOLUTION|>--- conflicted
+++ resolved
@@ -332,7 +332,7 @@
       propertyLatLngPoint: insertedProperty.latLngPoint,
     });
 
-    console.log('properties:', matchingProperties);
+    console.log("properties:", matchingProperties);
     const propertyIds = matchingProperties.map((property) => property.id);
 
     if (propertyIds.includes(insertedProperty.id)) {
@@ -416,7 +416,12 @@
   } else {
     const coordinates = await getCoordinates(req.location);
     if (coordinates.bounds) {
-      console.log("bounds", coordinates.bounds, req.location, req.maxTotalPrice);
+      console.log(
+        "bounds",
+        coordinates.bounds,
+        req.location,
+        req.maxTotalPrice,
+      );
       const { northeast, southwest } = coordinates.bounds;
       propertyIsNearRequest = sql`
         ST_Within(
@@ -565,49 +570,6 @@
     .where(and(eq(offers.id, offerId), isNull(offers.acceptedAt)));
 }
 
-<<<<<<< HEAD
-
-function getRandomNormalDistribution(mean: number, stdDev: number): number {
-  let u = 0,
-    v = 0;
-  while (u === 0) u = Math.random(); // Converting [0,1) to (0,1)
-  while (v === 0) v = Math.random();
-  let num = Math.sqrt(-2.0 * Math.log(u)) * Math.cos(2.0 * Math.PI * v);
-  num = num * stdDev + mean; // Scale to the desired mean and standard deviation
-  return Math.round(num); // Round to nearest integer
-}
-
-function stripTimeFromDate(date: Date): Date {
-  return new Date(date.getFullYear(), date.getMonth(), date.getDate());
-}
-
-export function createNormalDistributionDates(numRanges: number): { checkIn: Date, checkOut: Date }[] {
-  const dateRanges = [];
-
-  for (let i = 0; i < numRanges; i++) {
-    const today = new Date();
-    const futureDate = new Date(
-      today.getTime() + Math.random() * 90 * 24 * 60 * 60 * 1000,
-    ); // Random date within next 90 days
-    const startDate = stripTimeFromDate(new Date(futureDate));
-    
-    // Generate end date using a normal distribution with mean = 3 days and stdDev = 1 day
-    let endDateOffset = getRandomNormalDistribution(3, 1);
-    // Ensure endDateOffset is at least 1 day
-    endDateOffset = Math.max(1, endDateOffset);
-
-    const endDate = stripTimeFromDate(
-      new Date(startDate.getTime() + endDateOffset * 24 * 60 * 60 * 1000)
-    );
-
-    dateRanges.push({
-      checkIn: startDate,
-      checkOut: endDate,
-    });
-  }
-
-  return dateRanges;
-=======
 export async function rewardHostReferral({
   userId,
   referralCodeUsed,
@@ -637,5 +599,48 @@
     }
     //send an email or notification to the referrer
   }
->>>>>>> 7653ba44
+}
+
+function getRandomNormalDistribution(mean: number, stdDev: number): number {
+  let u = 0,
+    v = 0;
+  while (u === 0) u = Math.random(); // Converting [0,1) to (0,1)
+  while (v === 0) v = Math.random();
+  let num = Math.sqrt(-2.0 * Math.log(u)) * Math.cos(2.0 * Math.PI * v);
+  num = num * stdDev + mean; // Scale to the desired mean and standard deviation
+  return Math.round(num); // Round to nearest integer
+}
+
+function stripTimeFromDate(date: Date): Date {
+  return new Date(date.getFullYear(), date.getMonth(), date.getDate());
+}
+
+export function createNormalDistributionDates(
+  numRanges: number,
+): { checkIn: Date; checkOut: Date }[] {
+  const dateRanges = [];
+
+  for (let i = 0; i < numRanges; i++) {
+    const today = new Date();
+    const futureDate = new Date(
+      today.getTime() + Math.random() * 90 * 24 * 60 * 60 * 1000,
+    ); // Random date within next 90 days
+    const startDate = stripTimeFromDate(new Date(futureDate));
+
+    // Generate end date using a normal distribution with mean = 3 days and stdDev = 1 day
+    let endDateOffset = getRandomNormalDistribution(3, 1);
+    // Ensure endDateOffset is at least 1 day
+    endDateOffset = Math.max(1, endDateOffset);
+
+    const endDate = stripTimeFromDate(
+      new Date(startDate.getTime() + endDateOffset * 24 * 60 * 60 * 1000),
+    );
+
+    dateRanges.push({
+      checkIn: startDate,
+      checkOut: endDate,
+    });
+  }
+
+  return dateRanges;
 }