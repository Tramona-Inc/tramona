import { env } from "@/env";
import { db } from "@/server/db";
import * as bycrypt from "bcrypt";
import { eq } from "drizzle-orm";
import { type GetServerSidePropsContext } from "next";
import {
  getServerSession,
  type DefaultSession,
  type NextAuthOptions,
  type User,
} from "next-auth";
import CredentialsProvider from "next-auth/providers/credentials";
import FacebookProvider from "next-auth/providers/facebook";
import GoogleProvider from "next-auth/providers/google";
import { CustomPgDrizzleAdapter } from "./adapter";
import { users, type User as TramonaUser } from "./db/schema";

const THIRTY_DAYS = 30 * 24 * 60 * 60;
const THIRTY_MINUTES = 30 * 60;

const adapter = CustomPgDrizzleAdapter(db); // custom adapter

/**
 * Module augmentation for `next-auth` types. Allows us to add custom properties to the `session`
 * object and keep type safety.
 *
 * @see https://next-auth.js.org/getting-started/typescript#module-augmentation
 */
declare module "next-auth" {
  // eslint-disable-next-line @typescript-eslint/no-empty-interface
  interface User extends TramonaUser {}

  interface Session extends DefaultSession {
    user: TramonaUser;
  }
}

/**
 * Options for NextAuth.js used to configure adapters, providers, callbacks, etc.
 *
 * @see https://next-auth.js.org/configuration/options
 */
export const authOptions: NextAuthOptions = {
  callbacks: {
    session: ({ session, token }) => {
      // return {...session, user}}
      return {
        ...session,
        user: {
          ...session.user,
          id: token.id,
          role: token.role,
          username: token.username,
          referralCodeUsed: token.referralCodeUsed,
          referralTier: token.referralTier,
          phoneNumber: token.phoneNumber,
          createdAt: token.createdAt,
<<<<<<< HEAD
          stripeCustomerId: token.stripeCustomerId,
          setupIntentId: token.setupIntentId,
=======
          isIdentityVerified: token.isIdentityVerified,
>>>>>>> a6d9eb92
        },
      };
    },
    async jwt({ token, user, trigger }) {
      const newToken = token;

      if (trigger === "update" && token.sub) {
        if (adapter && typeof adapter.getUser === "function") {
          const latestUser = await adapter.getUser(token.sub);
          if (latestUser) {
            user = latestUser;
          }
        }
      }

      if (user) {
        newToken.id = user.id;
        newToken.role = user.role;
        newToken.username = user.username;
        newToken.referralCodeUsed = user.referralCodeUsed;
        newToken.referralTier = user.referralTier;
        newToken.phoneNumber = user.phoneNumber;
        newToken.createdAt = user.createdAt;
<<<<<<< HEAD
        newToken.stripeCustomerId = user.stripeCustomerId;
        newToken.setupIntentId = user.setupIntentId;
=======
        newToken.isIdentityVerified = user.isIdentityVerified
>>>>>>> a6d9eb92
      }

      return newToken;
    },
  },
  adapter,
  providers: [
    // DiscordProvider({
    //   clientId: env.DISCORD_CLIENT_ID,
    //   clientSecret: env.DISCORD_CLIENT_SECRET,
    // }),
    /**
     * ...add more providers here.
     *
     * Most other providers require a bit more work than the Discord provider. For example, the
     * GitHub provider requires you to add the `refresh_token_expires_in` field to the Account
     * model. Refer to the NextAuth.js docs for the provider you want to use. Example:
     *
     * @see https://next-auth.js.org/providers/github
     */
    // -- You can use the credential with another service like etherum, oAuth, etc.
    CredentialsProvider({
      name: "Credentials",
      credentials: {
        email: {
          label: "Email",
          type: "email",
          placeholder: "name@domain.com",
        },
        password: { label: "Password", type: "password" },
      },
      authorize: async (credentials) => {
        if (
          credentials?.email === undefined || // no email or username
          credentials?.password === undefined // no password
        )
          return Promise.resolve(null);

        let user = null;

        if (credentials?.email !== undefined) {
          user = await db.query.users.findFirst({
            where: eq(users.email, credentials?.email),
          });
        }

        if (user === undefined || user === null) {
          return Promise.resolve(null); // user not found
        } else if (user.password === undefined || user.password === null) {
          return Promise.resolve(null); // users created with google auth
        }

        const isPasswordValid = await bycrypt.compare(
          credentials?.password,
          user.password,
        );

        if (!isPasswordValid) return Promise.resolve(null);

        // Check if email is verified
        if (user.emailVerified === null) {
          return Promise.resolve(null);
        }

        return Promise.resolve(user as User);
      },
    }),
    // EmailProvider({
    //   server: {
    //     host: env.SMTP_HOST,
    //     port: env.SMTP_PORT,
    //     auth: {
    //       user: env.SMTP_USER,
    //       pass: env.SMTP_PASSWORD,
    //     },
    //   },
    //   from: process.env.EMAIL_FROM,
    // }),
    FacebookProvider({
      clientId: env.FACEBOOK_CLIENT_ID,
      clientSecret: env.FACEBOOK_CLIENT_SECRET,
    }),
    // GithubProvider({
    //   clientId: env.GITHUB_CLIENT_ID,
    //   clientSecret: env.GITHUB_CLIENT_SECRET,
    // }),
    GoogleProvider({
      clientId: env.GOOGLE_CLIENT_ID,
      clientSecret: env.GOOGLE_CLIENT_SECRET,
    }),
  ],
  session: {
    strategy: "jwt",
    maxAge: THIRTY_DAYS,
    updateAge: THIRTY_MINUTES,
  },
  pages: {
    signIn: "/auth/signin",
    error: "/auth/error",
    newUser: "/auth/onboarding",
    signOut: "/",
  },
};

/**
 * Wrapper for `getServerSession` so that you don't need to import the `authOptions` in every file.
 *
 * @see https://next-auth.js.org/configuration/nextjs
 */
export async function getServerAuthSession(
  ctx: Pick<GetServerSidePropsContext, "req" | "res">,
) {
  return await getServerSession(ctx.req, ctx.res, authOptions);
}<|MERGE_RESOLUTION|>--- conflicted
+++ resolved
@@ -55,12 +55,9 @@
           referralTier: token.referralTier,
           phoneNumber: token.phoneNumber,
           createdAt: token.createdAt,
-<<<<<<< HEAD
           stripeCustomerId: token.stripeCustomerId,
           setupIntentId: token.setupIntentId,
-=======
           isIdentityVerified: token.isIdentityVerified,
->>>>>>> a6d9eb92
         },
       };
     },
@@ -84,12 +81,9 @@
         newToken.referralTier = user.referralTier;
         newToken.phoneNumber = user.phoneNumber;
         newToken.createdAt = user.createdAt;
-<<<<<<< HEAD
         newToken.stripeCustomerId = user.stripeCustomerId;
         newToken.setupIntentId = user.setupIntentId;
-=======
         newToken.isIdentityVerified = user.isIdentityVerified
->>>>>>> a6d9eb92
       }
 
       return newToken;
