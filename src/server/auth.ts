--- conflicted
+++ resolved
@@ -1,15 +1,3 @@
-<<<<<<< HEAD
-import { type GetServerSidePropsContext } from 'next';
-import { DrizzleAdapter } from '@auth/drizzle-adapter';
-import { getServerSession, type DefaultSession, type NextAuthOptions } from 'next-auth';
-import { type Adapter } from 'next-auth/adapters';
-import GithubProvider from 'next-auth/providers/github';
-import EmailProvider from 'next-auth/providers/email';
-
-import { env } from '@/env';
-import { db } from '@/server/db';
-import { pgTable } from 'drizzle-orm/pg-core';
-=======
 import { type GetServerSidePropsContext } from "next";
 import {
   type DefaultSession,
@@ -22,7 +10,6 @@
 import { db } from "@/server/db";
 import { CustomPgDrizzleAdapter } from "./adapter";
 import { type User as TramonaUser } from "./db/schema";
->>>>>>> 1fb74877
 
 /**
  * Module augmentation for `next-auth` types. Allows us to add custom properties to the `session`
@@ -30,22 +17,12 @@
  *
  * @see https://next-auth.js.org/getting-started/typescript#module-augmentation
  */
-<<<<<<< HEAD
-declare module 'next-auth' {
-  interface Session extends DefaultSession {
-    user: {
-      id: string;
-      // ...other properties
-      // role: UserRole;
-    } & DefaultSession['user'];
-=======
 declare module "next-auth" {
   // eslint-disable-next-line @typescript-eslint/no-empty-interface
   interface User extends TramonaUser {}
 
   interface Session extends DefaultSession {
     user: TramonaUser;
->>>>>>> 1fb74877
   }
 }
 
@@ -114,10 +91,10 @@
     }),
   ],
   pages: {
-    signIn: '/auth/signin',
-    error: '/auth/error',
-    newUser: '/auth/welcome',
-    signOut: '/',
+    signIn: "/auth/signin",
+    error: "/auth/error",
+    newUser: "/auth/welcome",
+    signOut: "/",
   },
 };
 
@@ -127,8 +104,8 @@
  * @see https://next-auth.js.org/configuration/nextjs
  */
 export const getServerAuthSession = (ctx: {
-  req: GetServerSidePropsContext['req'];
-  res: GetServerSidePropsContext['res'];
+  req: GetServerSidePropsContext["req"];
+  res: GetServerSidePropsContext["res"];
 }) => {
   return getServerSession(ctx.req, ctx.res, authOptions);
 };