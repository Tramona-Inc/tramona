--- conflicted
+++ resolved
@@ -78,18 +78,10 @@
     limit: "10",
   });
 
-<<<<<<< HEAD
   const response: AxiosResponse<AutocompleteResponse> = await axios.get(
     `${autocompleteUrl}?${params.toString()}`,
     // { httpsAgent: proxyAgent },
   );
-=======
-  const response: AxiosResponse<AutocompleteResponse> =
-    await axiosWithRetry.get(
-      `${autocompleteUrl}?${params.toString()}`,
-      // { httpsAgent: proxyAgent },
-    );
->>>>>>> 1b7b54ca
   const suggestions = response.data.suggestions;
 
   if (suggestions.length > 0 && suggestions[0]) {
@@ -193,7 +185,6 @@
     (currentYear === checkOut.getFullYear() &&
       currentMonth <= checkOut.getMonth() + 1)
   ) {
-<<<<<<< HEAD
     const response: AxiosResponse<CalendarResponse> = await axios.get(url, {
       params: {
         year: currentYear,
@@ -203,22 +194,8 @@
       headers: {
         accept: "application/json",
         "accept-language": "en-US,en;q=0.9",
-=======
-    const response: AxiosResponse<CalendarResponse> = await axiosWithRetry.get(
-      url,
-      {
-        params: {
-          year: currentYear,
-          month: currentMonth,
-        },
-        // httpsAgent: proxyAgent,
-        headers: {
-          accept: "application/json",
-          "accept-language": "en-US,en;q=0.9",
-        },
->>>>>>> 1b7b54ca
       },
-    );
+    });
 
     Object.assign(days, response.data.content.days);
 
