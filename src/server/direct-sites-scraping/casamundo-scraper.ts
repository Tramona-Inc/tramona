--- conflicted
+++ resolved
@@ -10,11 +10,8 @@
 import { ListingSiteName } from "@/server/db/schema/common";
 import { getNumNights, logAndFilterSettledResults } from "@/utils/utils";
 import { parseHTML } from "@/utils/utils";
-<<<<<<< HEAD
 import { proxyAgent } from "../server-utils";
-=======
 import { getAddress } from "../google-maps";
->>>>>>> 151ed414
 
 const offerSchema = z.object({
   id: z.string(),
