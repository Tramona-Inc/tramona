--- conflicted
+++ resolved
@@ -1,7 +1,7 @@
 import { getNumNights } from "@/utils/utils";
 import { DirectSiteScraper } from ".";
 import * as cheerio from "cheerio";
-import { v2 } from '@google-cloud/translate';
+import { v2 } from "@google-cloud/translate";
 import { env } from "@/env";
 import { NewProperty, PropertyType } from "../db/schema";
 
@@ -9,27 +9,30 @@
 
 const translate = new Translate({ key: env.GOOGLE_MAPS_KEY });
 
-async function translateText(text: string, targetLanguage = 'en'): Promise<string> {
+async function translateText(
+  text: string,
+  targetLanguage = "en",
+): Promise<string> {
   try {
     const [translation] = await translate.translate(text, targetLanguage);
     return translation;
   } catch (error) {
-    console.error('Error translating text:', error);
+    console.error("Error translating text:", error);
     return text; // Return original text if translation fails
   }
 }
 
 const propertyTypeMapping: Record<string, PropertyType> = {
-  "Apartment": "Apartment",
-  "Studio": "Apartment",
-  "Suite": "Apartment",
-  "Villa": "Villa",
-  "Twin": "Apartment",
+  Apartment: "Apartment",
+  Studio: "Apartment",
+  Suite: "Apartment",
+  Villa: "Villa",
+  Twin: "Apartment",
   "Room in apartment": "Guest Suite",
-  "Double": "Apartment",
-  "Quadruple": "Apartment",
-  "Triple": "Apartment",
-  "Family": "Apartment",
+  Double: "Apartment",
+  Quadruple: "Apartment",
+  Triple: "Apartment",
+  Family: "Apartment",
   "Holiday home": "House",
 };
 
@@ -37,7 +40,11 @@
   return propertyTypeMapping[type] ?? "Apartment";
 };
 
-async function fetchWithRetry(url: string, retries = 3, delayMs = 2000): Promise<{ text: string, url: string } | null> {
+async function fetchWithRetry(
+  url: string,
+  retries = 3,
+  delayMs = 2000,
+): Promise<{ text: string; url: string } | null> {
   for (let attempt = 1; attempt <= retries; attempt++) {
     try {
       const response = await fetch(url);
@@ -62,13 +69,13 @@
 }
 
 function delay(ms: number) {
-  return new Promise(resolve => setTimeout(resolve, ms));
+  return new Promise((resolve) => setTimeout(resolve, ms));
 }
 
 const formatDate = (date: Date) => {
   const year = date.getFullYear();
-  const month = String(date.getMonth() + 1).padStart(2, '0');
-  const day = String(date.getDate()).padStart(2, '0');
+  const month = String(date.getMonth() + 1).padStart(2, "0");
+  const day = String(date.getDate()).padStart(2, "0");
   return `${year}-${month}-${day}`;
 };
 
@@ -88,18 +95,19 @@
   latitude: number;
   longitude: number;
   numberOfRooms: number;
-  amenityFeature: {
-    name: string;
-  }[] | null;
+  amenityFeature:
+    | {
+        name: string;
+      }[]
+    | null;
   image: string[];
   containsPlace: {
     occupancy: {
       value: number;
-    }
-  }
-};
-
-<<<<<<< HEAD
+    };
+  };
+}
+
 interface PropertyInfo {
   url: string;
   city: string;
@@ -123,48 +131,61 @@
 }
 
 interface JsonLdData {
-  '@context': string;
-  '@type': string;
+  "@context": string;
+  "@type": string;
 }
 
 function extractPrice($: cheerio.CheerioAPI): string {
-  let price = '';
-  $('div.min-price').each((_, element) => {
-    const infoButton = $(element).find('a.infobutton');
-    const dataContent = infoButton.attr('data-content');
+  let price = "";
+  $("div.min-price").each((_, element) => {
+    const infoButton = $(element).find("a.infobutton");
+    const dataContent = infoButton.attr("data-content");
 
     if (dataContent && dataContent === "Cancellazione non consentita") {
-      const priceText = $(element).find('div.avgTotPriceRow').text().trim();
-      price = priceText.replace('€', '').replace(',', '.').trim();
+      const priceText = $(element).find("div.avgTotPriceRow").text().trim();
+      price = priceText.replace("€", "").replace(",", ".").trim();
       return false; // Exit the loop once we find the matching element
     }
   });
   return price;
-};
+}
 
 function extractCleaningFee($: cheerio.CheerioAPI): number {
   let priceService = 0;
   let foundMandatoryServicesRates = false;
 
-  $('script').each((_, script) => {
+  $("script").each((_, script) => {
     const scriptContent = $(script).html();
 
-    if (scriptContent && scriptContent.includes("var mandatory_services_rates")) {
+    if (
+      scriptContent &&
+      scriptContent.includes("var mandatory_services_rates")
+    ) {
       foundMandatoryServicesRates = true;
     }
 
-    if (foundMandatoryServicesRates && scriptContent && scriptContent.includes("mandatory_services_rates[")) {
+    if (
+      foundMandatoryServicesRates &&
+      scriptContent &&
+      scriptContent.includes("mandatory_services_rates[")
+    ) {
       try {
         const regex = /mandatory_services_rates\[\d+\]\s*=\s*(\[.*?\]);/s;
         const match = scriptContent.match(regex);
 
         if (match?.[1]) {
-          const servicesData = JSON.parse(match[1]) as { price_service: number }[];
-          if (Array.isArray(servicesData) && servicesData.length > 0 && servicesData[0]) {
+          const servicesData = JSON.parse(match[1]) as {
+            price_service: number;
+          }[];
+          if (
+            Array.isArray(servicesData) &&
+            servicesData.length > 0 &&
+            servicesData[0]
+          ) {
             priceService = servicesData[0].price_service;
           }
         } else {
-          console.log('No match found or match[1] is undefined');
+          console.log("No match found or match[1] is undefined");
         }
       } catch (e) {
         console.error("Error parsing price service data:", e);
@@ -173,9 +194,12 @@
     }
   });
   return priceService;
-};
-
-function extractCheckInCheckOutTime($: cheerio.CheerioAPI): { checkInTime: string | null, checkOutTime: string | null } {
+}
+
+function extractCheckInCheckOutTime($: cheerio.CheerioAPI): {
+  checkInTime: string | null;
+  checkOutTime: string | null;
+} {
   let checkInTime: string | null = null;
   let checkOutTime: string | null = null;
 
@@ -204,7 +228,7 @@
 
 function extractTotalBeds($: cheerio.CheerioAPI): number {
   let totalBeds = 0;
-  $('.apt-amenity').each((_, element) => {
+  $(".apt-amenity").each((_, element) => {
     const amenity = $(element).text().trim();
     const bedMatches = amenity.match(/(\d+)\s*x\s*/i);
 
@@ -216,23 +240,24 @@
   return totalBeds;
 }
 
-=======
-// @ts-expect-error temp
->>>>>>> 0805bb06
-export const cleanbnbScraper: DirectSiteScraper = async ({ checkIn, checkOut }) => {
+export const cleanbnbScraper: DirectSiteScraper = async ({
+  checkIn,
+  checkOut,
+}) => {
   const checkInDate = formatDate(checkIn);
   const checkOutDate = formatDate(checkOut);
 
   const res: NewProperty[] = [];
-  const baseUrl = "https://www.cleanbnb.house/it/appartamenti"
-
-  const mainPageData = await fetch(`${baseUrl}?from=${checkInDate}&to=${checkOutDate}`);
-
+  const baseUrl = "https://www.cleanbnb.house/it/appartamenti";
+
+  const mainPageData = await fetch(
+    `${baseUrl}?from=${checkInDate}&to=${checkOutDate}`,
+  );
 
   const mainPageText = await mainPageData.text();
   const $ = cheerio.load(mainPageText);
 
-  const scriptTags = $('script');
+  const scriptTags = $("script");
 
   const properties: PropertyInfo[] = [];
 
@@ -247,22 +272,22 @@
         while ((match = jsonRegex.exec(scriptContent)) !== null) {
           try {
             // Ensure the base URL and correct query parameters are added
-            const jsonString = match[0].replace(/\\"/g, '"').replace(/\\/g, '');
+            const jsonString = match[0].replace(/\\"/g, '"').replace(/\\/g, "");
             const data = JSON.parse(jsonString) as PropertyData;
 
             if (data.url) {
-              let url = "https://www.cleanbnb.house" + data.url.split('?')[0];
+              let url = "https://www.cleanbnb.house" + data.url.split("?")[0];
               url += `?from=${checkInDate}&to=${checkOutDate}`;
 
-              if (data.url.split('?')[0]?.startsWith("/")) {
+              if (data.url.split("?")[0]?.startsWith("/")) {
                 const property: PropertyInfo = {
                   url: url,
-                  city: data.city || '',
-                  address: data.address || '',
-                  maxOccupancy: data.max_occupancy_str || '',
-                  maxBedrooms: extractNumber(data.max_n_bedrooms_str || ''),
-                  maxBathrooms: extractNumber(data.max_n_bathrooms_str || ''),
-                  name: data.name || '',
+                  city: data.city || "",
+                  address: data.address || "",
+                  maxOccupancy: data.max_occupancy_str || "",
+                  maxBedrooms: extractNumber(data.max_n_bedrooms_str || ""),
+                  maxBathrooms: extractNumber(data.max_n_bathrooms_str || ""),
+                  name: data.name || "",
                 };
                 properties.push(property);
               } else {
@@ -270,7 +295,12 @@
               }
             }
           } catch (innerError) {
-            console.error("Error processing individual URL:", mainPageData.url, "Error:", innerError);
+            console.error(
+              "Error processing individual URL:",
+              mainPageData.url,
+              "Error:",
+              innerError,
+            );
           }
         }
       } catch (outerError) {
@@ -279,12 +309,11 @@
     }
   });
 
-
   // Fetch data from all URLs concurrently
   const fetchedData = await Promise.all(
-    properties.map(async (property) => fetchWithRetry(property.url))
+    properties.map(async (property) => fetchWithRetry(property.url)),
   );
-  const validData = fetchedData.filter(data => data !== null);
+  const validData = fetchedData.filter((data) => data !== null);
 
   // Process the fetched data
   // eslint-disable-next-line @typescript-eslint/prefer-for-of
@@ -293,38 +322,41 @@
 
     // Parse the response and extract the required information
     if (response) {
-
       const $response = cheerio.load(response);
 
       const jsonLdScripts = $response('script[type="application/ld+json"]');
 
       // Process each script tag
-      const jsonLdData = jsonLdScripts.map((_, script) => {
-        const scriptContent = $(script).html()?.trim(); // Extract script content and trim whitespace
-        if (scriptContent) {
-          try {
-            // Parse JSON content
-            return JSON.parse(scriptContent);
-          } catch (e) {
-            console.error('Error parsing JSON from script content:', e);
-            return null;
+      const jsonLdData = jsonLdScripts
+        .map((_, script) => {
+          const scriptContent = $(script).html()?.trim(); // Extract script content and trim whitespace
+          if (scriptContent) {
+            try {
+              // Parse JSON content
+              return JSON.parse(scriptContent);
+            } catch (e) {
+              console.error("Error parsing JSON from script content:", e);
+              return null;
+            }
           }
-        }
-        return null;
-      }).get() as JsonLdData[];
+          return null;
+        })
+        .get() as JsonLdData[];
 
       // Grab the specific JSON-LD data object we need
-      const info = jsonLdData.filter(data => data.hasOwnProperty("@type") && data["@type"] === "VacationRental");
+      const info = jsonLdData.filter(
+        (data) =>
+          data.hasOwnProperty("@type") && data["@type"] === "VacationRental",
+      );
       if (info[0] === undefined) {
         // This hits a lot, 429 errors
-        console.log('No valid data found:', jsonLdData);
+        console.log("No valid data found:", jsonLdData);
         continue;
       }
       const scrapedData = info[0] as unknown as ScrapedData;
 
       //const avgRating
       //const numRatings
-
 
       // let price = '';
 
@@ -369,7 +401,6 @@
       //   }
       // });
 
-
       // let checkInTime: string | null = null;
       // let checkOutTime: string | null = null;
 
@@ -413,32 +444,49 @@
 
       const price = extractPrice($response);
       const cleaningFee = extractCleaningFee($response);
-      const { checkInTime, checkOutTime } = extractCheckInCheckOutTime($response);
-      const extractedPropertyType = $response('.apt-address span').text().trim();
-      const propertyType = mapPropertyType(await translateText(extractedPropertyType));
+      const { checkInTime, checkOutTime } =
+        extractCheckInCheckOutTime($response);
+      const extractedPropertyType = $response(".apt-address span")
+        .text()
+        .trim();
+      const propertyType = mapPropertyType(
+        await translateText(extractedPropertyType),
+      );
       const totalBeds = extractTotalBeds($response);
 
       // This is not working rn - also only fixes a few cases so might not be worth it
       const normalizeString = (str: string) => {
         if (str) {
-          return str.normalize('NFKC').replace(/\u00a0/g, ' ').trim();
+          return str
+            .normalize("NFKC")
+            .replace(/\u00a0/g, " ")
+            .trim();
         }
       };
 
-      const property = properties.filter(property => property.url.split('?')[0] === scrapedData.url)[0] ?
-        properties.filter(property => property.url.split('?')[0] === scrapedData.url)[0] :
-        properties.filter(property => normalizeString(property.name) === normalizeString(scrapedData.name))[0];
+      const property = properties.filter(
+        (property) => property.url.split("?")[0] === scrapedData.url,
+      )[0]
+        ? properties.filter(
+            (property) => property.url.split("?")[0] === scrapedData.url,
+          )[0]
+        : properties.filter(
+            (property) =>
+              normalizeString(property.name) ===
+              normalizeString(scrapedData.name),
+          )[0];
 
       if (property === undefined) {
         if (info.length > 0) {
-<<<<<<< HEAD
           // This is the case that isnt hit very frequently
-=======
-          // @ts-expect-error temp
->>>>>>> 0805bb06
-          console.log('GGGGGGGGGGGG; ', scrapedData.name, validData[i]?.url, validData[i]?.name);
+          console.log(
+            "GGGGGGGGGGGG; ",
+            scrapedData.name,
+            validData[i]?.url,
+            validData[i]?.name,
+          );
         } else {
-          console.log('Property not found:', info, validData[i]?.url, response);
+          console.log("Property not found:", info, validData[i]?.url, response);
         }
         continue;
       }
@@ -455,17 +503,25 @@
       const numBedrooms = property.maxBedrooms;
       const numBathrooms = property.maxBathrooms;
       try {
-        if (scrapedData.amenityFeature && scrapedData.amenityFeature.length > 0) {
-          amenities = await Promise.all(scrapedData.amenityFeature.map(async (amenity) => translateText(amenity.name)));
+        if (
+          scrapedData.amenityFeature &&
+          scrapedData.amenityFeature.length > 0
+        ) {
+          amenities = await Promise.all(
+            scrapedData.amenityFeature.map(async (amenity) =>
+              translateText(amenity.name),
+            ),
+          );
         } else {
           amenities = [];
         }
       } catch (error) {
-        console.error('Error translating amenities:', error);
+        console.error("Error translating amenities:", error);
       }
       const imageUrls = scrapedData.image;
       const originalListingUrl = property.url;
-      const originalNightlyPrice = (parseFloat(price) + (cleaningFee / getNumNights(checkIn, checkOut)));
+      const originalNightlyPrice =
+        parseFloat(price) + cleaningFee / getNumNights(checkIn, checkOut);
 
       res.push({
         name,
@@ -485,10 +541,10 @@
         propertyType,
         checkInTime,
         checkOutTime,
-        currency: 'EUR',
+        currency: "EUR",
         cancellationPolicy: "Non-refundable",
       });
     }
   }
   return res;
-};
+};