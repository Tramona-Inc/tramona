--- conflicted
+++ resolved
@@ -436,14 +436,10 @@
 export const cbIslandVacationsScraper: DirectSiteScraper = async ({
   checkIn,
   checkOut,
-<<<<<<< HEAD
-  numOfOffersInEachScraper,
   requestNightlyPrice,
   requestId,
   location,
   numGuests,
-=======
->>>>>>> e939408a
 }) => {
   if (location) {
     const coordinates = await getCoordinates(location);
@@ -468,11 +464,6 @@
   const availableProperties: ScrapedListing[] = [];
 
   for (const eid of propertyEids) {
-<<<<<<< HEAD
-
-=======
-    console.log(`Fetching details for property: ${eid}`);
->>>>>>> e939408a
     const solrUrl = "https://www.cbislandvacations.com/solr/";
     const formData = querystring.stringify({
       fq: "index_id:rci",
