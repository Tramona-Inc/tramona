import {
  DirectSiteScraper,
  SubsequentScraper,
  ScrapedListing,
} from "@/server/direct-sites-scraping";
import { Review } from "@/server/db/schema";
import axios from "axios";
import { z } from "zod";
import querystring from "querystring";
import { PropertyType } from "@/server/db/schema";
import * as cheerio from "cheerio";
import { ListingSiteName } from "@/server/db/schema/common";
import { getNumNights } from "@/utils/utils";
import { getCoordinates } from "../google-maps";

const hawaiiPropertyTypes: Record<string, PropertyType> = {
  // mapping scraped property types to our property types
  Condo: "Condominium",
  Apartment: "Apartment",
  House: "House",
  Villa: "Villa",
  Cottage: "Cottage",
  Townhouse: "Townhouse",
  Cabin: "Cabin",
  Bungalow: "Bungalow",
  Chalet: "Chalet",
  Lodge: "Nature lodge",
  Resort: "Hotel",
  Hotel: "Hotel",
  Boat: "Boat",
  RV: "Camper/RV",
  Tent: "Tent",
  Camper: "Camper/RV",
  Treehouse: "Treehouse",
  "Tiny house": "Tiny House",
  Guesthouse: "Guesthouse",
  "Farm stay": "Farm Stay",
  Barn: "Barn",
  Castle: "Castle",
  Dorm: "Dorm",
  Hostel: "Hostel",
  Loft: "Loft",
  Yurt: "Yurt",
  Tipi: "Tipi",
  Cave: "Cave",
  Island: "Island",
  Houseboat: "Houseboat",
  Train: "Train",
  Plane: "Plane",
  Igloo: "Igloo",
  Lighthouse: "Lighthouse",
  "Earth house": "Earth House",
  "Dome house": "Dome House",
  Windmill: "Windmill",
  Container: "Shipping Container",
  Riad: "Riad",
  Trullo: "Trullo",
  "Bed & breakfast": "Bed & Breakfast",
  "Guest suite": "Guest Suite",
};

const PropertySchema = z.object({
  id: z.string(),
  ss_name: z.string(),
  fs_nid$field_location$latitude: z.number(),
  fs_nid$field_location$longitude: z.number(),
  ss_nid$url: z.string(),
  is_rc_core_item_reviews_count: z.number().optional(),
  fs_rc_core_item_reviews_rating: z.number().optional(),
  fs_rc_core_lodging_product$baths: z.number(),
  fs_rc_core_lodging_product$beds: z.number(),
  is_rc_core_lodging_product$occ_total: z.number(),
  ss_vrweb_default_image: z.string(),
  propertyType: z.custom<PropertyType>(),
  sm_nid$rc_core_term_city_type$name: z.array(z.string()), // city
  sm_nid$rc_core_term_general_amenities$name: z.array(z.string()),
  sm_nid$rc_core_term_type$name: z.array(z.string()),
  is_eid: z.number(),
});

type PropertyDocument = {
  is_eid: number | number[];
  ss_name: string;
  fs_nid$field_location$latitude: number;
  fs_nid$field_location$longitude: number;
  ss_nid$url: string;
  is_rc_core_item_reviews_count?: number;
  fs_rc_core_item_reviews_rating?: number;
  fs_rc_core_lodging_product$baths: number;
  fs_rc_core_lodging_product$beds: number;
  is_rc_core_lodging_product$occ_total: number;
  ss_vrweb_default_image: string;
  sm_nid$rc_core_term_city_type$name: string[];
  sm_nid$rc_core_term_general_amenities$name: string[];
  sm_nid$rc_core_term_type$name: string[];
};

interface PriceFilteredProperty {
  eid: number;
  name: string;
  prices: {
    eid: number;
    p: number;
    c: string;
    n: string;
    qp: {
      rcav: {
        begin: string;
        end: string;
        adult: string;
        child: string;
        IDs: Record<string, string[]>;
      };
      eid: number;
    };
    do: null;
    qo: null;
    dn: null;
    dd: null;
    bt: number;
    et: number;
    b: string;
    e: string;
  }[];
  type: string;
}

const HAWAII_BOUNDS = {
  north: 22.2337,
  south: 18.8605,
  west: -160.2471,
  east: -154.7931,
};

function isWithinHawaii(lat: number, lng: number): boolean {
  return (
    lat >= HAWAII_BOUNDS.south &&
    lat <= HAWAII_BOUNDS.north &&
    lng >= HAWAII_BOUNDS.west &&
    lng <= HAWAII_BOUNDS.east
  );
}

function mapPropertyType(scrapedType: string): PropertyType {
  const normalizedType = scrapedType.trim().toLowerCase();
  for (const [key, value] of Object.entries(hawaiiPropertyTypes)) {
    if (normalizedType.includes(key.toLowerCase())) {
      return value;
    }
  }
  return "Other";
}

function cleanAmenities(amenities: string[]): string[] {
  const excludedAmenities = new Set(["tub"]);

  return amenities
    .filter((amenity) => !excludedAmenities.has(amenity.toLowerCase()))
    .map((amenity) => {
      const words = amenity.split(" ");
      const capitalizedWords = words.map(
        (word) => word.charAt(0).toUpperCase() + word.slice(1).toLowerCase(),
      );
      return capitalizedWords.join(" ");
    });
}

function extractAddressFromDirectionsLink(html: string): string {
  const $ = cheerio.load(html);
  const link = $("a.vrweb-driving-directions");

  if (link.length > 0) {
    const href = link.attr("href");
    if (href) {
      const match = href.match(/daddr=([^&\s]+)/);
      if (match?.[1]) {
        return decodeURIComponent(match[1].replace(/\+/g, " "));
      }
    }
  }
  return "";
}

async function scrapePropertyPage(url: string): Promise<{
  reviews: Review[];
  images: string[];
  description: string;
  address: string;
}> {
  try {
    const response = await axios.get(url);
    const $ = cheerio.load(response.data as string);

    const reviews: Review[] = [];
    $(".rc-core-item-review").each((_, element) => {
      const fullText = $(element).find("b").text().trim();

      const name: string =
        fullText.match(/Reviewed on .*? by\s*(.*?)(?=,|\s*$)/)?.[1]?.trim() ??
        "Anonymous";

      const ratingStars = $(element).find(
        ".rc-core-review-scores > div:first-child .rc-item-rating-stars .on",
      ).length;

      const reviewHtml =
        $(element).find(".rc-core-review-comment p").html() ?? "";
      const reviewText = processReviewText(reviewHtml);

      reviews.push({
        name,
        profilePic: "",
        rating: ratingStars,
        review: reviewText || "No review text available",
      });
    });

    const images: string[] = [];

    $("img.rsTmb").each((_, element) => {
      const src = $(element).attr("src");
      if (src) {
        images.push(src);
      }
    });

    const description =
      $(".field.field-name-body").text().trim() || "No description available";

    const directionsLinkHtml =
      $("a.vrweb-driving-directions").parent().html() ?? "";
    const address = extractAddressFromDirectionsLink(directionsLinkHtml);

    return { reviews, images, description, address };
  } catch (error) {
    console.error(`Error scraping property page ${url}:`, error);
    return { reviews: [], images: [], description: "", address: "" };
  }
}

function processReviewText(text: string): string {
  const processedText = text.replace(/\\u003C/g, "<").replace(/\\u003E/g, ">");

  const $ = cheerio.load(processedText);
  $("br").replaceWith("\n");

  return $.root()
    .text()
    .trim()
    .replace(/\n{3,}/g, "\n\n");
}

function isPriceFilteredProperty(item: unknown): item is PriceFilteredProperty {
  return (
    typeof item === "object" &&
    item !== null &&
    "eid" in item &&
    "name" in item &&
    "prices" in item &&
    "type" in item &&
    Array.isArray((item as PriceFilteredProperty).prices)
  );
}

function extractTotalFromContent(content: string): number {
  const $ = cheerio.load(content);
  const totalElement = $("tr.total td.amount b");

  if (totalElement.length > 0) {
    const totalText = totalElement.text().trim();
    const totalPrice = parseFloat(totalText.replace(/[$,]/g, ""));

    if (!isNaN(totalPrice)) {
      return totalPrice * 100; // Convert to cents
    } else {
      console.error(`Failed to parse price from text: ${totalText}`);
    }
  } else {
    console.error("Total price element not found in the content");
  }

  throw new Error("Failed to extract total price");
}

async function scrapeFinalPrice(
  eid: string,
  checkIn: Date,
  checkOut: Date,
  numGuests?: number,
  scrapeUrl?: string,
): Promise<number> {
  let numGuestsToUse = numGuests ?? 1;
  if (scrapeUrl) {
    const url = new URL(scrapeUrl);
    const searchParams = url.searchParams;
    numGuestsToUse = parseInt(searchParams.get("rcav[adult]") ?? "1");
  }

  const startDate = checkIn.toISOString().split("T")[0];
  const endDate = checkOut.toISOString().split("T")[0];

  const url = `https://www.cbislandvacations.com/rescms/ajax/item/pricing/quote`;

  const params = new URLSearchParams({
    "rcav[begin]": startDate,
    "rcav[end]": endDate,
    "rcav[adult]": numGuestsToUse.toString(),
    "rcav[child]": "0",
    "rcav[eid]": eid,
    eid: eid,
    buy_text: "Book Now",
  });

  try {
    const response = await axios.get(`${url}?${params.toString()}`, {
      headers: {
        accept: "application/json, text/javascript, */*; q=0.01",
        "accept-language": "en-US,en;q=0.9",
        "sec-ch-ua":
          '"Chromium";v="128", "Not;A=Brand";v="24", "Google Chrome";v="128"',
        "sec-ch-ua-mobile": "?0",
        "sec-ch-ua-platform": '"macOS"',
        "x-requested-with": "XMLHttpRequest",
        Referer:
          "https://www.cbislandvacations.com/hawaii-vacation-rentals/palms-wailea-206",
        "Referrer-Policy": "strict-origin-when-cross-origin",
      },
    });
    if (response.data && response.data.status === 1 && response.data.content) {
      return extractTotalFromContent(response.data.content);
    } else {
      console.error("Unexpected API response format:", response.data);
      return -1;
    }
  } catch (error) {
    console.error(`Error fetching price for property ${eid}:`, error);
    return -1;
  }
}

const fetchAvailablePropertyEids = async (
  startDate: Date,
  endDate: Date,
  numGuests?: number,
  scrapeUrl?: string,
): Promise<string[]> => {
  let numGuestsToUse = numGuests ?? 1;

  if (scrapeUrl) {
    const url = new URL(scrapeUrl);
    const searchParams = url.searchParams;
    numGuestsToUse = parseInt(searchParams.get("rcav[adult]") ?? "1");
  }

  const filteredPropertiesUrl =
    "https://www.cbislandvacations.com/rcapi/item/avail/search";

  const params = new URLSearchParams({
    "rcav[begin]": startDate.toISOString().split("T")[0] ?? "",
    "rcav[end]": endDate.toISOString().split("T")[0] ?? "",
    "rcav[adult]": numGuestsToUse.toString(),
    "rcav[child]": "0",
    "rcav[flex]": "",
    "rcav[flex_type]": "d",
  });

  const url = `${filteredPropertiesUrl}?${params.toString()}`;

  try {
    const response = await axios.get(url);

    if (Array.isArray(response.data)) {

      const uniqueEids = new Set<string>();

      response.data.forEach((item: unknown) => {
        if (isPriceFilteredProperty(item)) {
          uniqueEids.add(item.eid.toString());
        } else {
          console.error(
            "Item doesn't match PriceFilteredProperty structure:",
            item,
          );
        }
      });

      const allUniqueEids = Array.from(uniqueEids);
      return allUniqueEids;
    } else return [];
  } catch (error) {
    console.error("Error fetching available properties:", error);
    return [];
  }
};

type CBIslandVacationsPropertyInput = z.infer<typeof PropertySchema>;

const mapToScrapedListing = (
  prop: CBIslandVacationsPropertyInput,
  scrapeUrl: string,
  reviews: Review[],
  address: string,
  images: string[],
  description: string,
  originalNightlyPrice: number,
): ScrapedListing => {
  const latLngPoint = {
    x: prop.fs_nid$field_location$longitude,
    y: prop.fs_nid$field_location$latitude,
  };

  return {
    originalListingId: prop.is_eid.toString(),
    name: prop.ss_name,
    about: description,
    propertyType: mapPropertyType(prop.sm_nid$rc_core_term_type$name[0] ?? ""),
    address: address,
    city: prop.sm_nid$rc_core_term_city_type$name[0] ?? "",
<<<<<<< HEAD
    latLngPoint,
=======
    latLngPoint: {
      lat: prop.fs_nid$field_location$latitude,
      lng: prop.fs_nid$field_location$longitude,
    },
    // latitude: prop.fs_nid$field_location$latitude,
    // longitude: prop.fs_nid$field_location$longitude,
>>>>>>> ac9b98b2
    maxNumGuests: prop.is_rc_core_lodging_product$occ_total,
    numBeds: prop.fs_rc_core_lodging_product$beds,
    numBedrooms: prop.fs_rc_core_lodging_product$beds,
    numBathrooms: prop.fs_rc_core_lodging_product$baths,
    amenities: cleanAmenities(prop.sm_nid$rc_core_term_general_amenities$name),
    otherAmenities: [],
    imageUrls: images,
    originalListingUrl: prop.ss_nid$url,
    avgRating: prop.fs_rc_core_item_reviews_rating ?? 0,
    numRatings: prop.is_rc_core_item_reviews_count ?? 0,
    originalListingPlatform: "CB Island Vacations" as ListingSiteName,
    originalNightlyPrice: originalNightlyPrice,
    reviews: reviews,
    scrapeUrl: scrapeUrl,
  };
};

export const cbIslandVacationsScraper: DirectSiteScraper = async ({
  checkIn,
  checkOut,
  numOfOffersInEachScraper,
  requestNightlyPrice,
  requestId,
  location,
  numGuests,
}) => {
  if (location) {
    const coordinates = await getCoordinates(location);
    if (coordinates.location) {
      const { lat, lng } = coordinates.location;
      if (!isWithinHawaii(lat, lng)) {
        console.log("Location is outside of Hawaii. Returning no properties.");
        return [];
      }
    } else {
      console.log("Could not get coordinates for the provided location.");
      return [];
    }
  }

  const propertyEids = await fetchAvailablePropertyEids(
    checkIn,
    checkOut,
    numGuests,
  );

  const availableProperties: ScrapedListing[] = [];

  const numToScrape = numOfOffersInEachScraper ?? 10;

  for (const eid of propertyEids) {
    if (availableProperties.length >= numToScrape) {
      break;
    }
    const solrUrl = "https://www.cbislandvacations.com/solr/";
    const formData = querystring.stringify({
      fq: "index_id:rci",
      wt: "json",
      q: `is_eid:${eid}`,
      fl: "*",
    });

    const filteredPropertiesUrl =
      "https://www.cbislandvacations.com/rcapi/item/avail/search";

    const params = new URLSearchParams({
      "rcav[begin]": checkIn.toISOString().split("T")[0] ?? "",
      "rcav[end]": checkOut.toISOString().split("T")[0] ?? "",
      "rcav[adult]": numGuests?.toString() ?? "1",
      "rcav[child]": "0",
      "rcav[flex]": "",
      "rcav[flex_type]": "d",
    });

    const scrapeUrl = `${filteredPropertiesUrl}?${params.toString()}`;

    try {
      const response = await axios<{ response: { docs: PropertyDocument[] } }>({
        method: "POST",
        url: solrUrl,
        data: formData,
      });

      const propertyData = response.data.response.docs.find(
        (doc: PropertyDocument) => {
          if (!doc.is_eid) return false;

          const docEid = String(doc.is_eid).trim();
          const searchEid = String(eid).trim();

          if (docEid.toLowerCase() === searchEid.toLowerCase()) return true;

          if (docEid.toLowerCase().includes(searchEid.toLowerCase()))
            return true;

          if (Array.isArray(doc.is_eid)) {
            return doc.is_eid.some(
              (id: number) =>
                String(id).trim().toLowerCase() === searchEid.toLowerCase() ||
                String(id)
                  .trim()
                  .toLowerCase()
                  .includes(searchEid.toLowerCase()),
            );
          }

          return false;
        },
      );

      if (!propertyData) {
        console.error(`No property found with eid: ${eid}`);
        console.log(
          "Available eids:",
          response.data.response.docs.map(
            (doc: PropertyDocument) => doc.is_eid,
          ),
        );
        continue;
      }

      const validatedData = PropertySchema.parse(propertyData);

      const { reviews, address, description, images } =
        await scrapePropertyPage(validatedData.ss_nid$url);

      const totalPrice = await scrapeFinalPrice(eid, checkIn, checkOut);

      if (totalPrice < 0) {
        console.error(`Failed to fetch price for property ${eid}`);
        continue;
      }

      const originalNightlyPrice = Math.round(
        totalPrice / getNumNights(checkIn, checkOut),
      );

      const scrapedListing = mapToScrapedListing(
        validatedData,
        scrapeUrl,
        reviews,
        address,
        images,
        description,
        originalNightlyPrice,
      );
      availableProperties.push(scrapedListing);
    } catch (error) {
      console.error(`Error fetching property ${eid}:`, error);
    }
  }

  return availableProperties;
};

export const cbIslandVacationsSubScraper: SubsequentScraper = async ({
  originalListingId,
  scrapeUrl,
  checkIn,
  checkOut,
}) => {
  try {
    const availablePropertyIds = await fetchAvailablePropertyEids(
      checkIn,
      checkOut,
      0,
      scrapeUrl,
    );

    const isAvailable = availablePropertyIds.includes(originalListingId);

    let originalNightlyPrice = 0;
    if (!isAvailable) {
      return {
        isAvailableOnOriginalSite: false,
        availabilityCheckedAt: new Date(),
      };
    }

    const totalPrice = await scrapeFinalPrice(
      originalListingId,
      checkIn,
      checkOut,
      0,
      scrapeUrl,
    );
    originalNightlyPrice = Math.round(
      totalPrice / getNumNights(checkIn, checkOut),
    );

    return {
      originalNightlyPrice,
      isAvailableOnOriginalSite: isAvailable,
      availabilityCheckedAt: new Date(),
    };
  } catch (error) {
    console.error("Error in cbIslandVacationsSubScraper");
    return {
      isAvailableOnOriginalSite: false,
      availabilityCheckedAt: new Date(),
    };
  }
};<|MERGE_RESOLUTION|>--- conflicted
+++ resolved
@@ -404,10 +404,6 @@
   description: string,
   originalNightlyPrice: number,
 ): ScrapedListing => {
-  const latLngPoint = {
-    x: prop.fs_nid$field_location$longitude,
-    y: prop.fs_nid$field_location$latitude,
-  };
 
   return {
     originalListingId: prop.is_eid.toString(),
@@ -416,16 +412,10 @@
     propertyType: mapPropertyType(prop.sm_nid$rc_core_term_type$name[0] ?? ""),
     address: address,
     city: prop.sm_nid$rc_core_term_city_type$name[0] ?? "",
-<<<<<<< HEAD
-    latLngPoint,
-=======
     latLngPoint: {
       lat: prop.fs_nid$field_location$latitude,
       lng: prop.fs_nid$field_location$longitude,
     },
-    // latitude: prop.fs_nid$field_location$latitude,
-    // longitude: prop.fs_nid$field_location$longitude,
->>>>>>> ac9b98b2
     maxNumGuests: prop.is_rc_core_lodging_product$occ_total,
     numBeds: prop.fs_rc_core_lodging_product$beds,
     numBedrooms: prop.fs_rc_core_lodging_product$beds,
