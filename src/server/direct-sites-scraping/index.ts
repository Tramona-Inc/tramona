--- conflicted
+++ resolved
@@ -109,7 +109,6 @@
     directSiteScrapers.map((s) => s.scraper(options)),
   );
 
-<<<<<<< HEAD
   const userFromRequest = await db.query.requests.
     findFirst({
       where: eq(requests.id, options.requestId!),
@@ -121,40 +120,17 @@
                 phoneNumber: true,
               },
             },
-            }
-          }
-
+          }
         }
-      }).then((res) => res?.madeByGroup.owner);
+
+      }
+    }).then((res) => res?.madeByGroup.owner);
 
 
 
   const flatListings = allListings.flat();
   console.log("DONE SCRAPING, flatListings.length: ", flatListings.length);
   if (flatListings.length === 0 && userFromRequest) {
-=======
-  const userPhoneFromRequest = await db.query.requests.findFirst({
-    where: eq(requests.id, options.requestId!),
-    with: {
-      madeByGroup: {
-        with: {
-          owner: {
-            columns: {
-              phoneNumber: true,
-            },
-          },
-        },
-      },
-    },
-  });
-
-  const flatListings = allListings.flat();
-  console.log("DONE SCRAPING, flatListings.length: ", flatListings.length);
-  if (
-    flatListings.length === 0 &&
-    userPhoneFromRequest?.madeByGroup.owner.phoneNumber
-  ) {
->>>>>>> 8570dc37
     await sendText({
       to: userFromRequest.phoneNumber!,
       content: `Tramona: We’re not live in ${options.location} just yet, but we’re working on it! We’ll send you an email as soon as we launch there. In the meantime, check out the best deals available on Airbnb for ${options.location}.
