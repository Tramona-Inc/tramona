--- conflicted
+++ resolved
@@ -11,13 +11,10 @@
   reviews,
 } from "../db/schema";
 import { arizonaScraper, arizonaSubScraper } from "./integrity-arizona";
-<<<<<<< HEAD
 import { db } from "../db";
 import { properties } from "../db/schema";
 import { eq, and, ne, or, isNotNull } from "drizzle-orm";
-=======
-import { eq, and } from "drizzle-orm";
->>>>>>> 5859d135
+
 import { getNumNights } from "@/utils/utils";
 import { isNull } from "lodash";
 
@@ -57,14 +54,10 @@
 
 export const directSiteScrapers: NamedDirectSiteScraper[] = [
   // add more scrapers here
-<<<<<<< HEAD
   // { name: 'cleanbnbScraper', scraper: cleanbnbScraper },
   { name: "arizonaScraper", scraper: arizonaScraper },
-=======
-  // cleanbnbScraper,
-  // arizonaScraper,
-  cbIslandVacationsScraper,
->>>>>>> 5859d135
+    // {name: "cbIslandVacationsScraper", scraper: cbIslandVacationsScraper },
+
 ];
 
 // Helper function to filter out fields not in NewProperty
@@ -144,13 +137,10 @@
                   : undefined,
               ),
             );
-<<<<<<< HEAD
           if (existingOffers[0]) {
             console.log("existingOffer, offerId: ", existingOffers[0]?.id);
           }
-=======
-
->>>>>>> 5859d135
+
           if (!existingOffers[0]?.id) {
             if (!listing.originalNightlyPrice) {
               console.log(
