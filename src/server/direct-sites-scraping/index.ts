--- conflicted
+++ resolved
@@ -1,5 +1,4 @@
 import { db } from "../db";
-import { exampleScraper } from "./example";
 import {
   cbIslandVacationsScraper,
   cbIslandVacationsSubScraper,
@@ -14,13 +13,6 @@
   reviews,
 } from "../db/schema";
 import { arizonaScraper, arizonaSubScraper } from "./integrity-arizona";
-<<<<<<< HEAD
-import { db } from "../db";
-import { properties } from "../db/schema";
-import { eq, and } from "drizzle-orm";
-import { getNumNights } from "@/utils/utils";
-import { cleanbnbSubScraper } from "./cleanbnb-scrape";
-=======
 
 import { getCoordinates } from "../google-maps";
 import { eq, and, sql } from "drizzle-orm";
@@ -30,22 +22,19 @@
 } from "@/utils/utils";
 import { DIRECTLISTINGMARKUP } from "@/utils/constants";
 import { haversineDistance } from "@/server/server-utils";
->>>>>>> 60ba571d
+import { cleanbnbScraper, cleanbnbSubScraper } from "./cleanbnb-scrape";
 
 export type DirectSiteScraper = (options: {
   checkIn: Date;
   checkOut: Date;
   numOfOffersInEachScraper?: number;
-<<<<<<< HEAD
-  numGuests?: number;
-=======
   requestNightlyPrice?: number; // when the scraper is used by traveler request page
   requestId?: number; // when the scraper is used by traveler request page
   location?: string;
->>>>>>> 60ba571d
+  numGuests?: number;
 }) => Promise<ScrapedListing[]>;
 
-export type ScrapedListing = NewProperty & {
+export type ScrapedListing = Omit<NewProperty, 'latLngPoint'> & {
   originalListingUrl: string; // enforce that its non-null
   reviews: NewReview[];
   scrapeUrl: string;
@@ -59,9 +48,9 @@
 }) => Promise<SubScrapedResult>;
 
 export type SubScrapedResult = ({
-    originalNightlyPrice?: number, // when the offer is avaible on the original site, also refresh the price
-    isAvailableOnOriginalSite: boolean,
-    availabilityCheckedAt: Date,
+  originalNightlyPrice?: number, // when the offer is avaible on the original site, also refresh the price
+  isAvailableOnOriginalSite: boolean,
+  availabilityCheckedAt: Date,
 });
 
 export type NamedDirectSiteScraper = {
@@ -71,9 +60,9 @@
 
 export const directSiteScrapers: NamedDirectSiteScraper[] = [
   // add more scrapers here
-  // { name: 'cleanbnbScraper', scraper: cleanbnbScraper },
+  { name: 'cleanbnbScraper', scraper: cleanbnbScraper },
   { name: "arizonaScraper", scraper: arizonaScraper },
-  // {name: "cbIslandVacationsScraper", scraper: cbIslandVacationsScraper },
+  { name: "cbIslandVacationsScraper", scraper: cbIslandVacationsScraper },
 ];
 
 // Helper function to filter out fields not in NewProperty
@@ -185,14 +174,14 @@
           existingOriginalPropertyIdList[0]?.id;
 
         let formattedlatLngPoint = null;
-        if (listing.latLngPoint.x && listing.latLngPoint.y) {
-          formattedlatLngPoint = sql`ST_SetSRID(ST_MakePoint(${listing.latLngPoint.x}, ${listing.latLngPoint.y}), 4326)`;
-        } else {
-          const { location } = await getCoordinates(listing.address);
-          if (!location)
-            throw new Error("Could not get coordinates for address");
-          formattedlatLngPoint = sql`ST_SetSRID(ST_MakePoint(${location.lng}, ${location.lat}), 4326)`;
-        }
+        // if (listing.latLngPoint?.x && listing.latLngPoint.y) {
+        //   formattedlatLngPoint = sql`ST_SetSRID(ST_MakePoint(${listing.latLngPoint.x}, ${listing.latLngPoint.y}), 4326)`;
+        // } else {
+        const { location } = await getCoordinates(listing.address);
+        if (!location)
+          throw new Error("Could not get coordinates for address");
+        formattedlatLngPoint = sql`ST_SetSRID(ST_MakePoint(${location.lng}, ${location.lat}), 4326)`;
+        //}
 
         const newPropertyListing = filterNewPropertyFields(listing);
         if (existingOriginalPropertyId) {
@@ -260,13 +249,6 @@
                 createRandomMarkupEightToFourteenPercent(),
               ...(options.requestId && { requestId: options.requestId }),
             };
-<<<<<<< HEAD
-            const newOfferId = await trx.insert(offers).values(newOffer).returning({id: offers.id})
-            console.log("newOfferIdReturned: ", newOfferId);
-          }
-        } else {
-          const tramonaProperty = await trx.insert(properties).values(newPropertyListing).returning({id: properties.id});
-=======
             const newOfferId = await trx
               .insert(offers)
               .values(newOffer)
@@ -280,7 +262,6 @@
               latLngPoint: formattedlatLngPoint,
             })
             .returning({ id: properties.id });
->>>>>>> 60ba571d
 
           const newPropertyId = tramonaProperty[0]!.id;
 
@@ -330,15 +311,10 @@
               availabilityCheckedAt: new Date(),
               ...(options.requestId && { requestId: options.requestId }),
             };
-<<<<<<< HEAD
-            const newOfferId = await trx.insert(offers).values(newOffer).returning({id: offers.id})
-            console.log("newOfferIdReturned: ", newOfferId);
-=======
             const newOfferId = await trx
               .insert(offers)
               .values(newOffer)
               .returning({ id: offers.id });
->>>>>>> 60ba571d
           }
         }
       }
@@ -359,7 +335,7 @@
         },
       });
 
-      if(!offer?.property.originalListingId || !offer.scrapeUrl) {continue;} // skip the non-scraped offers
+      if (!offer?.property.originalListingId || !offer.scrapeUrl) { continue; } // skip the non-scraped offers
 
       switch (offer.property.originalListingPlatform) {
         case "IntegrityArizona":
@@ -369,22 +345,21 @@
             checkIn: offer.checkIn,
             checkOut: offer.checkOut,
           });
-          if (subScrapedResult) {
-          const updateData: Partial<Offer> = {
+          const updateIntegrityArizonaData: Partial<Offer> = {
             isAvailableOnOriginalSite: subScrapedResult.isAvailableOnOriginalSite,
             availabilityCheckedAt: subScrapedResult.availabilityCheckedAt,
           };
 
           if (subScrapedResult.originalNightlyPrice) {
-            updateData.totalPrice = subScrapedResult.originalNightlyPrice * getNumNights(offer.checkIn, offer.checkOut);
+            updateIntegrityArizonaData.totalPrice = subScrapedResult.originalNightlyPrice * getNumNights(offer.checkIn, offer.checkOut);
           }
 
           await trx.update(offers)
-            .set(updateData)
+            .set(updateIntegrityArizonaData)
             .where(eq(offers.id, offerId));
           savedResult.push(subScrapedResult);
-        }
-        break;
+
+          break;
         // TODO add other scraping sites here
         case "Cleanbnb":
           const cleanbnbSubResult = await cleanbnbSubScraper({
@@ -393,24 +368,21 @@
             checkIn: offer.checkIn,
             checkOut: offer.checkOut,
           });
-          if (cleanbnbSubResult) {
-            const updateData: Partial<Offer> = {
-              isAvailableOnOriginalSite: cleanbnbSubResult.isAvailableOnOriginalSite,
-              availabilityCheckedAt: cleanbnbSubResult.availabilityCheckedAt,
-            };
-
-            if (cleanbnbSubResult.originalNightlyPrice) {
-              updateData.totalPrice = cleanbnbSubResult.originalNightlyPrice * getNumNights(offer.checkIn, offer.checkOut);
-            }
-
-            await trx.update(offers)
-              .set(updateData)
-              .where(eq(offers.id, offerId));
-            savedResult.push(cleanbnbSubResult);
-          }
+          const updateCleanbnbData: Partial<Offer> = {
+            isAvailableOnOriginalSite: cleanbnbSubResult.isAvailableOnOriginalSite,
+            availabilityCheckedAt: cleanbnbSubResult.availabilityCheckedAt,
+          };
+
+          if (cleanbnbSubResult.originalNightlyPrice) {
+            updateCleanbnbData.totalPrice = cleanbnbSubResult.originalNightlyPrice * getNumNights(offer.checkIn, offer.checkOut);
+          }
+
+          await trx.update(offers)
+            .set(updateCleanbnbData)
+            .where(eq(offers.id, offerId));
+          savedResult.push(cleanbnbSubResult);
+
           break;
-<<<<<<< HEAD
-=======
         // TODO add other scraping sites here
         case "CB Island Vacations":
           const subScrapedResultCBIsland = await cbIslandVacationsSubScraper({
@@ -419,28 +391,26 @@
             checkIn: offer.checkIn,
             checkOut: offer.checkOut,
           });
-          if (subScrapedResultCBIsland) {
-            const updateData: Partial<Offer> = {
-              isAvailableOnOriginalSite:
-                subScrapedResultCBIsland.isAvailableOnOriginalSite,
-              availabilityCheckedAt:
-                subScrapedResultCBIsland.availabilityCheckedAt,
-            };
-
-            if (subScrapedResultCBIsland.originalNightlyPrice) {
-              updateData.totalPrice =
-                subScrapedResultCBIsland.originalNightlyPrice *
-                getNumNights(offer.checkIn, offer.checkOut);
-            }
-
-            await trx
-              .update(offers)
-              .set(updateData)
-              .where(eq(offers.id, offerId));
-            savedResult.push(subScrapedResultCBIsland);
-          }
+          const updateCBIslandVacationsData: Partial<Offer> = {
+            isAvailableOnOriginalSite:
+              subScrapedResultCBIsland.isAvailableOnOriginalSite,
+            availabilityCheckedAt:
+              subScrapedResultCBIsland.availabilityCheckedAt,
+          };
+
+          if (subScrapedResultCBIsland.originalNightlyPrice) {
+            updateCBIslandVacationsData.totalPrice =
+              subScrapedResultCBIsland.originalNightlyPrice *
+              getNumNights(offer.checkIn, offer.checkOut);
+          }
+
+          await trx
+            .update(offers)
+            .set(updateCBIslandVacationsData)
+            .where(eq(offers.id, offerId));
+          savedResult.push(subScrapedResultCBIsland);
+
           break;
->>>>>>> 60ba571d
       }
     }
   });
