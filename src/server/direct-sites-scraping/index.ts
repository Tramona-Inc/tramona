import { db } from "../db";
import {
  evolveVacationRentalScraper,
  evolveVacationRentalSubScraper,
} from "./evolve-scraper";
import {
  cbIslandVacationsScraper,
  cbIslandVacationsSubScraper,
} from "./hawaii-scraper";
import { casamundoScraper, casamundoSubScraper } from "./casamundo-scraper";
import { properties, requests } from "../db/schema";
import {
  NewOffer,
  NewProperty,
  Offer,
  offers,
  NewReview,
  reviews,
} from "../db/schema";
import { arizonaScraper, arizonaSubScraper } from "./integrity-arizona";
import { redawningScraper } from "./redawning";

import { getCoordinates } from "../google-maps";
import { eq, and } from "drizzle-orm";
import {
  createRandomMarkupEightToFourteenPercent,
  getNumNights,
} from "@/utils/utils";
import { DIRECTLISTINGMARKUP } from "@/utils/constants";
import { createLatLngGISPoint, sendText } from "@/server/server-utils";
import { cleanbnbScraper, cleanbnbSubScraper } from "./cleanbnb-scrape";
<<<<<<< HEAD
import { airbnbScraper } from "../external-listings-scraping/airbnbScraper";
=======
import { columns } from "@/components/admin/view-recent-host/table/columns";
>>>>>>> 7b116d79

export type DirectSiteScraper = (options: {
  checkIn: Date;
  checkOut: Date;
  requestNightlyPrice?: number; // when the scraper is used by traveler request page
  requestId?: number; // when the scraper is used by traveler request page
  location?: string;
  latitude?: number;
  longitude?: number;
  numGuests?: number;
}) => Promise<ScrapedListing[]>;

export type ScrapedListing = Omit<NewProperty, "latLngPoint"> & {
  originalListingUrl: string; // enforce that it's non-null
  reviews: NewReview[];
  scrapeUrl: string;
  latLngPoint?: { lat: number; lng: number }; // make latLngPoint optional
  nightlyPrice?: number; // airbnb scraper has nightlyPrice as real price and originalNightlyPrice as the price before discount
};

export type SubsequentScraper = (options: {
  originalListingId: string; // all input params are from offers and properties table
  scrapeUrl: string;
  checkIn: Date;
  checkOut: Date;
}) => Promise<SubScrapedResult>;

export type SubScrapedResult = {
  originalNightlyPrice?: number; // when the offer is avaible on the original site, also refresh the price
  isAvailableOnOriginalSite: boolean;
  availabilityCheckedAt: Date;
};

export type NamedDirectSiteScraper = {
  name: string;
  scraper: DirectSiteScraper;
};

export const directSiteScrapers: NamedDirectSiteScraper[] = [
  // add more scrapers here
<<<<<<< HEAD
  // { name: "evolveVacationRentalScraper", scraper: evolveVacationRentalScraper },
  // { name: "cleanbnbScraper", scraper: cleanbnbScraper },
  // { name: "arizonaScraper", scraper: arizonaScraper },
  // { name: "cbIslandVacationsScraper", scraper: cbIslandVacationsScraper },
  // { name: "redawningScraper", scraper: redawningScraper },
  // { name: "casamundoScraper", scraper: casamundoScraper },
  { name: "airbnbScraper", scraper: airbnbScraper },
=======
  { name: "evolveVacationRentalScraper", scraper: evolveVacationRentalScraper },
  { name: "cleanbnbScraper", scraper: cleanbnbScraper },
  { name: "arizonaScraper", scraper: arizonaScraper },
  { name: "cbIslandVacationsScraper", scraper: cbIslandVacationsScraper },
  { name: "redawningScraper", scraper: redawningScraper },
  { name: "casamundoScraper", scraper: casamundoScraper },
>>>>>>> 7b116d79
];

// Helper function to filter out fields not in NewProperty
const filterNewPropertyFields = (listing: ScrapedListing): NewProperty => {
  const newPropertyKeys = Object.keys(properties).filter((key) => key !== "id");
  return Object.fromEntries(
    Object.entries(listing).filter(([key]) => newPropertyKeys.includes(key)),
  ) as unknown as NewProperty;
};

// handle the scraped properties and reviews
export const scrapeDirectListings = async (options: {
  checkIn: Date;
  checkOut: Date;
  requestNightlyPrice?: number;
  requestId?: number;
  location?: string;
  latitude?: number;
  longitude?: number;
  numGuests?: number;
}) => {
  const { requestNightlyPrice } = options; // in cents

  if (!requestNightlyPrice) {
    throw new Error("requestNightlyPrice is required");
  }

  const allListings = await Promise.all(
    directSiteScrapers.map((s) => s.scraper(options)),
  );

  const userPhoneFromRequest = await db.query.requests.
    findFirst({
      where: eq(requests.id, options.requestId!),
      with: {
        madeByGroup: {
          with: {
            owner: {
              columns: {
                phoneNumber: true,
              },
            },
            }
          }

        }
      });



  const flatListings = allListings.flat();
  console.log("DONE SCRAPING, flatListings.length: ", flatListings.length);
  if (flatListings.length === 0 && userPhoneFromRequest?.madeByGroup.owner.phoneNumber) {
    await sendText({
      to: userPhoneFromRequest?.madeByGroup.owner.phoneNumber,
      content: `Tramona: We’re not live in ${location} just yet, but we’re working on it! We’ll send you an email as soon as we launch there. In the meantime, check out the best deals available on Airbnb for ${location}.
Are you a host in ${location}? Sign up here to help us launch in this city as soon as possible!”`,
    });
  }
  for (const listing of flatListings) {
    console.log(
      "listing: ",
      listing.originalListingUrl,
      listing.originalNightlyPrice,
      listing.originalListingPlatform,
    );
  }

  // dynamically expand the price range to find at least 1 listing between 50% - 170% of the requested price
  let upperPercentage = 110;
  let lowerPercentage = 80;
  let fairListings;
  do {
    const lowerPrice = requestNightlyPrice * (lowerPercentage / 100);
    const upperPrice = requestNightlyPrice * (upperPercentage / 100);

    fairListings = flatListings.filter((listing) => {
      return (
        listing.originalNightlyPrice !== null &&
        listing.originalNightlyPrice !== undefined &&
        listing.originalNightlyPrice >= lowerPrice &&
        listing.originalNightlyPrice <= upperPrice
      );
    });

    if (
      fairListings.length < 1 &&
      upperPercentage <= 170 &&
      lowerPercentage >= 50
    ) {
      upperPercentage += 20;
      lowerPercentage -= 10;
    }
  } while (
    fairListings.length < 1 &&
    upperPercentage <= 170 &&
    lowerPercentage >= 50
  );

  const listings = fairListings
    .sort((a, b) => {
      const aDiff = Math.abs(
        (a.originalNightlyPrice ?? 0) - requestNightlyPrice,
      );
      const bDiff = Math.abs(
        (b.originalNightlyPrice ?? 0) - requestNightlyPrice,
      );
      return aDiff - bDiff;
    })
    .slice(0, 10); // Grab up to 10 listings

  // For testing purposes (may be reused heavliy atm)
  console.log("listings: ", listings.length);
  listings.forEach((listing) => {
    console.log(
      "platform: ",
      listing.originalListingPlatform,
      "originalNightlyPrice: ",
      listing.originalNightlyPrice,
    );
  });

  if (listings.length > 0) {
    await db.transaction(async (trx) => {
      // for each listing, insert the property and reviews OR update them if they already exist
      // then create offers if the offers don't exist
      let becomeVisibleAtNumber = Date.now(); // will increment by 5 minutes for each offer
      for (const listing of listings) {
        becomeVisibleAtNumber += 5 * 60 * 1000; // Increment by 5 minutes when processing each listing
        if (!listing.originalListingId) {
          continue;
        }
        const existingOriginalPropertyIdList = await trx
          .select({ id: properties.originalListingId })
          .from(properties)
          .where(eq(properties.originalListingId, listing.originalListingId));
        const existingOriginalPropertyId =
          existingOriginalPropertyIdList[0]?.id;

        let formattedlatLngPoint = null;
        if (listing.latLngPoint?.lat && listing.latLngPoint.lng) {
          formattedlatLngPoint = createLatLngGISPoint({
            lat: listing.latLngPoint.lat,
            lng: listing.latLngPoint.lng,
          });
        } else {
          const { location } = await getCoordinates(listing.address);
          if (!location)
            throw new Error("Could not get coordinates for address");
          formattedlatLngPoint = createLatLngGISPoint({
            lat: location.lat,
            lng: location.lng,
          });
        }

        const newPropertyListing = filterNewPropertyFields(listing);
        if (existingOriginalPropertyId) {
          const tramonaProperty = await trx
            .update(properties)
            .set({ ...newPropertyListing, latLngPoint: formattedlatLngPoint }) // Only keeps fields that are defined in the NewProperty schema
            .where(eq(properties.originalListingId, existingOriginalPropertyId))
            .returning({ id: properties.id });

          const tramonaPropertyId = tramonaProperty[0]!.id;

          if (listing.reviews.length > 0) {
            await trx
              .delete(reviews)
              .where(eq(reviews.propertyId, tramonaPropertyId));
            await trx.insert(reviews).values(
              listing.reviews.map((review) => ({
                ...review,
                propertyId: tramonaPropertyId,
              })),
            );
          }

          const existingOffers = await trx
            .select({ id: offers.id })
            .from(offers)
            .where(
              and(
                eq(offers.propertyId, tramonaPropertyId),
                eq(offers.checkIn, options.checkIn),
                eq(offers.checkOut, options.checkOut),
                options.requestId
                  ? eq(offers.requestId, options.requestId)
                  : undefined,
              ),
            );
          if (existingOffers[0]) {
            console.log("existingOffer, offerId: ", existingOffers[0]?.id);
          }

          if (!existingOffers[0]?.id) {
            if (!listing.originalNightlyPrice) {
              console.log(
                "originalNightlyPrice is not available for this listing: ",
                listing.originalListingUrl,
              );
              continue;
            }
            const realNightlyPrice =
              listing.nightlyPrice ?? listing.originalNightlyPrice;
            const originalTotalPrice =
              realNightlyPrice *
              getNumNights(options.checkIn, options.checkOut);
            const newOffer: NewOffer = {
              propertyId: tramonaPropertyId,
              checkIn: options.checkIn,
              checkOut: options.checkOut,
              totalPrice: originalTotalPrice,
              hostPayout: originalTotalPrice,
              travelerOfferedPrice: Math.ceil(
                originalTotalPrice * DIRECTLISTINGMARKUP,
              ),
              scrapeUrl: listing.scrapeUrl,
              isAvailableOnOriginalSite: true,
              availabilityCheckedAt: new Date(),
              becomeVisibleAt: new Date(becomeVisibleAtNumber),
              randomDirectListingDiscount:
                createRandomMarkupEightToFourteenPercent(),
              ...(options.requestId && { requestId: options.requestId }),
            };
            const newOfferId = await trx
              .insert(offers)
              .values(newOffer)
              .returning({ id: offers.id });
          }
        } else {
          const tramonaProperty = await trx
            .insert(properties)
            .values({
              ...newPropertyListing,
              latLngPoint: formattedlatLngPoint,
            })
            .returning({ id: properties.id });

          const newPropertyId = tramonaProperty[0]!.id;

          if (listing.reviews.length > 0) {
            await trx.insert(reviews).values(
              listing.reviews.map((review) => ({
                ...review,
                propertyId: newPropertyId,
              })),
            );
          }

          const existingOffers = await trx
            .select({ id: offers.id })
            .from(offers)
            .where(
              and(
                eq(offers.propertyId, newPropertyId),
                eq(offers.checkIn, options.checkIn),
                eq(offers.checkOut, options.checkOut),
                options.requestId
                  ? eq(offers.requestId, options.requestId)
                  : undefined,
              ),
            );

          if (!existingOffers[0]?.id) {
            if (!listing.originalNightlyPrice) {
              console.log(
                "originalNightlyPrice is not available for this listing: ",
                listing.originalListingUrl,
              );
              continue;
            }
            const realNightlyPrice =
              listing.nightlyPrice ?? listing.originalNightlyPrice;
            const originalTotalPrice =
              realNightlyPrice *
              getNumNights(options.checkIn, options.checkOut);
            const newOffer: NewOffer = {
              propertyId: newPropertyId,
              checkIn: options.checkIn,
              checkOut: options.checkOut,
              totalPrice: originalTotalPrice,
              hostPayout: originalTotalPrice,
              travelerOfferedPrice: originalTotalPrice,
              scrapeUrl: listing.scrapeUrl,
              isAvailableOnOriginalSite: true,
              availabilityCheckedAt: new Date(),
              randomDirectListingDiscount:
                createRandomMarkupEightToFourteenPercent(),
              becomeVisibleAt: new Date(becomeVisibleAtNumber),
              ...(options.requestId && { requestId: options.requestId }),
            };
            const newOfferId = await trx
              .insert(offers)
              .values(newOffer)
              .returning({ id: offers.id });
          }
        }
      }
    });
  }
  return listings;
};

// update availability of properties, and original nightly price
export const subsequentScrape = async (options: { offerIds: number[] }) => {
  const savedResult: SubScrapedResult[] = [];
  await db.transaction(async (trx) => {
    for (const offerId of options.offerIds) {
      const offer = await trx.query.offers.findFirst({
        where: eq(offers.id, offerId),
        with: {
          property: true,
        },
      });

      if (!offer?.property.originalListingId || !offer.scrapeUrl) {
        continue;
      } // skip the non-scraped offers

      switch (offer.property.originalListingPlatform) {
        case "IntegrityArizona":
          const subScrapedResult = await arizonaSubScraper({
            originalListingId: offer.property.originalListingId,
            scrapeUrl: offer.scrapeUrl,
            checkIn: offer.checkIn,
            checkOut: offer.checkOut,
          });
          const updateIntegrityArizonaData: Partial<Offer> = {
            isAvailableOnOriginalSite:
              subScrapedResult.isAvailableOnOriginalSite,
            availabilityCheckedAt: subScrapedResult.availabilityCheckedAt,
          };

          if (subScrapedResult.originalNightlyPrice) {
            updateIntegrityArizonaData.totalPrice =
              subScrapedResult.originalNightlyPrice *
              getNumNights(offer.checkIn, offer.checkOut);
          }

          await trx
            .update(offers)
            .set(updateIntegrityArizonaData)
            .where(eq(offers.id, offerId));
          savedResult.push(subScrapedResult);

          break;
        // TODO add other scraping sites here
        case "Cleanbnb":
          const cleanbnbSubResult = await cleanbnbSubScraper({
            originalListingId: offer.property.originalListingId,
            scrapeUrl: offer.scrapeUrl,
            checkIn: offer.checkIn,
            checkOut: offer.checkOut,
          });
          const updateCleanbnbData: Partial<Offer> = {
            isAvailableOnOriginalSite:
              cleanbnbSubResult.isAvailableOnOriginalSite,
            availabilityCheckedAt: cleanbnbSubResult.availabilityCheckedAt,
          };

          if (cleanbnbSubResult.originalNightlyPrice) {
            updateCleanbnbData.totalPrice =
              cleanbnbSubResult.originalNightlyPrice *
              getNumNights(offer.checkIn, offer.checkOut);
          }

          await trx
            .update(offers)
            .set(updateCleanbnbData)
            .where(eq(offers.id, offerId));
          savedResult.push(cleanbnbSubResult);

          break;
        // TODO add other scraping sites here
        case "CB Island Vacations":
          const subScrapedResultCBIsland = await cbIslandVacationsSubScraper({
            originalListingId: offer.property.originalListingId,
            scrapeUrl: offer.scrapeUrl,
            checkIn: offer.checkIn,
            checkOut: offer.checkOut,
          });
          const updateCBIslandVacationsData: Partial<Offer> = {
            isAvailableOnOriginalSite:
              subScrapedResultCBIsland.isAvailableOnOriginalSite,
            availabilityCheckedAt:
              subScrapedResultCBIsland.availabilityCheckedAt,
          };

          if (subScrapedResultCBIsland.originalNightlyPrice) {
            updateCBIslandVacationsData.totalPrice =
              subScrapedResultCBIsland.originalNightlyPrice *
              getNumNights(offer.checkIn, offer.checkOut);
          }

          await trx
            .update(offers)
            .set(updateCBIslandVacationsData)
            .where(eq(offers.id, offerId));
          savedResult.push(subScrapedResultCBIsland);

          break;

        case "Casamundo":
          const subScrapedResultCasamundo = await casamundoSubScraper({
            originalListingId: offer.property.originalListingId,
            scrapeUrl: offer.scrapeUrl,
            checkIn: offer.checkIn,
            checkOut: offer.checkOut,
          });
          const updateData: Partial<Offer> = {
            isAvailableOnOriginalSite:
              subScrapedResultCasamundo.isAvailableOnOriginalSite,
            availabilityCheckedAt:
              subScrapedResultCasamundo.availabilityCheckedAt,
          };

          if (subScrapedResultCasamundo.originalNightlyPrice) {
            updateData.totalPrice =
              subScrapedResultCasamundo.originalNightlyPrice *
              getNumNights(offer.checkIn, offer.checkOut);
          }

          await trx
            .update(offers)
            .set(updateData)
            .where(eq(offers.id, offerId));
          savedResult.push(subScrapedResultCasamundo);
          break;

        case "Evolve":
          const subScrapedResultEvolve = await evolveVacationRentalSubScraper({
            originalListingId: offer.property.originalListingId,
            scrapeUrl: offer.scrapeUrl,
            checkIn: offer.checkIn,
            checkOut: offer.checkOut,
          });
          if (subScrapedResultEvolve) {
            const updateData: Partial<Offer> = {
              isAvailableOnOriginalSite:
                subScrapedResultEvolve.isAvailableOnOriginalSite,
              availabilityCheckedAt:
                subScrapedResultEvolve.availabilityCheckedAt,
            };

            if (subScrapedResultEvolve.originalNightlyPrice) {
              updateData.totalPrice =
                subScrapedResultEvolve.originalNightlyPrice *
                getNumNights(offer.checkIn, offer.checkOut);
            }

            await trx
              .update(offers)
              .set(updateData)
              .where(eq(offers.id, offerId));
            savedResult.push(subScrapedResultEvolve);
          }
          break;
      }
    }
  });
  return savedResult;
};<|MERGE_RESOLUTION|>--- conflicted
+++ resolved
@@ -29,11 +29,8 @@
 import { DIRECTLISTINGMARKUP } from "@/utils/constants";
 import { createLatLngGISPoint, sendText } from "@/server/server-utils";
 import { cleanbnbScraper, cleanbnbSubScraper } from "./cleanbnb-scrape";
-<<<<<<< HEAD
 import { airbnbScraper } from "../external-listings-scraping/airbnbScraper";
-=======
 import { columns } from "@/components/admin/view-recent-host/table/columns";
->>>>>>> 7b116d79
 
 export type DirectSiteScraper = (options: {
   checkIn: Date;
@@ -74,22 +71,13 @@
 
 export const directSiteScrapers: NamedDirectSiteScraper[] = [
   // add more scrapers here
-<<<<<<< HEAD
-  // { name: "evolveVacationRentalScraper", scraper: evolveVacationRentalScraper },
-  // { name: "cleanbnbScraper", scraper: cleanbnbScraper },
-  // { name: "arizonaScraper", scraper: arizonaScraper },
-  // { name: "cbIslandVacationsScraper", scraper: cbIslandVacationsScraper },
-  // { name: "redawningScraper", scraper: redawningScraper },
-  // { name: "casamundoScraper", scraper: casamundoScraper },
-  { name: "airbnbScraper", scraper: airbnbScraper },
-=======
   { name: "evolveVacationRentalScraper", scraper: evolveVacationRentalScraper },
   { name: "cleanbnbScraper", scraper: cleanbnbScraper },
   { name: "arizonaScraper", scraper: arizonaScraper },
   { name: "cbIslandVacationsScraper", scraper: cbIslandVacationsScraper },
   { name: "redawningScraper", scraper: redawningScraper },
   { name: "casamundoScraper", scraper: casamundoScraper },
->>>>>>> 7b116d79
+  { name: "airbnbScraper", scraper: airbnbScraper },
 ];
 
 // Helper function to filter out fields not in NewProperty
@@ -121,28 +109,27 @@
     directSiteScrapers.map((s) => s.scraper(options)),
   );
 
-  const userPhoneFromRequest = await db.query.requests.
-    findFirst({
-      where: eq(requests.id, options.requestId!),
-      with: {
-        madeByGroup: {
-          with: {
-            owner: {
-              columns: {
-                phoneNumber: true,
-              },
+  const userPhoneFromRequest = await db.query.requests.findFirst({
+    where: eq(requests.id, options.requestId!),
+    with: {
+      madeByGroup: {
+        with: {
+          owner: {
+            columns: {
+              phoneNumber: true,
             },
-            }
-          }
-
-        }
-      });
-
-
+          },
+        },
+      },
+    },
+  });
 
   const flatListings = allListings.flat();
   console.log("DONE SCRAPING, flatListings.length: ", flatListings.length);
-  if (flatListings.length === 0 && userPhoneFromRequest?.madeByGroup.owner.phoneNumber) {
+  if (
+    flatListings.length === 0 &&
+    userPhoneFromRequest?.madeByGroup.owner.phoneNumber
+  ) {
     await sendText({
       to: userPhoneFromRequest?.madeByGroup.owner.phoneNumber,
       content: `Tramona: We’re not live in ${location} just yet, but we’re working on it! We’ll send you an email as soon as we launch there. In the meantime, check out the best deals available on Airbnb for ${location}.
