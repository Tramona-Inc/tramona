--- conflicted
+++ resolved
@@ -106,14 +106,9 @@
   );
 
   const flatListings = allListings.flat();
-<<<<<<< HEAD
   console.log("DONE SCRAPING, flatListings.length: ", flatListings.length);
   for (const listing of flatListings) {
-    console.log("listing: ", listing.originalListingUrl, listing.originalNightlyPrice);
-=======
-  for (const listing of flatListings) {
-    console.log("listing: ", listing.originalListingUrl, listing.originalListingPlatform);
->>>>>>> f6d788c1
+    console.log("listing: ", listing.originalListingUrl, listing.originalNightlyPrice, listing.originalListingPlatform);
   }
 
     // dynamically expand the price range to find at least 1 listing between 50% - 170% of the requested price
