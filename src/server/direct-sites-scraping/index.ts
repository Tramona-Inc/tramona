<<<<<<< HEAD
import { db } from "../db";
import { NewProperty, Review } from "../db/schema";
import { exampleScraper } from "./example";
import { cbIslandVacationsScraper } from "./hawaii-scraper";
import { properties } from "../db/schema";
import { eq } from 'drizzle-orm'; // Make sure to import this if you're using Drizzle ORM
=======
import {
  NewOffer,
  NewProperty,
  Offer,
  offers,
  NewReview,
  reviews,
} from "../db/schema";
import { arizonaScraper, arizonaSubScraper } from "./integrity-arizona";
import { db } from "../db";
import { properties } from "../db/schema";
import { eq, and } from "drizzle-orm";
import { getNumNights } from "@/utils/utils";
>>>>>>> 9befb0d3

export type DirectSiteScraper = (options: {
  checkIn: Date;
  checkOut: Date;
<<<<<<< HEAD
}) => Promise<
  (NewProperty & {
    originalListingUrl: string;
    reservedDateRanges: { start: Date; end: Date }[];
    reviews: Review[];
  })[]
>;

export const directSiteScrapers: DirectSiteScraper[] = [
  exampleScraper,
  cbIslandVacationsScraper,
];

export async function scrapeDirectListings(options: { checkIn: Date; checkOut: Date }) {
  console.log("Starting scrapeDirectListings function");
  try {
    const scrapedListings = await Promise.all(
      directSiteScrapers.map(async (scraper, index) => {
        console.log(`Starting scraper ${index + 1}`);
        try {
          const results = await scraper(options);
          console.log(`Scraper ${index + 1} completed, found ${results.length} listings`);
          return results;
        } catch (error) {
          console.error(`Error in scraper ${index + 1}:`, error);
          return [];
        }
      })
    );

    const allListings = scrapedListings.flat();
    console.log(`Total listings scraped: ${allListings.length}`);

    if (allListings.length > 0) {
      await db.transaction(async (tx) => {
        // Delete existing properties with original_listing_platform as "CB Island Vacations"
        console.log('Deleting existing CB Island Vacations properties');
        await tx.delete(properties).where(eq(properties.originalListingPlatform, "CB Island Vacations"));

        // Insert new properties
        console.log('Inserting new listings into database');
        await tx.insert(properties).values(allListings);
      });

      console.log('Old CB Island Vacations properties deleted and new listings inserted successfully');
    } else {
      console.log('No listings to insert');
    }

    return allListings;
  } catch (error) {
    console.error("Error in scrapeDirectListings:", error);
    throw error;
  }
}
=======
  numOfOffersInEachScraper?: number;
}) => Promise<ScrapedListing[]>;

export type ScrapedListing = NewProperty & {
  originalListingUrl: string; // enforce that its non-null
  reviews: NewReview[];
  scrapeUrl: string;
};

export type SubsequentScraper = (options: {
  originalListingId: string; // all input params are from offers and properties table
  scrapeUrl: string;
  checkIn: Date;
  checkOut: Date;
}) => Promise<SubScrapedResult>;

export type SubScrapedResult = {
  originalNightlyPrice?: number; // when the offer is avaible on the original site, also refresh the price
  isAvailableOnOriginalSite: boolean;
  availabilityCheckedAt: Date;
};

export const directSiteScrapers: DirectSiteScraper[] = [
  // add more scrapers here
  // cleanbnbScraper,
  arizonaScraper,
];

// Helper function to filter out fields not in NewProperty
const filterNewPropertyFields = (listing: ScrapedListing): NewProperty => {
  const newPropertyKeys = Object.keys(properties).filter((key) => key !== "id");
  return Object.fromEntries(
    Object.entries(listing).filter(([key]) => newPropertyKeys.includes(key)),
  ) as NewProperty;
};

// handle the scraped properties and reviews
export const scrapeDirectListings = async (options: {
  checkIn: Date;
  checkOut: Date;
  numOfOffersInEachScraper?: number;
}) => {
  const allListings = await Promise.all(
    directSiteScrapers.map((scraper) => scraper(options)),
  );
  const listings = allListings.flat();
  if (listings.length > 0) {
    await db.transaction(async (trx) => {
      // for each listing, insert the property and reviews OR update them if they already exist
      // then create offers if the offers don't exist
      for (const listing of listings) {
        if (!listing.originalListingId) {
          continue;
        }
        const existingOriginalPropertyIdList = await trx
          .select({ id: properties.originalListingId })
          .from(properties)
          .where(eq(properties.originalListingId, listing.originalListingId));
        const existingOriginalPropertyId =
          existingOriginalPropertyIdList[0]?.id;

        const newPropertyListing = filterNewPropertyFields(listing);
        if (existingOriginalPropertyId) {
          const tramonaProperty = await trx
            .update(properties)
            .set({ ...newPropertyListing }) // Only keeps fields that are defined in the NewProperty schema
            .where(eq(properties.originalListingId, existingOriginalPropertyId))
            .returning({ id: properties.id });

          const tramonaPropertyId = tramonaProperty[0]!.id;

          if (listing.reviews.length > 0) {
            await trx
              .delete(reviews)
              .where(eq(reviews.propertyId, tramonaPropertyId));
            await trx.insert(reviews).values(
              listing.reviews.map((review) => ({
                ...review,
                propertyId: tramonaPropertyId,
              })),
            );
          }

          const existingOffers = await trx
            .select({ id: offers.id })
            .from(offers)
            .where(
              and(
                eq(offers.propertyId, tramonaPropertyId),
                eq(offers.checkIn, options.checkIn),
                eq(offers.checkOut, options.checkOut),
              ),
            );
          if (existingOffers[0]) {
            console.log("existingOffer, offerId: ", existingOffers[0]?.id);
          }

          if (!existingOffers[0]?.id) {
            const originalTotalPrice =
              listing.originalNightlyPrice ??
              0 * getNumNights(options.checkIn, options.checkOut);
            const newOffer: NewOffer = {
              propertyId: tramonaPropertyId,
              checkIn: options.checkIn,
              checkOut: options.checkOut,
              totalPrice: originalTotalPrice,
              hostPayout: originalTotalPrice,
              travelerOfferedPrice: originalTotalPrice,
              scrapeUrl: listing.scrapeUrl,
              isAvailableOnOriginalSite: true,
              availabilityCheckedAt: new Date(),
            };
            const newOfferId = await trx
              .insert(offers)
              .values(newOffer)
              .returning({ id: offers.id });
            console.log("newOfferIdReturned: ", newOfferId);
          }
        } else {
          const tramonaProperty = await trx
            .insert(properties)
            .values(newPropertyListing)
            .returning({ id: properties.id });

          const newPropertyId = tramonaProperty[0]!.id;

          if (listing.reviews.length > 0) {
            await trx.insert(reviews).values(
              listing.reviews.map((review) => ({
                ...review,
                propertyId: newPropertyId,
              })),
            );
          }

          const existingOffers = await trx
            .select({ id: offers.id })
            .from(offers)
            .where(
              and(
                eq(offers.propertyId, newPropertyId),
                eq(offers.checkIn, options.checkIn),
                eq(offers.checkOut, options.checkOut),
              ),
            );
          if (existingOffers[0]) {
            console.log("existingOffer, offerId: ", existingOffers[0]?.id);
          }
          if (!existingOffers[0]?.id) {
            const originalTotalPrice =
              listing.originalNightlyPrice ??
              0 * getNumNights(options.checkIn, options.checkOut);
            const newOffer: NewOffer = {
              propertyId: newPropertyId,
              checkIn: options.checkIn,
              checkOut: options.checkOut,
              totalPrice: originalTotalPrice,
              hostPayout: originalTotalPrice,
              travelerOfferedPrice: originalTotalPrice,
              scrapeUrl: listing.scrapeUrl,
              isAvailableOnOriginalSite: true,
              availabilityCheckedAt: new Date(),
            };
            const newOfferId = await trx
              .insert(offers)
              .values(newOffer)
              .returning({ id: offers.id });
            console.log("newOfferIdReturned: ", newOfferId);
          }
        }
      }
    });
  }

  return listings;
};

// update availability of properties, and original nightly price
export const subsequentScrape = async (options: { offerIds: number[] }) => {
  const savedResult: SubScrapedResult[] = [];
  await db.transaction(async (trx) => {
    for (const offerId of options.offerIds) {
      const offer = await trx.query.offers.findFirst({
        where: eq(offers.id, offerId),
        with: {
          property: true,
        },
      });

      if (!offer?.property.originalListingId || !offer.scrapeUrl) {
        continue;
      } // skip the non-scraped offers

      switch (offer.property.originalListingPlatform) {
        case "IntegrityArizona":
          const subScrapedResult = await arizonaSubScraper({
            originalListingId: offer.property.originalListingId,
            scrapeUrl: offer.scrapeUrl,
            checkIn: offer.checkIn,
            checkOut: offer.checkOut,
          });
          if (subScrapedResult) {
            const updateData: Partial<Offer> = {
              isAvailableOnOriginalSite:
                subScrapedResult.isAvailableOnOriginalSite,
              availabilityCheckedAt: subScrapedResult.availabilityCheckedAt,
            };

            if (subScrapedResult.originalNightlyPrice) {
              updateData.totalPrice =
                subScrapedResult.originalNightlyPrice *
                getNumNights(offer.checkIn, offer.checkOut);
            }

            await trx
              .update(offers)
              .set(updateData)
              .where(eq(offers.id, offerId));
            savedResult.push(subScrapedResult);
          }
          break;
        // TODO add other scraping sites here
      }
    }
  });
  return savedResult;
};
>>>>>>> 9befb0d3
<|MERGE_RESOLUTION|>--- conflicted
+++ resolved
@@ -1,11 +1,7 @@
-<<<<<<< HEAD
 import { db } from "../db";
-import { NewProperty, Review } from "../db/schema";
 import { exampleScraper } from "./example";
 import { cbIslandVacationsScraper } from "./hawaii-scraper";
 import { properties } from "../db/schema";
-import { eq } from 'drizzle-orm'; // Make sure to import this if you're using Drizzle ORM
-=======
 import {
   NewOffer,
   NewProperty,
@@ -15,72 +11,12 @@
   reviews,
 } from "../db/schema";
 import { arizonaScraper, arizonaSubScraper } from "./integrity-arizona";
-import { db } from "../db";
-import { properties } from "../db/schema";
 import { eq, and } from "drizzle-orm";
 import { getNumNights } from "@/utils/utils";
->>>>>>> 9befb0d3
 
 export type DirectSiteScraper = (options: {
   checkIn: Date;
   checkOut: Date;
-<<<<<<< HEAD
-}) => Promise<
-  (NewProperty & {
-    originalListingUrl: string;
-    reservedDateRanges: { start: Date; end: Date }[];
-    reviews: Review[];
-  })[]
->;
-
-export const directSiteScrapers: DirectSiteScraper[] = [
-  exampleScraper,
-  cbIslandVacationsScraper,
-];
-
-export async function scrapeDirectListings(options: { checkIn: Date; checkOut: Date }) {
-  console.log("Starting scrapeDirectListings function");
-  try {
-    const scrapedListings = await Promise.all(
-      directSiteScrapers.map(async (scraper, index) => {
-        console.log(`Starting scraper ${index + 1}`);
-        try {
-          const results = await scraper(options);
-          console.log(`Scraper ${index + 1} completed, found ${results.length} listings`);
-          return results;
-        } catch (error) {
-          console.error(`Error in scraper ${index + 1}:`, error);
-          return [];
-        }
-      })
-    );
-
-    const allListings = scrapedListings.flat();
-    console.log(`Total listings scraped: ${allListings.length}`);
-
-    if (allListings.length > 0) {
-      await db.transaction(async (tx) => {
-        // Delete existing properties with original_listing_platform as "CB Island Vacations"
-        console.log('Deleting existing CB Island Vacations properties');
-        await tx.delete(properties).where(eq(properties.originalListingPlatform, "CB Island Vacations"));
-
-        // Insert new properties
-        console.log('Inserting new listings into database');
-        await tx.insert(properties).values(allListings);
-      });
-
-      console.log('Old CB Island Vacations properties deleted and new listings inserted successfully');
-    } else {
-      console.log('No listings to insert');
-    }
-
-    return allListings;
-  } catch (error) {
-    console.error("Error in scrapeDirectListings:", error);
-    throw error;
-  }
-}
-=======
   numOfOffersInEachScraper?: number;
 }) => Promise<ScrapedListing[]>;
 
@@ -307,5 +243,4 @@
     }
   });
   return savedResult;
-};
->>>>>>> 9befb0d3
+};