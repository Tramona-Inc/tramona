--- conflicted
+++ resolved
@@ -199,21 +199,29 @@
     return "wide";
   }
 
-  const closeMatches = fairListings.filter((l) => getCloseness(l) === "close").sort((a, b) => {
-    const aDiff = Math.abs((a.originalNightlyPrice ?? 0) - requestNightlyPrice);
-    const bDiff = Math.abs((b.originalNightlyPrice ?? 0) - requestNightlyPrice);
-    return aDiff - bDiff;
-  });
-  const midMatches = fairListings.filter((l) => getCloseness(l) === "mid").sort((a, b) => {
-    const aDiff = Math.abs((a.originalNightlyPrice ?? 0) - requestNightlyPrice);
-    const bDiff = Math.abs((b.originalNightlyPrice ?? 0) - requestNightlyPrice);
-    return aDiff - bDiff;
-  });
+  const closeMatches = fairListings
+    .filter((l) => getCloseness(l) === "close")
+    .sort((a, b) => {
+      const aDiff = Math.abs(
+        (a.originalNightlyPrice ?? 0) - requestNightlyPrice,
+      );
+      const bDiff = Math.abs(
+        (b.originalNightlyPrice ?? 0) - requestNightlyPrice,
+      );
+      return aDiff - bDiff;
+    });
+  const midMatches = fairListings
+    .filter((l) => getCloseness(l) === "mid")
+    .sort((a, b) => {
+      const aDiff = Math.abs(
+        (a.originalNightlyPrice ?? 0) - requestNightlyPrice,
+      );
+      const bDiff = Math.abs(
+        (b.originalNightlyPrice ?? 0) - requestNightlyPrice,
+      );
+      return aDiff - bDiff;
+    });
   const wideMatches = fairListings.filter((l) => getCloseness(l) === "wide");
-
-  console.log("closeMatches: ", closeMatches.length);
-  console.log("midMatches: ", midMatches.length);
-  console.log("wideMatches: ", wideMatches.length);
 
   if (
     closeMatches.length === 0 &&
@@ -245,14 +253,11 @@
       });
     }
   } else if (closeMatches.length > 0 && closeMatches.length <= 3) {
-<<<<<<< HEAD
     console.log("Case 3: 1-3 matches within 0-20%, but more in 20-50%");
-=======
->>>>>>> 44644c3f
     listings = closeMatches.concat(midMatches).slice(0, 10);
     const numMatches = listings.length;
     if (userFromRequest) {
-      void sendScheduledText({
+      await sendScheduledText({
         to: userFromRequest.phoneNumber!,
         content: `Tramona: You have ${numMatches <= 10 ? numMatches : "more than 10"} matches for your request in ${options.location}! Some are close to your requested price, but most are outside of it.\n\nWe’re actively working to get you more matches that align with your budget. For now, check them out at tramona.com/requests, and if you’re flexible, consider submitting a different price to see even more options!`,
         sendAt:
@@ -261,7 +266,6 @@
             : addMinutes(new Date(), 55),
       });
     }
-    // Case 3: 1-3 matches within 0-20%, but more in 20-50%
   } else if (closeMatches.length === 0 && midMatches.length > 0) {
     console.log("Case 4: No close matches, but some in 20-50%");
     if (userFromRequest) {
@@ -273,14 +277,11 @@
     }
     listings = midMatches.slice(0, 10); // Send 20-50% matches
   } else if (closeMatches.length > 3) {
-<<<<<<< HEAD
+    listings = closeMatches.slice(0, 10); // Send 0-20% matches
     console.log("Case 5: 4 or more close matches (0-20%)");
-=======
->>>>>>> 44644c3f
-    listings = closeMatches.slice(0, 10); // Send 0-20% matches
     const numMatches = listings.length;
     if (userFromRequest) {
-      void sendScheduledText({
+      await sendScheduledText({
         to: userFromRequest.phoneNumber!,
         content: `Tramona: You have ${numMatches <= 10 ? numMatches : "more than 10"} matches for your request in ${options.location}! Please see them at tramona.com/requests`,
         sendAt:
@@ -289,7 +290,6 @@
             : addMinutes(new Date(), 55),
       });
     }
-    // Case 5: 4 or more close matches (0-20%)
   }
 
   if (listings.length > 0) {
