--- conflicted
+++ resolved
@@ -1,15 +1,8 @@
 import { db } from "../db";
 import { exampleScraper } from "./example";
-<<<<<<< HEAD
 // import { cbIslandVacationsScraper, cbIslandVacationsSubScraper } from "./hawaii-scraper";
 import { evolveVacationRentalScraper, evolveVacationRentalSubScraper } from "./evolve-scraper";
 import { cbIslandVacationsScraper, cbIslandVacationsSubScraper } from "./hawaii-scraper";
-=======
-import {
-  cbIslandVacationsScraper,
-  cbIslandVacationsSubScraper,
-} from "./hawaii-scraper";
->>>>>>> 335b21b2
 import { properties } from "../db/schema";
 import {
   NewOffer,
@@ -65,14 +58,9 @@
   // cbIslandVacationsScraper,
   { name: 'evolveVacationRentalScraper', scraper: evolveVacationRentalScraper },
   // { name: 'cleanbnbScraper', scraper: cleanbnbScraper },
-<<<<<<< HEAD
   // { name: "arizonaScraper", scraper: arizonaScraper },
     // {name: "cbIslandVacationsScraper", scraper: cbIslandVacationsScraper },
 
-=======
-  { name: "arizonaScraper", scraper: arizonaScraper },
-  // {name: "cbIslandVacationsScraper", scraper: cbIslandVacationsScraper },
->>>>>>> 335b21b2
 ];
 
 // Helper function to filter out fields not in NewProperty
