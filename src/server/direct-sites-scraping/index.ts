import { db } from "../db";
import {
  cbIslandVacationsScraper,
  cbIslandVacationsSubScraper,
} from "./hawaii-scraper";
import { casamundoScraper, casamundoSubScraper } from "./casamundo-scraper";
import { properties } from "../db/schema";
import {
  NewOffer,
  NewProperty,
  Offer,
  offers,
  NewReview,
  reviews,
} from "../db/schema";
import { arizonaScraper, arizonaSubScraper } from "./integrity-arizona";
import { redawningScraper } from "./redawning";

import { getCoordinates } from "../google-maps";
import { eq, and, sql } from "drizzle-orm";
import {
  createRandomMarkupEightToFourteenPercent,
  getNumNights,
} from "@/utils/utils";
import { DIRECTLISTINGMARKUP } from "@/utils/constants";
import { createLatLngGISPoint, haversineDistance } from "@/server/server-utils";
import { cleanbnbScraper, cleanbnbSubScraper } from "./cleanbnb-scrape";

export type DirectSiteScraper = (options: {
  checkIn: Date;
  checkOut: Date;
  requestNightlyPrice?: number; // when the scraper is used by traveler request page
  requestId?: number; // when the scraper is used by traveler request page
  location?: string;
  latitude?: number;
  longitude?: number;
  numGuests?: number;
}) => Promise<ScrapedListing[]>;

export type ScrapedListing = Omit<NewProperty, "latLngPoint"> & {
  originalListingUrl: string; // enforce that it's non-null
  reviews: NewReview[];
  scrapeUrl: string;
  latLngPoint?: { lat: number; lng: number }; // make latLngPoint optional
};

export type SubsequentScraper = (options: {
  originalListingId: string; // all input params are from offers and properties table
  scrapeUrl: string;
  checkIn: Date;
  checkOut: Date;
}) => Promise<SubScrapedResult>;

export type SubScrapedResult = {
  originalNightlyPrice?: number; // when the offer is avaible on the original site, also refresh the price
  isAvailableOnOriginalSite: boolean;
  availabilityCheckedAt: Date;
};

export type NamedDirectSiteScraper = {
  name: string;
  scraper: DirectSiteScraper;
};

export const directSiteScrapers: NamedDirectSiteScraper[] = [
  // add more scrapers here
  { name: "cleanbnbScraper", scraper: cleanbnbScraper },
  { name: "arizonaScraper", scraper: arizonaScraper },
<<<<<<< HEAD
  // { name: "cbIslandVacationsScraper", scraper: cbIslandVacationsScraper },
  // { name: "cbIslandVacationsScraper", scraper: cbIslandVacationsScraper },
  { name: "redawningScraper", scraper: redawningScraper },
=======
  { name: "cbIslandVacationsScraper", scraper: cbIslandVacationsScraper },
>>>>>>> 8922e10f
  { name: "casamundoScraper", scraper: casamundoScraper },
];

// Helper function to filter out fields not in NewProperty
const filterNewPropertyFields = (listing: ScrapedListing): NewProperty => {
  const newPropertyKeys = Object.keys(properties).filter((key) => key !== "id");
  return Object.fromEntries(
    Object.entries(listing).filter(([key]) => newPropertyKeys.includes(key)),
  ) as unknown as NewProperty;
};

// handle the scraped properties and reviews
export const scrapeDirectListings = async (options: {
  checkIn: Date;
  checkOut: Date;
  requestNightlyPrice?: number;
  requestId?: number;
  location?: string;
  latitude?: number;
  longitude?: number;
  numGuests?: number;
}) => {
  const { requestNightlyPrice } = options; // in cents

  if (!requestNightlyPrice) {
    throw new Error("requestNightlyPrice is required");
  }

<<<<<<< HEAD
=======
  const minPrice = requestNightlyPrice * 0.8;
  const maxPrice = requestNightlyPrice * 1.1;

>>>>>>> 8922e10f
  const allListings = await Promise.all(
    directSiteScrapers.map((s) => s.scraper(options)),
  );

<<<<<<< HEAD
  const flatListings = allListings.flat();

  // dynamically expand the price range to find at least 1 listing between 50% - 170% of the requested price
  let upperPercentage = 110;
  let lowerPercentage = 80;
  let fairListings;
  do {
    const lowerPrice = requestNightlyPrice * (lowerPercentage / 100);
    const upperPrice = requestNightlyPrice * (upperPercentage / 100);

    fairListings = flatListings.filter((listing) => {
      return (
        listing.originalNightlyPrice !== null &&
        listing.originalNightlyPrice !== undefined &&
        listing.originalNightlyPrice >= lowerPrice &&
        listing.originalNightlyPrice <= upperPrice
      );
    });

    if (
      fairListings.length < 1 &&
      upperPercentage <= 170 &&
      lowerPercentage >= 50
    ) {
      upperPercentage += 20;
      lowerPercentage -= 10;
    }
  } while (
    fairListings.length < 1 &&
    upperPercentage <= 170 &&
    lowerPercentage >= 50
  );

  const listings = fairListings
=======
  console.log("DONE");
  console.log(allListings[0]);

  const listings = allListings
    .flat()
    .filter(
      (listing) =>
        listing.originalNightlyPrice !== null &&
        listing.originalNightlyPrice !== undefined &&
        listing.originalNightlyPrice >= minPrice &&
        listing.originalNightlyPrice <= maxPrice,
    )
>>>>>>> 8922e10f
    .sort((a, b) => {
      const aDiff = Math.abs(
        (a.originalNightlyPrice ?? 0) - requestNightlyPrice,
      );
      const bDiff = Math.abs(
        (b.originalNightlyPrice ?? 0) - requestNightlyPrice,
      );
      return aDiff - bDiff;
    })
    .slice(0, 10); // Grab up to 10 listings

  // console.log("listings: ", listings.length);
  // listings.forEach((listing) => {
  //   console.log(
  //     "platform: ",
  //     listing.originalListingPlatform,
  //     "originalNightlyPrice: ",
  //     listing.originalNightlyPrice,
  //   );
  // });

  if (listings.length > 0) {
    await db.transaction(async (trx) => {
      // for each listing, insert the property and reviews OR update them if they already exist
      // then create offers if the offers don't exist
      for (const listing of listings) {
        if (!listing.originalListingId) {
          continue;
        }
        const existingOriginalPropertyIdList = await trx
          .select({ id: properties.originalListingId })
          .from(properties)
          .where(eq(properties.originalListingId, listing.originalListingId));
        const existingOriginalPropertyId =
          existingOriginalPropertyIdList[0]?.id;

        let formattedlatLngPoint = null;
        if (listing.latLngPoint?.lat && listing.latLngPoint.lng) {
          formattedlatLngPoint = createLatLngGISPoint({
            lat: listing.latLngPoint.lat,
            lng: listing.latLngPoint.lng,
          });
        } else {
          const { location } = await getCoordinates(listing.address);
          if (!location)
            throw new Error("Could not get coordinates for address");
          formattedlatLngPoint = createLatLngGISPoint({
            lat: location.lat,
            lng: location.lng,
          });
        }

        const newPropertyListing = filterNewPropertyFields(listing);
        if (existingOriginalPropertyId) {
          const tramonaProperty = await trx
            .update(properties)
            .set({ ...newPropertyListing, latLngPoint: formattedlatLngPoint }) // Only keeps fields that are defined in the NewProperty schema
            .where(eq(properties.originalListingId, existingOriginalPropertyId))
            .returning({ id: properties.id });

          const tramonaPropertyId = tramonaProperty[0]!.id;

          if (listing.reviews.length > 0) {
            await trx
              .delete(reviews)
              .where(eq(reviews.propertyId, tramonaPropertyId));
            await trx.insert(reviews).values(
              listing.reviews.map((review) => ({
                ...review,
                propertyId: tramonaPropertyId,
              })),
            );
          }

          const existingOffers = await trx
            .select({ id: offers.id })
            .from(offers)
            .where(
              and(
                eq(offers.propertyId, tramonaPropertyId),
                eq(offers.checkIn, options.checkIn),
                eq(offers.checkOut, options.checkOut),
                options.requestId
                  ? eq(offers.requestId, options.requestId)
                  : undefined,
              ),
            );
          if (existingOffers[0]) {
            console.log("existingOffer, offerId: ", existingOffers[0]?.id);
          }

          if (!existingOffers[0]?.id) {
            if (!listing.originalNightlyPrice) {
              console.log(
                "originalNightlyPrice is not available for this listing: ",
                listing.originalListingUrl,
              );
              continue;
            }
            const originalTotalPrice =
              listing.originalNightlyPrice *
              getNumNights(options.checkIn, options.checkOut);
            const newOffer: NewOffer = {
              propertyId: tramonaPropertyId,
              checkIn: options.checkIn,
              checkOut: options.checkOut,
              totalPrice: originalTotalPrice,
              hostPayout: originalTotalPrice,
              travelerOfferedPrice: Math.ceil(
                originalTotalPrice * DIRECTLISTINGMARKUP,
              ),
              scrapeUrl: listing.scrapeUrl,
              isAvailableOnOriginalSite: true,
              availabilityCheckedAt: new Date(),
              randomDirectListingDiscount:
                createRandomMarkupEightToFourteenPercent(),
              ...(options.requestId && { requestId: options.requestId }),
            };
            const newOfferId = await trx
              .insert(offers)
              .values(newOffer)
              .returning({ id: offers.id });
          }
        } else {
          const tramonaProperty = await trx
            .insert(properties)
            .values({
              ...newPropertyListing,
              latLngPoint: formattedlatLngPoint,
            })
            .returning({ id: properties.id });

          const newPropertyId = tramonaProperty[0]!.id;

          if (listing.reviews.length > 0) {
            await trx.insert(reviews).values(
              listing.reviews.map((review) => ({
                ...review,
                propertyId: newPropertyId,
              })),
            );
          }

          const existingOffers = await trx
            .select({ id: offers.id })
            .from(offers)
            .where(
              and(
                eq(offers.propertyId, newPropertyId),
                eq(offers.checkIn, options.checkIn),
                eq(offers.checkOut, options.checkOut),
                options.requestId
                  ? eq(offers.requestId, options.requestId)
                  : undefined,
              ),
            );

          if (!existingOffers[0]?.id) {
            if (!listing.originalNightlyPrice) {
              console.log(
                "originalNightlyPrice is not available for this listing: ",
                listing.originalListingUrl,
              );
              continue;
            }
            const originalTotalPrice =
              listing.originalNightlyPrice *
              getNumNights(options.checkIn, options.checkOut);
            const newOffer: NewOffer = {
              propertyId: newPropertyId,
              checkIn: options.checkIn,
              checkOut: options.checkOut,
              totalPrice: originalTotalPrice,
              hostPayout: originalTotalPrice,
              travelerOfferedPrice: originalTotalPrice,
              scrapeUrl: listing.scrapeUrl,
              isAvailableOnOriginalSite: true,
              availabilityCheckedAt: new Date(),
              randomDirectListingDiscount:
                createRandomMarkupEightToFourteenPercent(),
              ...(options.requestId && { requestId: options.requestId }),
            };
            const newOfferId = await trx
              .insert(offers)
              .values(newOffer)
              .returning({ id: offers.id });
          }
        }
      }
    });
  }
  return listings;
};

// update availability of properties, and original nightly price
export const subsequentScrape = async (options: { offerIds: number[] }) => {
  const savedResult: SubScrapedResult[] = [];
  await db.transaction(async (trx) => {
    for (const offerId of options.offerIds) {
      const offer = await trx.query.offers.findFirst({
        where: eq(offers.id, offerId),
        with: {
          property: true,
        },
      });

      if (!offer?.property.originalListingId || !offer.scrapeUrl) {
        continue;
      } // skip the non-scraped offers

      switch (offer.property.originalListingPlatform) {
        case "IntegrityArizona":
          const subScrapedResult = await arizonaSubScraper({
            originalListingId: offer.property.originalListingId,
            scrapeUrl: offer.scrapeUrl,
            checkIn: offer.checkIn,
            checkOut: offer.checkOut,
          });
          const updateIntegrityArizonaData: Partial<Offer> = {
            isAvailableOnOriginalSite:
              subScrapedResult.isAvailableOnOriginalSite,
            availabilityCheckedAt: subScrapedResult.availabilityCheckedAt,
          };

          if (subScrapedResult.originalNightlyPrice) {
            updateIntegrityArizonaData.totalPrice =
              subScrapedResult.originalNightlyPrice *
              getNumNights(offer.checkIn, offer.checkOut);
          }

          await trx
            .update(offers)
            .set(updateIntegrityArizonaData)
            .where(eq(offers.id, offerId));
          savedResult.push(subScrapedResult);

          break;
        // TODO add other scraping sites here
        case "Cleanbnb":
          const cleanbnbSubResult = await cleanbnbSubScraper({
            originalListingId: offer.property.originalListingId,
            scrapeUrl: offer.scrapeUrl,
            checkIn: offer.checkIn,
            checkOut: offer.checkOut,
          });
          const updateCleanbnbData: Partial<Offer> = {
            isAvailableOnOriginalSite:
              cleanbnbSubResult.isAvailableOnOriginalSite,
            availabilityCheckedAt: cleanbnbSubResult.availabilityCheckedAt,
          };

          if (cleanbnbSubResult.originalNightlyPrice) {
            updateCleanbnbData.totalPrice =
              cleanbnbSubResult.originalNightlyPrice *
              getNumNights(offer.checkIn, offer.checkOut);
          }

          await trx
            .update(offers)
            .set(updateCleanbnbData)
            .where(eq(offers.id, offerId));
          savedResult.push(cleanbnbSubResult);

          break;
        // TODO add other scraping sites here
        case "CB Island Vacations":
          const subScrapedResultCBIsland = await cbIslandVacationsSubScraper({
            originalListingId: offer.property.originalListingId,
            scrapeUrl: offer.scrapeUrl,
            checkIn: offer.checkIn,
            checkOut: offer.checkOut,
          });
          const updateCBIslandVacationsData: Partial<Offer> = {
            isAvailableOnOriginalSite:
              subScrapedResultCBIsland.isAvailableOnOriginalSite,
            availabilityCheckedAt:
              subScrapedResultCBIsland.availabilityCheckedAt,
          };

          if (subScrapedResultCBIsland.originalNightlyPrice) {
            updateCBIslandVacationsData.totalPrice =
              subScrapedResultCBIsland.originalNightlyPrice *
              getNumNights(offer.checkIn, offer.checkOut);
          }

          await trx
            .update(offers)
            .set(updateCBIslandVacationsData)
            .where(eq(offers.id, offerId));
          savedResult.push(subScrapedResultCBIsland);

          break;

        case "Casamundo":
          const subScrapedResultCasamundo = await casamundoSubScraper({
            originalListingId: offer.property.originalListingId,
            scrapeUrl: offer.scrapeUrl,
            checkIn: offer.checkIn,
            checkOut: offer.checkOut,
          });
          const updateData: Partial<Offer> = {
            isAvailableOnOriginalSite:
              subScrapedResultCasamundo.isAvailableOnOriginalSite,
            availabilityCheckedAt:
              subScrapedResultCasamundo.availabilityCheckedAt,
          };

          if (subScrapedResultCasamundo.originalNightlyPrice) {
            updateData.totalPrice =
              subScrapedResultCasamundo.originalNightlyPrice *
              getNumNights(offer.checkIn, offer.checkOut);
          }

          await trx
            .update(offers)
            .set(updateData)
            .where(eq(offers.id, offerId));
          savedResult.push(subScrapedResultCasamundo);
          break;
      }
    }
  });
  return savedResult;
};<|MERGE_RESOLUTION|>--- conflicted
+++ resolved
@@ -66,13 +66,9 @@
   // add more scrapers here
   { name: "cleanbnbScraper", scraper: cleanbnbScraper },
   { name: "arizonaScraper", scraper: arizonaScraper },
-<<<<<<< HEAD
-  // { name: "cbIslandVacationsScraper", scraper: cbIslandVacationsScraper },
   // { name: "cbIslandVacationsScraper", scraper: cbIslandVacationsScraper },
   { name: "redawningScraper", scraper: redawningScraper },
-=======
-  { name: "cbIslandVacationsScraper", scraper: cbIslandVacationsScraper },
->>>>>>> 8922e10f
+
   { name: "casamundoScraper", scraper: casamundoScraper },
 ];
 
@@ -101,17 +97,10 @@
     throw new Error("requestNightlyPrice is required");
   }
 
-<<<<<<< HEAD
-=======
-  const minPrice = requestNightlyPrice * 0.8;
-  const maxPrice = requestNightlyPrice * 1.1;
-
->>>>>>> 8922e10f
   const allListings = await Promise.all(
     directSiteScrapers.map((s) => s.scraper(options)),
   );
 
-<<<<<<< HEAD
   const flatListings = allListings.flat();
 
   // dynamically expand the price range to find at least 1 listing between 50% - 170% of the requested price
@@ -146,20 +135,6 @@
   );
 
   const listings = fairListings
-=======
-  console.log("DONE");
-  console.log(allListings[0]);
-
-  const listings = allListings
-    .flat()
-    .filter(
-      (listing) =>
-        listing.originalNightlyPrice !== null &&
-        listing.originalNightlyPrice !== undefined &&
-        listing.originalNightlyPrice >= minPrice &&
-        listing.originalNightlyPrice <= maxPrice,
-    )
->>>>>>> 8922e10f
     .sort((a, b) => {
       const aDiff = Math.abs(
         (a.originalNightlyPrice ?? 0) - requestNightlyPrice,
