import { db } from "../db";
import {
  evolveVacationRentalScraper,
  evolveVacationRentalSubScraper,
} from "./evolve-scraper";
import {
  cbIslandVacationsScraper,
  cbIslandVacationsSubScraper,
} from "./hawaii-scraper";
import { casamundoScraper, casamundoSubScraper } from "./casamundo-scraper";
import {
  properties,
  propertyInsertSchema,
  requests,
  reviewsInsertSchema,
} from "../db/schema";
import { NewOffer, NewProperty, Offer, offers, reviews } from "../db/schema";
import { arizonaScraper, arizonaSubScraper } from "./integrity-arizona";
import { redawningScraper } from "./redawning";

import { getCoordinates } from "../google-maps";
import { eq, and, inArray } from "drizzle-orm";
import {
  createRandomMarkupEightToFourteenPercent,
  getNumNights,
  getTravelerOfferedPrice,
  logAndFilterSettledResults,
} from "@/utils/utils";
import { DIRECT_LISTING_MARKUP } from "@/utils/constants";
import { createLatLngGISPoint, sendText } from "@/server/server-utils";
import { cleanbnbScraper, cleanbnbSubScraper } from "./cleanbnb-scrape";
import { z } from "zod";
import { formatZodError } from "../../utils/zod-utils";
<<<<<<< HEAD
import { breakdownPayment } from "@/utils/payment-utils/paymentBreakdown";
import { airbnbScraper, scrapeAirbnbSearch } from "../external-listings-scraping/airbnbScraper";
import axios from "axios";
=======
import { env } from "@/env";
>>>>>>> 151ed414

type ScraperOptions = {
  location: string;
  checkIn: Date;
  checkOut: Date;
  requestNightlyPrice: number; // when the scraper is used by traveler request page
  requestId?: number; // when the scraper is used by traveler request page
  latitude?: number;
  longitude?: number;
  numGuests?: number;
};

export type DirectSiteScraper = (
  options: ScraperOptions,
) => Promise<ScrapedListing[]>;

const scrapedListingSchema = propertyInsertSchema
  .omit({ latLngPoint: true, hostTeamId: true })
  .extend({
    originalListingUrl: z.string(),
    reviews: reviewsInsertSchema.omit({ propertyId: true }).array(),
    scrapeUrl: z.string(),
    latLngPoint: z.object({ lat: z.number(), lng: z.number() }).optional(),
    nightlyPrice: z.number().optional(),
  });

export type ScrapedListing = z.infer<typeof scrapedListingSchema>;

export type SubsequentScraper = (options: {
  originalListingId: string; // all input params are from offers and properties table
  scrapeUrl: string;
  checkIn: Date;
  checkOut: Date;
}) => Promise<SubScrapedResult>;

export type SubScrapedResult = {
  originalNightlyPrice?: number; // when the offer is avaible on the original site, also refresh the price
  isAvailableOnOriginalSite: boolean;
  availabilityCheckedAt: Date;
};

export const directSiteScrapers = [
  // add more scrapers here
  { name: "evolveVacationRentalScraper", scraper: evolveVacationRentalScraper },
  { name: "cleanbnbScraper", scraper: cleanbnbScraper },
  { name: "arizonaScraper", scraper: arizonaScraper },
  { name: "cbIslandVacationsScraper", scraper: cbIslandVacationsScraper },
  { name: "redawningScraper", scraper: redawningScraper },
  { name: "casamundoScraper", scraper: casamundoScraper },
  // { name: "airbnbScraper", scraper: airbnbScraper },
] as const;

// Helper function to filter out fields not in NewProperty
// TODO
const filterNewPropertyFields = (listing: ScrapedListing): NewProperty => {
  const newPropertyKeys = Object.keys(properties).filter((key) => key !== "id");
  return Object.fromEntries(
    Object.entries(listing).filter(([key]) => newPropertyKeys.includes(key)),
  ) as unknown as NewProperty;
};

// handle the scraped properties and reviews
export const scrapeDirectListings = async (options: ScraperOptions) => {
  const { requestNightlyPrice } = options; // in cents

  const scraperResults = await Promise.allSettled(
    directSiteScrapers.map((s) => {
      //log(`Starting ${s.name} for request ${options.requestId}`);
      return s.scraper(options).then((res) => {
        try {
          return scrapedListingSchema.array().parse(res);
        } catch (e) {
          if (e instanceof z.ZodError) {
            throw new Error(`Error parsing ${s.name}:\n\n${formatZodError(e)}`);
          }
          throw e;
        }
      });
    }),
  );

  // log each errored scraper
  scraperResults.forEach((r, i) => {
    if (r.status === "rejected") {
      console.error(
        `Error in ${directSiteScrapers[i]!.name}:\n`,
        r.reason instanceof Error ? r.reason.toString() : r.reason,
      );
    }
  });

  if (scraperResults.every((r) => r.status === "rejected")) {
    throw new Error("All scrapers errored");
  }

  const flatListings = scraperResults.flatMap((r) =>
    r.status === "fulfilled" ? r.value : [],
  );

  // todo: handle if all the scrapers error (dont send out text)

  const userFromRequest = await db.query.requests
    .findFirst({
      where: eq(requests.id, options.requestId!),
      with: {
        madeByGroup: { with: { owner: { columns: { phoneNumber: true } } } },
      },
    })
    .then((res) => res?.madeByGroup.owner);

  const scrapedOffers = await db.query.offers.findMany({
    where: and(eq(offers.requestId, options.requestId!)),
    with: { property: { columns: { originalListingPlatform: true } } },
  });

  const scrapedOfferIds = scrapedOffers
    .filter((o) => o.property.originalListingPlatform !== null)
    .map((o) => o.id);

  await db.delete(offers).where(inArray(offers.id, scrapedOfferIds));

  let listings = [] as ScrapedListing[];

  const fairListings = flatListings.filter((listing) => {
    return (
      listing.originalNightlyPrice !== null &&
      listing.originalNightlyPrice !== undefined
    );
  });

  function getCloseness(listing: ScrapedListing) {
    const discountPercentage = Math.abs(
      1 - listing.originalNightlyPrice! / requestNightlyPrice,
    );

    if (discountPercentage <= 0.2) return "close";
    if (discountPercentage <= 0.5) return "mid";
    return "wide";
  }

  const closeMatches = fairListings
    .filter((l) => getCloseness(l) === "close")
    .sort((a, b) => {
      const aDiff = Math.abs(
        (a.originalNightlyPrice ?? 0) - requestNightlyPrice,
      );
      const bDiff = Math.abs(
        (b.originalNightlyPrice ?? 0) - requestNightlyPrice,
      );
      return aDiff - bDiff;
    });
  const midMatches = fairListings
    .filter((l) => getCloseness(l) === "mid")
    .sort((a, b) => {
      const aDiff = Math.abs(
        (a.originalNightlyPrice ?? 0) - requestNightlyPrice,
      );
      const bDiff = Math.abs(
        (b.originalNightlyPrice ?? 0) - requestNightlyPrice,
      );
      return aDiff - bDiff;
    });
  const wideMatches = fairListings.filter((l) => getCloseness(l) === "wide");

  console.log("closeMatches: ", closeMatches.length);
  console.log("midMatches: ", midMatches.length);
  console.log("wideMatches: ", wideMatches.length);

  if (
    closeMatches.length === 0 &&
    midMatches.length === 0 &&
    wideMatches.length === 0
  ) {
    console.log("Case 1: No properties in the area");
    if (userFromRequest) {
      await sendText({
        to: userFromRequest.phoneNumber!,
        content: `Tramona: We’re not live in ${options.location} just yet, but we’re actively working on it! We’ll send you an email as soon as we launch there.\n\nIn the meantime, if you’re flexible with your travel plans, feel free to submit a request for a different location and discover the great deals our hosts can offer you.\n\nThank you for your interest in Tramona!`,
      });
      // await sendScheduledText({
      //   to: userFromRequest.phoneNumber!,
      //   content: `Tramona: Your request for ${options.location} for ${formatCurrency(options.requestNightlyPrice)}/night didn't yield any offers in the last 24 hours.
      //   Consider submitting a new request with a different price range or a broader location to increase your chances of finding a match`,
      //   sendAt: addHours(new Date(), 24),
      // });
    }
  } else if (closeMatches.length === 0 && midMatches.length === 0) {
    console.log(
      "Case 2: No matches within the price range (all matches are 50% + outside)",
    );
    if (userFromRequest) {
      await db
        .update(requests)
        .set({ messageCase: "No matches within price range" })
        .where(eq(requests.id, options.requestId!));
    }
  } else if (closeMatches.length > 0 && closeMatches.length <= 3) {
    console.log("Case 3: 1-3 matches within 0-20%, but more in 20-50%");
    listings = closeMatches.concat(midMatches).slice(0, 10);
    if (userFromRequest) {
      await db
        .update(requests)
        .set({ messageCase: "Some close matches" })
        .where(eq(requests.id, options.requestId!));
    }
  } else if (closeMatches.length === 0 && midMatches.length > 0) {
    console.log("Case 4: No close matches, but some in 20-50%");
    if (userFromRequest) {
      await db
        .update(requests)
        .set({ messageCase: "No close matches" })
        .where(eq(requests.id, options.requestId!));
    }
    listings = midMatches.slice(0, 10); // Send 20-50% matches
  } else if (closeMatches.length > 3) {
    listings = closeMatches.slice(0, 10); // Send 0-20% matches
    console.log("Case 5: 4 or more close matches (0-20%)");
    if (userFromRequest) {
      await db
        .update(requests)
        .set({ messageCase: "Many close matches" })
        .where(eq(requests.id, options.requestId!));
    }
  }

  if (listings.length > 0) {
    await db.transaction(async (trx) => {
      // for each listing, insert the property and reviews OR update them if they already exist
      // then create offers if the offers don't exist
      let becomeVisibleAtNumber = Date.now(); // will increment by 5 minutes for each offer
      for (const listing of listings) {
        becomeVisibleAtNumber += 5 * 60 * 1000; // Increment by 5 minutes when processing each listing
        if (!listing.originalListingId) {
          continue;
        }
        const existingOriginalPropertyIdList = await trx
          .select({ id: properties.originalListingId })
          .from(properties)
          .where(eq(properties.originalListingId, listing.originalListingId));
        const existingOriginalPropertyId =
          existingOriginalPropertyIdList[0]?.id;
        const { location } = await getCoordinates(listing.address);
        let formattedlatLngPoint = null;
        if (listing.latLngPoint) {
          formattedlatLngPoint = createLatLngGISPoint({
            lat: listing.latLngPoint.lat,
            lng: listing.latLngPoint.lng,
          });
        } else {
          if (!location)
            throw new Error("Could not get coordinates for address");
          formattedlatLngPoint = createLatLngGISPoint({
            lat: location.lat,
            lng: location.lng,
          });
        }
        const newPropertyListing = {
          ...filterNewPropertyFields(listing),
          hostTeamId: env.ADMIN_TEAM_ID,
          latLngPoint: formattedlatLngPoint,
        };
        if (existingOriginalPropertyId) {
          const tramonaProperty = await trx
            .update(properties)
            .set(newPropertyListing) // Only keeps fields that are defined in the NewProperty schema
            .where(eq(properties.originalListingId, existingOriginalPropertyId))
            .returning({ id: properties.id });

          const tramonaPropertyId = tramonaProperty[0]!.id;

          if (listing.reviews.length > 0) {
            await trx
              .delete(reviews)
              .where(eq(reviews.propertyId, tramonaPropertyId));
            await trx.insert(reviews).values(
              listing.reviews.map((review) => ({
                ...review,
                propertyId: tramonaPropertyId,
              })),
            );
          }

          const existingOffers = await trx
            .select({ id: offers.id })
            .from(offers)
            .where(
              and(
                eq(offers.propertyId, tramonaPropertyId),
                eq(offers.checkIn, options.checkIn),
                eq(offers.checkOut, options.checkOut),
                options.requestId
                  ? eq(offers.requestId, options.requestId)
                  : undefined,
              ),
            );
          if (existingOffers[0]) {
            console.log("existingOffer, offerId: ", existingOffers[0]?.id);
          }

          if (!existingOffers[0]?.id) {
            if (!listing.originalNightlyPrice) {
              console.log(
                "originalNightlyPrice is not available for this listing: ",
                listing.originalListingUrl,
              );
              continue;
            }
            const realNightlyPrice =
              listing.nightlyPrice ?? listing.originalNightlyPrice;
            const originalTotalPrice =
              realNightlyPrice *
              getNumNights(options.checkIn, options.checkOut);

            // ----- create checkout and offer
            const travelerOfferedPriceBeforeFees = getTravelerOfferedPrice({
              totalPrice: originalTotalPrice,
              travelerMarkup: DIRECT_LISTING_MARKUP,
            });

            const newOffer: NewOffer = {
              propertyId: tramonaPropertyId,
              checkIn: options.checkIn,
              checkOut: options.checkOut,
              totalPrice: originalTotalPrice,
              hostPayout: originalTotalPrice,
              travelerOfferedPriceBeforeFees,
              scrapeUrl: listing.scrapeUrl,
              isAvailableOnOriginalSite: true,
              availabilityCheckedAt: new Date(),
              becomeVisibleAt: new Date(becomeVisibleAtNumber),
              randomDirectListingDiscount:
                createRandomMarkupEightToFourteenPercent(),
              ...(options.requestId && { requestId: options.requestId }),
            };

            await trx
              .insert(offers)
              .values(newOffer)
              .returning({ id: offers.id });
          }
        } else {
          const propertyId = await trx
            .insert(properties)
            .values(newPropertyListing)
            .returning()
            .then((res) => res[0]!.id);

          if (listing.reviews.length > 0) {
            await trx.insert(reviews).values(
              listing.reviews.map((review) => ({
                ...review,
                propertyId,
              })),
            );
          }

          const existingOffers = await trx
            .select({ id: offers.id })
            .from(offers)
            .where(
              and(
                eq(offers.propertyId, propertyId),
                eq(offers.checkIn, options.checkIn),
                eq(offers.checkOut, options.checkOut),
                options.requestId
                  ? eq(offers.requestId, options.requestId)
                  : undefined,
              ),
            );

          if (!existingOffers[0]?.id) {
            if (!listing.originalNightlyPrice) {
              console.log(
                "originalNightlyPrice is not available for this listing: ",
                listing.originalListingUrl,
              );
              continue;
            }

            const realNightlyPrice =
              listing.nightlyPrice ?? listing.originalNightlyPrice;

            const originalTotalPrice =
              realNightlyPrice *
              getNumNights(options.checkIn, options.checkOut);

            const travelerOfferedPriceBeforeFees = getTravelerOfferedPrice({
              totalPrice: originalTotalPrice,
              travelerMarkup: DIRECT_LISTING_MARKUP,
            });

            await trx.insert(offers).values({
              propertyId,
              checkIn: options.checkIn,
              checkOut: options.checkOut,
              totalPrice: originalTotalPrice,
              hostPayout: originalTotalPrice,
              travelerOfferedPriceBeforeFees,
              scrapeUrl: listing.scrapeUrl,
              isAvailableOnOriginalSite: true,
              availabilityCheckedAt: new Date(),
              randomDirectListingDiscount:
                createRandomMarkupEightToFourteenPercent(),
              becomeVisibleAt: new Date(becomeVisibleAtNumber),
              ...(options.requestId && { requestId: options.requestId }),
            });
          }
        }
      }
    });
  }
  return listings;
};

// update availability of properties, and original nightly price
export const subsequentScrape = async (options: { offerIds: number[] }) => {
  const savedResult: SubScrapedResult[] = [];
  await db.transaction(async (trx) => {
    for (const offerId of options.offerIds) {
      const offer = await trx.query.offers.findFirst({
        where: eq(offers.id, offerId),
        with: {
          property: {
            columns: { originalListingId: true, originalListingPlatform: true },
          },
        },
      });

      if (!offer?.property.originalListingId || !offer.scrapeUrl) {
        continue;
      } // skip the non-scraped offers

      switch (offer.property.originalListingPlatform) {
        case "IntegrityArizona":
          const subScrapedResult = await arizonaSubScraper({
            originalListingId: offer.property.originalListingId,
            scrapeUrl: offer.scrapeUrl,
            checkIn: offer.checkIn,
            checkOut: offer.checkOut,
          });
          const updateIntegrityArizonaData: Partial<Offer> = {
            isAvailableOnOriginalSite:
              subScrapedResult.isAvailableOnOriginalSite,
            availabilityCheckedAt: subScrapedResult.availabilityCheckedAt,
          };

          if (subScrapedResult.originalNightlyPrice) {
            updateIntegrityArizonaData.totalPrice =
              subScrapedResult.originalNightlyPrice *
              getNumNights(offer.checkIn, offer.checkOut);
          }

          await trx
            .update(offers)
            .set(updateIntegrityArizonaData)
            .where(eq(offers.id, offerId));
          savedResult.push(subScrapedResult);

          break;
        // TODO add other scraping sites here
        case "Cleanbnb":
          const cleanbnbSubResult = await cleanbnbSubScraper({
            originalListingId: offer.property.originalListingId,
            scrapeUrl: offer.scrapeUrl,
            checkIn: offer.checkIn,
            checkOut: offer.checkOut,
          });
          const updateCleanbnbData: Partial<Offer> = {
            isAvailableOnOriginalSite:
              cleanbnbSubResult.isAvailableOnOriginalSite,
            availabilityCheckedAt: cleanbnbSubResult.availabilityCheckedAt,
          };

          if (cleanbnbSubResult.originalNightlyPrice) {
            updateCleanbnbData.totalPrice =
              cleanbnbSubResult.originalNightlyPrice *
              getNumNights(offer.checkIn, offer.checkOut);
          }

          await trx
            .update(offers)
            .set(updateCleanbnbData)
            .where(eq(offers.id, offerId));
          savedResult.push(cleanbnbSubResult);

          break;
        // TODO add other scraping sites here
        case "CB Island Vacations":
          const subScrapedResultCBIsland = await cbIslandVacationsSubScraper({
            originalListingId: offer.property.originalListingId,
            scrapeUrl: offer.scrapeUrl,
            checkIn: offer.checkIn,
            checkOut: offer.checkOut,
          });
          const updateCBIslandVacationsData: Partial<Offer> = {
            isAvailableOnOriginalSite:
              subScrapedResultCBIsland.isAvailableOnOriginalSite,
            availabilityCheckedAt:
              subScrapedResultCBIsland.availabilityCheckedAt,
          };

          if (subScrapedResultCBIsland.originalNightlyPrice) {
            updateCBIslandVacationsData.totalPrice =
              subScrapedResultCBIsland.originalNightlyPrice *
              getNumNights(offer.checkIn, offer.checkOut);
          }

          await trx
            .update(offers)
            .set(updateCBIslandVacationsData)
            .where(eq(offers.id, offerId));
          savedResult.push(subScrapedResultCBIsland);

          break;

        case "Casamundo":
          const subScrapedResultCasamundo = await casamundoSubScraper({
            originalListingId: offer.property.originalListingId,
            scrapeUrl: offer.scrapeUrl,
            checkIn: offer.checkIn,
            checkOut: offer.checkOut,
          });
          const updateData: Partial<Offer> = {
            isAvailableOnOriginalSite:
              subScrapedResultCasamundo.isAvailableOnOriginalSite,
            availabilityCheckedAt:
              subScrapedResultCasamundo.availabilityCheckedAt,
          };

          if (subScrapedResultCasamundo.originalNightlyPrice) {
            updateData.totalPrice =
              subScrapedResultCasamundo.originalNightlyPrice *
              getNumNights(offer.checkIn, offer.checkOut);
          }

          await trx
            .update(offers)
            .set(updateData)
            .where(eq(offers.id, offerId));
          savedResult.push(subScrapedResultCasamundo);
          break;

        case "Evolve":
          const subScrapedResultEvolve = await evolveVacationRentalSubScraper({
            originalListingId: offer.property.originalListingId,
            scrapeUrl: offer.scrapeUrl,
            checkIn: offer.checkIn,
            checkOut: offer.checkOut,
          });
          {
            const updateData: Partial<Offer> = {
              isAvailableOnOriginalSite:
                subScrapedResultEvolve.isAvailableOnOriginalSite,
              availabilityCheckedAt:
                subScrapedResultEvolve.availabilityCheckedAt,
            };

            if (subScrapedResultEvolve.originalNightlyPrice) {
              updateData.totalPrice =
                subScrapedResultEvolve.originalNightlyPrice *
                getNumNights(offer.checkIn, offer.checkOut);
            }

            await trx
              .update(offers)
              .set(updateData)
              .where(eq(offers.id, offerId));
            savedResult.push(subScrapedResultEvolve);
          }
          break;
      }
    }
  });
  return savedResult;
};

export const checkAvailabilityForProperties = async (options: {
  propertyIds: number[];
  originalListingIds: string[];
  originalListingPlatforms: string[];
  checkIn: Date;
  checkOut: Date;
  numGuests: number,
}) => {
  const { propertyIds, originalListingIds, originalListingPlatforms, checkIn, checkOut, numGuests } = options;

  const availabilityPromises = propertyIds.map((propertyId, index) => {
    const originalListingId = originalListingIds[index];
    const originalListingPlatform = originalListingPlatforms[index];

    const subScraperOptions = {
      originalListingId: originalListingId!,
      scrapeUrl: '',
      checkIn,
      checkOut,
      numGuests,
    };

    type casamundoRes = {
      subScrapedResult: SubScrapedResult;
    }

    const timerLabel = `Property ${propertyId}`

    console.time(timerLabel);

    return (async () => {
      switch (originalListingPlatform) {
        case "Casamundo":
          //const res = await axios.post<casamundoRes>("https://tramona.com/api/bookitnow", subScraperOptions);
          const res = await casamundoSubScraper(subScraperOptions)
          console.timeEnd(timerLabel); // End timing for this property
          // return {...res.data.subScrapedResult, propertyId};
          return { ...res, propertyId};

        case "IntegrityArizona":
          const arizonaResult = await arizonaSubScraper(subScraperOptions);
          console.timeEnd(timerLabel); // End timing for this property
          return {...arizonaResult, propertyId};

        case "Evolve":
          const evolveResult = await evolveVacationRentalSubScraper(subScraperOptions);
          console.timeEnd(timerLabel); // End timing for this property
          return {...evolveResult, propertyId};

        // Add other cases here as needed
        default:
          throw new Error('No subScrapedResult found');
      }
    })();
});

console.log('here')
console.time("checkAvailability");

const results = logAndFilterSettledResults(await Promise.allSettled(availabilityPromises));

const availabilityResults = results.filter((r) => r.isAvailableOnOriginalSite && r.originalNightlyPrice !== undefined);

return availabilityResults;
};<|MERGE_RESOLUTION|>--- conflicted
+++ resolved
@@ -31,13 +31,9 @@
 import { cleanbnbScraper, cleanbnbSubScraper } from "./cleanbnb-scrape";
 import { z } from "zod";
 import { formatZodError } from "../../utils/zod-utils";
-<<<<<<< HEAD
-import { breakdownPayment } from "@/utils/payment-utils/paymentBreakdown";
+import { env } from "@/env";
 import { airbnbScraper, scrapeAirbnbSearch } from "../external-listings-scraping/airbnbScraper";
 import axios from "axios";
-=======
-import { env } from "@/env";
->>>>>>> 151ed414
 
 type ScraperOptions = {
   location: string;
