/**
 * YOU PROBABLY DON'T NEED TO EDIT THIS FILE, UNLESS:
 * 1. You want to modify request context (see Part 1).
 * 2. You want to create a new middleware or type of procedure (see Part 3).
 *
 * TL;DR - This is where all the tRPC server stuff is created and plugged in. The pieces you will
 * need to use are documented accordingly near the end.
 */

import { type User, users } from "../db/schema";
import { initTRPC, TRPCError } from "@trpc/server";
import { type CreateNextContextOptions } from "@trpc/server/adapters/next";
import { type Session } from "next-auth";
import superjson from "superjson";
import { ZodError } from "zod";
import { getServerAuthSession } from "@/server/auth";
import { db } from "@/server/db";
import { eq } from "drizzle-orm";
import { s3 } from "../s3";

/**
 * 1. CONTEXT
 *
 * This section defines the "contexts" that are available in the backend API.
 *
 * These allow you to access things when processing a request, like the database, the session, etc.
 */

interface CreateContextOptions {
  session: Session | null;
}

/**
 * This helper generates the "internals" for a tRPC context. If you need to use it, you can export
 * it from here.
 *
 * Examples of things you may need it for:
 * - testing, so we don't have to mock Next.js' req/res
 * - tRPC's `createSSGHelpers`, where we don't have req/res
 *
 * @see https://create.t3.gg/en/usage/trpc#-serverapitrpcts
 */
const createInnerTRPCContext = (opts: CreateContextOptions) => {
  return {
    session: opts.session,
    db,
    s3,
  };
};

/**
 * This is the actual context you will use in your router. It will be used to process every request
 * that goes through your tRPC endpoint.
 *
 * @see https://trpc.io/docs/context
 */
export const createTRPCContext = async (opts: CreateNextContextOptions) => {
  const { req, res } = opts;

  // Get the session from the server using the getServerSession wrapper function
  const session = await getServerAuthSession({ req, res });

  return createInnerTRPCContext({
    session,
  });
};

/**
 * 2. INITIALIZATION
 *
 * This is where the tRPC API is initialized, connecting the context and transformer. We also parse
 * ZodErrors so that you get typesafety on the frontend if your procedure fails due to validation
 * errors on the backend.
 */

const t = initTRPC.context<typeof createTRPCContext>().create({
  transformer: superjson,
  errorFormatter({ shape, error }) {
    return {
      ...shape,
      data: {
        ...shape.data,
        zodError:
          error.cause instanceof ZodError ? error.cause.flatten() : null,
      },
    };
  },
});

/**
 * 3. ROUTER & PROCEDURE (THE IMPORTANT BIT)
 *
 * These are the pieces you use to build your tRPC API. You should import these a lot in the
 * "/src/server/api/routers" directory.
 */

/**
 * This is how you create new routers and sub-routers in your tRPC API.
 *
 * @see https://trpc.io/docs/router
 */
export const createTRPCRouter = t.router;

/**
 * Public (unauthenticated) procedure
 *
 * This is the base piece you use to build new queries and mutations on your tRPC API. It does not
 * guarantee that a user querying is authorized, but you can still access user session data if they
 * are logged in.
 */
export const publicProcedure = t.procedure;

/**
 * Protected (authenticated) procedure
 *
 * If you want a query or mutation to ONLY be accessible to logged in users, use this. It verifies
 * the session is valid and guarantees `ctx.session.user` is not null.
 *
 * @see https://trpc.io/docs/procedures
 */
export const protectedProcedure = t.procedure.use(({ ctx, next }) => {
  if (!ctx.session?.user) {
    throw new TRPCError({ code: "UNAUTHORIZED" });
  }

  const { user, ...session } = ctx.session;

  return next({
    ctx: {
      // infers the `session` as non-nullable
      user,
      session,
      db,
    },
  });
});

export const optionallyAuthedProcedure = t.procedure.use(({ ctx, next }) => {
  return next({
    ctx: {
      // infers `session` as nullable
      user: ctx.session?.user,
      session: ctx.session,
      db,
    },
  });
});

export const roleRestrictedProcedure = <
  TAllowedRoles extends readonly User["role"][],
>(
  allowedRoles: TAllowedRoles,
) =>
  t.procedure.use(async ({ ctx, next }) => {
    if (!ctx.session?.user) {
      throw new TRPCError({ code: "UNAUTHORIZED" });
    }

    const { user, ...session } = ctx.session;

    const data = await ctx.db.query.users.findFirst({
      where: eq(users.id, user.id),
      columns: { role: true },
    });

    const role = data?.role ?? "guest";

<<<<<<< HEAD
    // if (!allowedRoles.includes(role)) {
    //   throw new TRPCError({ code: "UNAUTHORIZED" });
    // }

    //TEMPORARY FIX
    if (allowedRoles.length === 1 && allowedRoles[0] === "admin" && role !== "admin") {
=======
    if (
      allowedRoles.length === 1 &&
      allowedRoles[0] === "admin" &&
      role !== "admin"
    ) {
>>>>>>> 0ae64d6b
      throw new TRPCError({ code: "UNAUTHORIZED" });
    };

    return next({
      ctx: {
        // infers `session` as non-nullable and `role` as one of the allowed ones
        user: { ...user, role: role as TAllowedRoles[number] },
        session,
        db,
      },
    });
  });<|MERGE_RESOLUTION|>--- conflicted
+++ resolved
@@ -165,20 +165,11 @@
 
     const role = data?.role ?? "guest";
 
-<<<<<<< HEAD
-    // if (!allowedRoles.includes(role)) {
-    //   throw new TRPCError({ code: "UNAUTHORIZED" });
-    // }
-
-    //TEMPORARY FIX
-    if (allowedRoles.length === 1 && allowedRoles[0] === "admin" && role !== "admin") {
-=======
     if (
       allowedRoles.length === 1 &&
       allowedRoles[0] === "admin" &&
       role !== "admin"
     ) {
->>>>>>> 0ae64d6b
       throw new TRPCError({ code: "UNAUTHORIZED" });
     };
 
