/**
 * YOU PROBABLY DON'T NEED TO EDIT THIS FILE, UNLESS:
 * 1. You want to modify request context (see Part 1).
 * 2. You want to create a new middleware or type of procedure (see Part 3).
 *
 * TL;DR - This is where all the tRPC server stuff is created and plugged in. The pieces you will
 * need to use are documented accordingly near the end.
 */

<<<<<<< HEAD
import { ALL_ROLES, users } from '../db/schema';
import { initTRPC, TRPCError } from '@trpc/server';
import { type CreateNextContextOptions } from '@trpc/server/adapters/next';
import { type Session } from 'next-auth';
import superjson from 'superjson';
import { ZodError } from 'zod';
import { getServerAuthSession } from '@/server/auth';
import { db } from '@/server/db';
import { eq } from 'drizzle-orm';
=======
import { type User, users } from "../db/schema";
import { initTRPC, TRPCError } from "@trpc/server";
import { type CreateNextContextOptions } from "@trpc/server/adapters/next";
import { type Session } from "next-auth";
import superjson from "superjson";
import { ZodError } from "zod";
import { getServerAuthSession } from "@/server/auth";
import { db } from "@/server/db";
import { eq } from "drizzle-orm";
>>>>>>> 1fb74877

/**
 * 1. CONTEXT
 *
 * This section defines the "contexts" that are available in the backend API.
 *
 * These allow you to access things when processing a request, like the database, the session, etc.
 */

interface CreateContextOptions {
  session: Session | null;
}

/**
 * This helper generates the "internals" for a tRPC context. If you need to use it, you can export
 * it from here.
 *
 * Examples of things you may need it for:
 * - testing, so we don't have to mock Next.js' req/res
 * - tRPC's `createSSGHelpers`, where we don't have req/res
 *
 * @see https://create.t3.gg/en/usage/trpc#-serverapitrpcts
 */
const createInnerTRPCContext = (opts: CreateContextOptions) => {
  return {
    session: opts.session,
    db,
  };
};

/**
 * This is the actual context you will use in your router. It will be used to process every request
 * that goes through your tRPC endpoint.
 *
 * @see https://trpc.io/docs/context
 */
export const createTRPCContext = async (opts: CreateNextContextOptions) => {
  const { req, res } = opts;

  // Get the session from the server using the getServerSession wrapper function
  const session = await getServerAuthSession({ req, res });

  return createInnerTRPCContext({
    session,
  });
};

/**
 * 2. INITIALIZATION
 *
 * This is where the tRPC API is initialized, connecting the context and transformer. We also parse
 * ZodErrors so that you get typesafety on the frontend if your procedure fails due to validation
 * errors on the backend.
 */

const t = initTRPC.context<typeof createTRPCContext>().create({
  transformer: superjson,
  errorFormatter({ shape, error }) {
    return {
      ...shape,
      data: {
        ...shape.data,
        zodError: error.cause instanceof ZodError ? error.cause.flatten() : null,
      },
    };
  },
});

/**
 * 3. ROUTER & PROCEDURE (THE IMPORTANT BIT)
 *
 * These are the pieces you use to build your tRPC API. You should import these a lot in the
 * "/src/server/api/routers" directory.
 */

/**
 * This is how you create new routers and sub-routers in your tRPC API.
 *
 * @see https://trpc.io/docs/router
 */
export const createTRPCRouter = t.router;

/**
 * Public (unauthenticated) procedure
 *
 * This is the base piece you use to build new queries and mutations on your tRPC API. It does not
 * guarantee that a user querying is authorized, but you can still access user session data if they
 * are logged in.
 */
export const publicProcedure = t.procedure;

/**
 * Protected (authenticated) procedure
 *
 * If you want a query or mutation to ONLY be accessible to logged in users, use this. It verifies
 * the session is valid and guarantees `ctx.session.user` is not null.
 *
 * @see https://trpc.io/docs/procedures
 */
export const protectedProcedure = t.procedure.use(({ ctx, next }) => {
<<<<<<< HEAD
  if (!ctx.session || !ctx.session.user) {
    throw new TRPCError({ code: 'UNAUTHORIZED' });
=======
  if (!ctx.session?.user) {
    throw new TRPCError({ code: "UNAUTHORIZED" });
>>>>>>> 1fb74877
  }

  const { user, ...session } = ctx.session;

  return next({
    ctx: {
      // infers the `session` as non-nullable
      user,
      session,
      db,
    },
  });
});

<<<<<<< HEAD
export const roleRestrictedProcedure = <TAllowedRoles extends readonly (typeof users.$inferSelect.role)[]>(
  allowedRoles: TAllowedRoles,
) =>
  t.procedure.use(async ({ ctx, next }) => {
    if (!ctx.session || !ctx.session.user) {
      throw new TRPCError({ code: 'UNAUTHORIZED' });
=======
export const roleRestrictedProcedure = <
  TAllowedRoles extends readonly User["role"][],
>(
  allowedRoles: TAllowedRoles,
) =>
  t.procedure.use(async ({ ctx, next }) => {
    if (!ctx.session?.user) {
      throw new TRPCError({ code: "UNAUTHORIZED" });
>>>>>>> 1fb74877
    }

    const { user, ...session } = ctx.session;

    const data = await ctx.db.query.users.findFirst({
      where: eq(users.id, user.id),
      columns: { role: true },
    });

    const role = data?.role ?? 'guest';

    if (!allowedRoles.includes(role)) {
      throw new TRPCError({ code: 'UNAUTHORIZED' });
    }

    return next({
      ctx: {
        // infers `session` as non-nullable and `role` as one of the allowed ones
        user: { ...user, role: role as TAllowedRoles[number] },
        session,
        db,
      },
    });
  });<|MERGE_RESOLUTION|>--- conflicted
+++ resolved
@@ -7,17 +7,6 @@
  * need to use are documented accordingly near the end.
  */
 
-<<<<<<< HEAD
-import { ALL_ROLES, users } from '../db/schema';
-import { initTRPC, TRPCError } from '@trpc/server';
-import { type CreateNextContextOptions } from '@trpc/server/adapters/next';
-import { type Session } from 'next-auth';
-import superjson from 'superjson';
-import { ZodError } from 'zod';
-import { getServerAuthSession } from '@/server/auth';
-import { db } from '@/server/db';
-import { eq } from 'drizzle-orm';
-=======
 import { type User, users } from "../db/schema";
 import { initTRPC, TRPCError } from "@trpc/server";
 import { type CreateNextContextOptions } from "@trpc/server/adapters/next";
@@ -27,7 +16,6 @@
 import { getServerAuthSession } from "@/server/auth";
 import { db } from "@/server/db";
 import { eq } from "drizzle-orm";
->>>>>>> 1fb74877
 
 /**
  * 1. CONTEXT
@@ -90,7 +78,8 @@
       ...shape,
       data: {
         ...shape.data,
-        zodError: error.cause instanceof ZodError ? error.cause.flatten() : null,
+        zodError:
+          error.cause instanceof ZodError ? error.cause.flatten() : null,
       },
     };
   },
@@ -128,13 +117,8 @@
  * @see https://trpc.io/docs/procedures
  */
 export const protectedProcedure = t.procedure.use(({ ctx, next }) => {
-<<<<<<< HEAD
-  if (!ctx.session || !ctx.session.user) {
-    throw new TRPCError({ code: 'UNAUTHORIZED' });
-=======
   if (!ctx.session?.user) {
     throw new TRPCError({ code: "UNAUTHORIZED" });
->>>>>>> 1fb74877
   }
 
   const { user, ...session } = ctx.session;
@@ -149,14 +133,6 @@
   });
 });
 
-<<<<<<< HEAD
-export const roleRestrictedProcedure = <TAllowedRoles extends readonly (typeof users.$inferSelect.role)[]>(
-  allowedRoles: TAllowedRoles,
-) =>
-  t.procedure.use(async ({ ctx, next }) => {
-    if (!ctx.session || !ctx.session.user) {
-      throw new TRPCError({ code: 'UNAUTHORIZED' });
-=======
 export const roleRestrictedProcedure = <
   TAllowedRoles extends readonly User["role"][],
 >(
@@ -165,7 +141,6 @@
   t.procedure.use(async ({ ctx, next }) => {
     if (!ctx.session?.user) {
       throw new TRPCError({ code: "UNAUTHORIZED" });
->>>>>>> 1fb74877
     }
 
     const { user, ...session } = ctx.session;
@@ -175,10 +150,10 @@
       columns: { role: true },
     });
 
-    const role = data?.role ?? 'guest';
+    const role = data?.role ?? "guest";
 
     if (!allowedRoles.includes(role)) {
-      throw new TRPCError({ code: 'UNAUTHORIZED' });
+      throw new TRPCError({ code: "UNAUTHORIZED" });
     }
 
     return next({
