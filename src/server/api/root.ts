--- conflicted
+++ resolved
@@ -17,11 +17,7 @@
 import { hostTeamsRouter } from "./routers/hostTeamsRouter";
 import { profileRouter } from "./routers/profileRouter";
 import { superhogRouter } from "./routers/superhogRouter";
-<<<<<<< HEAD
-import {reviewsRouter} from "./routers/reviewsRouter";
-=======
 import { reviewsRouter } from "./routers/reviewsRouter";
->>>>>>> facd4766
 
 /**
  * This is the primary router for your server.
