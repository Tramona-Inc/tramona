--- conflicted
+++ resolved
@@ -7,11 +7,8 @@
 import { usersRouter } from "./routers/usersRouter";
 import { myTripsRouter } from "./routers/myTripsRouter";
 import { referralCodesRouter } from "./routers/referralCodesRouter";
-<<<<<<< HEAD
+import { messagesRouter } from "./routers/messagesRouter";
 import { twilioRouter } from "./routers/twilioRouter";
-=======
-import { messagesRouter } from "./routers/messagesRouter";
->>>>>>> 187f92b4
 
 /**
  * This is the primary router for your server.
@@ -27,11 +24,8 @@
   stripe: stripeRouter,
   auth: authRouter,
   myTrips: myTripsRouter,
-<<<<<<< HEAD
   twilio: twilioRouter,
-=======
   messages: messagesRouter,
->>>>>>> 187f92b4
 });
 
 // export type definition of API
