--- conflicted
+++ resolved
@@ -15,11 +15,8 @@
 import { twilioRouter } from "./routers/twilioRouter";
 import { usersRouter } from "./routers/usersRouter";
 import { hostTeamsRouter } from "./routers/hostTeamsRouter";
-<<<<<<< HEAD
+import { profileRouter } from "./routers/profileRouter";
 import { superhogRouter } from "./routers/superhogRouter";
-=======
-import { profileRouter } from "./routers/profileRouter";
->>>>>>> ccf815ce
 
 /**
  * This is the primary router for your server.
@@ -43,11 +40,8 @@
   emails: emailRouter,
   biddings: biddingRouter,
   hostTeams: hostTeamsRouter,
-<<<<<<< HEAD
+  profile: profileRouter,
   superhog: superhogRouter,
-=======
-  profile: profileRouter,
->>>>>>> ccf815ce
 });
 
 // export type definition of API
