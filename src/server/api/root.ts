--- conflicted
+++ resolved
@@ -22,12 +22,8 @@
 import { reviewsRouter } from "./routers/reviewsRouter";
 import { feedRouter } from "./routers/feedRouter";
 import { calendarRouter } from "./routers/calendarRouter";
-<<<<<<< HEAD
 import { requestsToBookRouter } from "./routers/requestsToBookRouter";
-
-=======
 import { claimsRouter } from "./routers/claimsRouter";
->>>>>>> f5fa850d
 /**
  * This is the primary router for your server.
  *
@@ -57,11 +53,8 @@
   reviews: reviewsRouter,
   feed: feedRouter,
   calendar: calendarRouter,
-<<<<<<< HEAD
   requestsToBook: requestsToBookRouter,
-=======
   claims: claimsRouter,
->>>>>>> f5fa850d
 });
 
 // export type definition of API
