--- conflicted
+++ resolved
@@ -9,11 +9,8 @@
 import { referralCodesRouter } from "./routers/referralCodesRouter";
 import { messagesRouter } from "./routers/messagesRouter";
 import { twilioRouter } from "./routers/twilioRouter";
-<<<<<<< HEAD
+import { filesRouter } from "./routers/filesRouter";
 import { groupsRouter } from "./routers/groupsRouter";
-=======
-import { filesRouter } from "./routers/filesRouter";
->>>>>>> 8b534caf
 
 /**
  * This is the primary router for your server.
@@ -30,12 +27,9 @@
   auth: authRouter,
   myTrips: myTripsRouter,
   twilio: twilioRouter,
-<<<<<<< HEAD
-  groups: groupsRouter,
-=======
   messages: messagesRouter,
   files: filesRouter,
->>>>>>> 8b534caf
+  groups: groupsRouter,
 });
 
 // export type definition of API
