--- conflicted
+++ resolved
@@ -26,11 +26,8 @@
   auth: authRouter,
   myTrips: myTripsRouter,
   twilio: twilioRouter,
-<<<<<<< HEAD
   messages: messagesRouter,
-=======
   files: filesRouter,
->>>>>>> 03d8169f
 });
 
 // export type definition of API
