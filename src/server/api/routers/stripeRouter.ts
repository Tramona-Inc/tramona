--- conflicted
+++ resolved
@@ -1,11 +1,7 @@
 import { env } from "@/env";
 import { createTRPCRouter, protectedProcedure } from "@/server/api/trpc";
-<<<<<<< HEAD
-import { hostProfiles } from "@/server/db/schema";
-=======
 import { users } from "@/server/db/schema";
 import { TRPCError } from "@trpc/server";
->>>>>>> 48e42e28
 import { eq } from "drizzle-orm";
 import Stripe from "stripe";
 import { z } from "zod";
@@ -378,59 +374,6 @@
         },
       };
     }),
-<<<<<<< HEAD
-  createStripeConnectAccount: protectedProcedure.mutation(async ({ ctx }) => {
-    const res = await ctx.db.query.hostProfiles.findFirst({
-      columns: {
-        stripeAccountId: true,
-        chargesEnabled: true,
-      },
-      where: eq(hostProfiles.userId, ctx.user.id),
-    });
-
-    let stripeAccountId = res?.stripeAccountId; // Initialize if stripeAccountId excist
-
-    if (
-      ctx.user.role === "host" &&
-      !res?.stripeAccountId &&
-      !res?.chargesEnabled
-    ) {
-      const stripeAccount = await stripe.accounts.create({
-        type: "express",
-        country: "US",
-        email: ctx.user.email,
-        capabilities: {
-          card_payments: { requested: true },
-          transfers: { requested: true },
-          tax_reporting_us_1099_k: { requested: true },
-        },
-        business_type: "individual",
-        individual: {
-          email: ctx.user.email,
-        },
-      });
-
-      const updatedId = await ctx.db
-        .update(hostProfiles)
-        .set({ stripeAccountId: stripeAccount.id })
-        .where(eq(hostProfiles.userId, ctx.user.id))
-        .returning({ updatedId: hostProfiles.stripeAccountId })
-        .then((updatedProfiles) => updatedProfiles[0]?.updatedId);
-
-      stripeAccountId = updatedId;
-    }
-
-    if (stripeAccountId) {
-      const accountLink = await stripe.accountLinks.create({
-        account: stripeAccountId,
-        refresh_url: `${env.NEXTAUTH_URL}/host/payout`,
-        return_url: `${env.NEXTAUTH_URL}/host/payout`,
-        type: "account_onboarding",
-      });
-
-      return accountLink.url;
-    }
-=======
   createVerificationSession: protectedProcedure.query(async ({ ctx }) => {
     const verificationSession =
       await stripe.identity.verificationSessions.create({
@@ -487,6 +430,5 @@
     });
 
     return result;
->>>>>>> 48e42e28
   }),
 });