import { env } from "@/env";
import { createTRPCRouter, protectedProcedure } from "@/server/api/trpc";
import { users } from "@/server/db/schema";
import { TRPCError } from "@trpc/server";
import { eq } from "drizzle-orm";
import Stripe from "stripe";
import { z } from "zod";
import { hostProfiles } from "@/server/db/schema";

const isProduction = process.env.NODE_ENV === "production";

export const config = {
  api: {
    bodyParser: false,
  },
};
// these two are the same stripe objects, some stripe require the secret key and some require the restricted key
export const stripe = new Stripe(env.STRIPE_RESTRICTED_KEY_ALL);

export const stripeWithSecretKey = new Stripe(env.STRIPE_SECRET_KEY, {
  typescript: true,
});
// change the apiVersion

export const stripeRouter = createTRPCRouter({
  createCheckoutSession: protectedProcedure
    .input(
      z.object({
        listingId: z.number(),
        propertyId: z.number(),
        requestId: z.number().nullable(),
        name: z.string(),
        price: z.number(), // Total price included tramona fee
        tramonaServiceFee: z.number(),
        description: z.string(),
        cancelUrl: z.string(),
        images: z.array(z.string().url()),
        userId: z.string(),
        phoneNumber: z.string(),
        totalSavings: z.number(),
        hostStripeId: z.string().nullable(),
      }),
    )
    .mutation(async ({ ctx, input }) => {
      const currentDate = new Date(); // Get the current date and time
      //we need the host Stripe account id to put in webhook
      //get hostID from the property
      // Object that can be access through webhook and client
      const metadata = {
        user_id: ctx.user.id,
        listing_id: input.listingId,
        property_id: input.propertyId,
        request_id: input.requestId,
        price: input.price, // Total price included tramona fee
        tramonaServiceFee: input.tramonaServiceFee,
        total_savings: input.totalSavings,
        confirmed_at: currentDate.toISOString(),
        phone_number: input.phoneNumber,
        host_stripe_id: input.hostStripeId ?? "",
      };
      console.log("this is host stripe id inside of the metadata");
      console.log(metadata.host_stripe_id);
      const paymentIntentData: Stripe.Checkout.SessionCreateParams.PaymentIntentData =
        {
          metadata: metadata, // metadata access for payment intent (webhook access)

<<<<<<< HEAD
          transfer_data: {
            amount: input.price - input.tramonaServiceFee,
            destination: metadata.host_stripe_id,
          },
=======
          ...(metadata.host_stripe_id
            ? {
                transfer_data: {
                  amount: input.price - input.tramonaServiceFee,
                  destination: metadata.host_stripe_id,
                },
              }
            : {}),
>>>>>>> 506e129e
        };

      const session = await stripe.checkout.sessions.create({
        mode: "payment",
        payment_method_types: ["card"],
        submit_type: "book",
        line_items: [
          {
            price_data: {
              currency: "usd",
              unit_amount: input.price,
              product_data: {
                name: input.name,
                description: input.description,
                metadata: metadata,
                images: input.images,
              },
            },
            quantity: 1,
          },
        ],
        // success_url: `${env.NEXTAUTH_URL}/offers/${input.listingId}/?session_id={CHECKOUT_SESSION_ID}`,
        //success_url: `${env.NEXTAUTH_URL}/offers/${input.listingId}`, //remove becuase we are now using embedded
        //cancel_url: `${env.NEXTAUTH_URL}${input.cancelUrl}`,
<<<<<<< HEAD
        return_url: `${env.NEXTAUTH_URL}/listings/${input.listingId}`,
=======
        return_url: `${env.NEXTAUTH_URL}/my-trips`, //redirect to my-trips page after payment
>>>>>>> 506e129e
        metadata: metadata, // metadata access for checkout session
        payment_intent_data: paymentIntentData,
        ui_mode: "embedded",
      });
      console.log("This is the host stripe id ", metadata.host_stripe_id);
      return { clientSecret: session.client_secret };
    }),

  authorizePayment: protectedProcedure
    .input(
      z.object({
        listingId: z.number(),
        propertyId: z.number(),
        requestId: z.number(),
        name: z.string(),
        price: z.number(),
        description: z.string(),
        cancelUrl: z.string(),
        images: z.array(z.string().url()),
        userId: z.string(),
        phoneNumber: z.string(),
        totalSavings: z.number(),
        //hostId: z.string(),
      }),
    )
    .mutation(({ ctx, input }) => {
      const currentDate = new Date(); // Get the current date and time

      // Object that can be access through webhook and client
      const metadata = {
        user_id: ctx.user.id,
        listing_id: input.listingId,
        property_id: input.propertyId,
        request_id: input.requestId,
        price: input.price,
        total_savings: input.totalSavings,
        confirmed_at: currentDate.toISOString(),
        phone_number: input.phoneNumber,
        // host_id: input.hostId,
      };

      return stripe.paymentIntents.create({
        payment_method_types: ["card"],
        amount: input.price,
        currency: "usd",
        capture_method: "manual",
        metadata: metadata, // metadata access for checkout session
      });
    }),

  // Get the customer info
  createSetupIntentSession: protectedProcedure
    .input(
      z.object({
        listingId: z.number(),
        propertyId: z.number(),
        requestId: z.number(),
        price: z.number(),
        cancelUrl: z.string(),
        name: z.string(),
        description: z.string(),
        // images: z.array(z.string().url()),
        phoneNumber: z.string(),
        totalSavings: z.number(),
        // hostId: z.string(),
      }),
    )
    .mutation(async ({ ctx, input }) => {
      let stripeCustomerId = await ctx.db.query.users
        .findFirst({
          columns: {
            stripeCustomerId: true,
          },
          where: eq(users.id, ctx.user.id),
        })
        .then((res) => res?.stripeCustomerId);

      // ! UNCOMMENT FOR TESTING PURPOSES
      if (!stripeCustomerId) {
        stripeCustomerId = await stripe.customers
          .create({
            name: ctx.user.name ?? "",
            email: ctx.user.email,
          })
          .then((res) => res.id);
      }

      // const stripeCustomerId = "cus_PwwCgSdIG3rWNx";

      const currentDate = new Date(); // Get the current date and time

      // Object that can be access through webhook and client
      const metadata = {
        user_id: ctx.user.id,
        listing_id: input.listingId,
        property_id: input.propertyId,
        request_id: input.requestId,
        price: input.price,
        total_savings: input.totalSavings,
        confirmed_at: currentDate.toISOString(),
        phone_number: input.phoneNumber,
        // host_id: input.hostId,
      };

      if (stripeCustomerId) {
        return stripe.checkout.sessions.create({
          payment_method_types: ["card"],
          currency: "usd",
          success_url: `${env.NEXTAUTH_URL}/requests/${input.requestId}/?session_id={CHECKOUT_SESSION_ID}`,
          cancel_url: `${env.NEXTAUTH_URL}${input.cancelUrl}`,
          // return_url: `${env.NEXTAUTH_URL}/payment-intent`,
          // redirect_on_completion: "never",
          metadata: metadata, // metadata access for checkout session
          customer: stripeCustomerId,
        });
      }
    }),

  createSetupIntent: protectedProcedure
    .input(
      z.object({
        paymentMethod: z.string(),
      }),
    )
    .mutation(async ({ ctx, input }) => {
      let stripeCustomerId = await ctx.db.query.users
        .findFirst({
          columns: {
            stripeCustomerId: true,
          },
          where: eq(users.id, ctx.user.id),
        })
        .then((res) => res?.stripeCustomerId);

      // Create a customer id if it doesn't exist
      if (!stripeCustomerId) {
        stripeCustomerId = await stripe.customers
          .create({
            name: ctx.user.name ?? "",
            email: ctx.user.email,
          })
          .then((res) => res.id);

        await ctx.db
          .update(users)
          .set({ stripeCustomerId })
          .where(eq(users.id, ctx.user.id));
      }

      if (stripeCustomerId) {
        const options: Stripe.SetupIntentCreateParams = {
          automatic_payment_methods: {
            enabled: true,
          },
          customer: stripeCustomerId,
          payment_method: input.paymentMethod,
          // Set the payment method as default for the customer
          usage: "off_session", // or 'on_session' depending on your use case
        };

        const response = await stripe.setupIntents.create(options);
        return response;
      }
    }),

  // Get the customer info
  createPaymentIntent: protectedProcedure
    .input(
      z.object({
        amount: z.number(),
        currency: z.string(),
      }),
    )
    .mutation(async ({ ctx, input }) => {
      const options: Stripe.PaymentIntentCreateParams = {
        amount: input.amount,
        currency: input.currency,
        setup_future_usage: "off_session", // is both of and on session
        // In the latest version of the API, specifying the `automatic_payment_methods` parameter is optional because Stripe enables its functionality by default.
        automatic_payment_methods: { enabled: true },
      };

      const response = await stripe.paymentIntents.create(options);

      return response;
    }),

  confirmSetupIntent: protectedProcedure
    .input(
      z.object({
        setupIntent: z.string(),
      }),
    )
    .mutation(async ({ ctx, input }) => {
      const si = await stripe.setupIntents.retrieve(input.setupIntent);

      if (!si.payment_method) {
        throw new Error("Payment method not found");
      }

      let stripeCustomerId = await ctx.db.query.users
        .findFirst({
          columns: {
            stripeCustomerId: true,
          },
          where: eq(users.id, ctx.user.id),
        })
        .then((res) => res?.stripeCustomerId);

      // Create a customer id if it doesn't exist
      if (!stripeCustomerId) {
        stripeCustomerId = await stripe.customers
          .create({
            name: ctx.user.name ?? "",
            email: ctx.user.email,
          })
          .then((res) => res.id);

        await ctx.db
          .update(users)
          .set({ stripeCustomerId })
          .where(eq(users.id, ctx.user.id));
      }

      if (!stripeCustomerId) {
        throw new Error("Customer not found");
      }

      await stripe.paymentMethods.attach(si.payment_method as string, {
        customer: stripeCustomerId,
      });

      await stripe.customers.update(si.customer as string, {
        invoice_settings: {
          default_payment_method: si.payment_method as string,
        },
      });

      await ctx.db
        .update(users)
        .set({ setupIntentId: input.setupIntent })
        .where(eq(users.id, ctx.user.id));
    }),

  getListOfPayments: protectedProcedure.query(async ({ ctx }) => {
    if (ctx.user.stripeCustomerId) {
      const cards = await stripe.paymentMethods.list({
        type: "card",
        customer: ctx.user.stripeCustomerId,
      });

      const customer = await stripe.customers.retrieve(
        ctx.user.stripeCustomerId,
      );

      if (customer.deleted) {
        throw new TRPCError({
          code: "INTERNAL_SERVER_ERROR",
          message: "Customer not found",
        });
      }

      return {
        // ! Need to get type of invoice_settings
        defaultPaymentMethod: customer.invoice_settings.default_payment_method,
        cards,
      };
    }
  }),

  getStripeSession: protectedProcedure
    .input(
      z.object({
        sessionId: z.string(),
      }),
    )
    .mutation(async ({ input }) => {
      const session = await stripe.checkout.sessions.retrieve(input.sessionId, {
        expand: ["setup_intent"],
      });

      return {
        metadata: {
          user_id: session.metadata?.user_id,
          stripe_email_used: session.customer_details?.email,
          stripe_phone_used: session.customer_details?.phone,
          price: session.metadata?.price,
          listing_id: session.metadata?.listing_id,
          property_id: session.metadata?.property_id,
          request_id: session.metadata?.request_id,
          checkout_session_id: session.id,
          total_savings: session.metadata?.total_savings,
          confirmed_at: session.metadata?.confirmed_at,
          phoneNumber: session.metadata?.phone_number,
          // host_id: session.metadata?.host_id
          setupIntent: session.setup_intent,
        },
      };
    }),

  //stripe connect account
  createStripeConnectAccount: protectedProcedure.mutation(async ({ ctx }) => {
    const res = await ctx.db.query.hostProfiles.findFirst({
      columns: {
        stripeAccountId: true,
        chargesEnabled: true,
      },
      where: eq(hostProfiles.userId, ctx.user.id),
    });
    if (ctx.user.role === "host" && !res?.stripeAccountId) {
      const [firstName, ...rest] = ctx.user.name!.split(" ");
      const lastName = rest.join(" ");
      const stripeAccount = await stripeWithSecretKey.accounts.create({
        country: "US", //change this to the user country later
        email: ctx.user.email,
        controller: {
          losses: {
            payments: "application",
          },
          fees: {
            payer: "application",
          },
          stripe_dashboard: {
            type: "express",
          },
        },
        //charges_enabled: true,
        capabilities: {
          card_payments: { requested: true },
          transfers: { requested: true },
          tax_reporting_us_1099_k: { requested: true },
        },
        business_type: "individual",
        business_profile: {
          url: "https://tramona.com",
          mcc: "4722",
          product_description: "Travel and Tourism",
        },
        individual: {
          email: ctx.user.email,
          first_name: firstName,
          last_name: lastName,
        },
      });
      await ctx.db
        .update(hostProfiles)
        .set({ stripeAccountId: stripeAccount.id })
        .where(eq(hostProfiles.userId, ctx.user.id));

      return stripeAccount;
    } else {
      throw new TRPCError({
        code: "BAD_REQUEST",
        message: "Stripe account already created",
      });
    }
  }),

  //we need this to create embedded connet account
  createStripeAccountSession: protectedProcedure
    .input(z.string())
    .query(async ({ input }) => {
      const accountId = input;
      const accountSession = await stripeWithSecretKey.accountSessions.create({
        account: accountId,
        components: {
          account_onboarding: {
            enabled: true,
            features: {
              external_account_collection: true,
            },
          },
          account_management: {
            enabled: true,
            features: {
              external_account_collection: true,
            },
          },
          payments: {
            enabled: true,
            features: {
              refund_management: true,
              dispute_management: true,
              capture_payments: true,
              destination_on_behalf_of_charge_management: false,
            },
          },
          payouts: {
            enabled: true,
            features: {
              instant_payouts: true,
              standard_payouts: true,
              edit_payout_schedule: true,
            },
          },
          // payouts_list: {
          //   enabled: true,
          // },
          notification_banner: {
            enabled: true,
            features: {
              external_account_collection: true,
            },
          },
          // balances: {
          //   enabled: true,
          //   features: {
          //     instant_payouts: true,
          //     standard_payouts: true,
          //     edit_payout_schedule: true,
          //   },
          // },
        },
      });
      if (!accountSession) {
        throw new TRPCError({
          code: "BAD_REQUEST",
          message: "Stripe account not found",
        });
      }

      return accountSession;
    }),
  checkStripeConnectAccountBalance: protectedProcedure
    .input(z.string())
    .query(async ({ input }) => {
      const accountId = input;
      const balance = await stripeWithSecretKey.balance.retrieve({
        stripeAccount: accountId,
      });

      return balance;
    }),

  listAllStripePayouts: protectedProcedure
    .input(z.string())
    .query(async ({ input }) => {
      const accountId = input;
      const payout = await stripe.payouts.list({
        stripeAccount: accountId,
      });
      return payout.data;
    }),

  getConnectedExternalBank: protectedProcedure
    .input(z.string())
    .query(async ({ input }) => {
      const accountId = input;
      const externalAccounts = await stripe.accounts.listExternalAccounts(
        accountId,
        {
          object: "bank_account",
        },
      );

      return externalAccounts.data;
    }),

  getAllTransactionPayments: protectedProcedure
    .input(z.string())
    .query(async ({ input }) => {
      let hasMore = true;
      let startingAfter: string | null = null;
      const allTransactions: Stripe.BalanceTransaction[] = [];

      while (hasMore) {
        const params: { limit: number; type: string; starting_after?: string } =
          {
            limit: 100,
            type: "payment",
            ...(startingAfter && { starting_after: startingAfter }),
          };

        const response = await stripe.balanceTransactions.list(params, {
          stripeAccount: input,
        });

        if (response.data.length > 0) {
          allTransactions.push(...response.data);
          hasMore = response.has_more;
          startingAfter = response.data[response.data.length - 1]?.id ?? null;
        } else {
          hasMore = false;
        }
      }

      return allTransactions;
    }),

  getAllTransactionPaymentsWithinInterval: protectedProcedure
    .input(
      z.object({
        stripeAccountId: z.string(),
        startDate: z.number(),
        endDate: z.number(),
      }),
    )
    .query(async ({ input }) => {
      let hasMore = true;
      let startingAfter: string | null = null;
      const allTransactions: Stripe.BalanceTransaction[] = [];

      while (hasMore) {
        const params: {
          limit: number;
          type: string;
          starting_after?: string;
          created: { gte: number; lte: number };
        } = {
          limit: 100,
          type: "payment",
          created: {
            gte: input.startDate, //takes unix timestamps
            lte: input.endDate,
          },
          ...(startingAfter && { starting_after: startingAfter }),
        };

        const response = await stripe.balanceTransactions.list(params, {
          stripeAccount: input.stripeAccountId,
        });

        if (response.data.length > 0) {
          allTransactions.push(...response.data);
          hasMore = response.has_more;
          startingAfter = response.data[response.data.length - 1]?.id ?? null;
        } else {
          hasMore = false;
        }
      }

      return allTransactions;
    }),

  createVerificationSession: protectedProcedure.query(async ({ ctx }) => {
    const verificationSession =
      await stripe.identity.verificationSessions.create({
        type: "document",
        metadata: {
          user_id: ctx.user.id,
        },
      });

    // Return only the client secret to the frontend.
    const clientSecret = verificationSession.client_secret;
    return clientSecret;
  }),

  getVerificationReports: protectedProcedure.query(async ({ ctx, input }) => {
    const verificationReport = await stripe.identity.verificationReports.list({
      limit: 3,
    });
    return verificationReport;
  }),

  getVerificationReportsById: protectedProcedure
    .input(z.object({ verificationId: z.string() }))
    .query(async ({ input }) => {
      const verificationReport =
        await stripe.identity.verificationReports.retrieve(
          input.verificationId,
        );
      return verificationReport;
    }),

  getSetUpIntent: protectedProcedure
    .input(
      z.object({
        setupIntent: z.string(),
      }),
    )
    .mutation(async ({ input }) => {
      const setupIntent = await stripe.setupIntents.retrieve(input.setupIntent);

      return {
        setupIntent: setupIntent,
      };
    }),

  // TODO: create a PaymentIntent for admin/host to accept the bidding based of the user intent

  getVerificationStatus: protectedProcedure.query(({ ctx, input }) => {
    const result = ctx.db.query.users.findFirst({
      where: eq(users.id, ctx.user.id),
      columns: {
        isIdentityVerified: true,
      },
    });

    return result;
  }),
});<|MERGE_RESOLUTION|>--- conflicted
+++ resolved
@@ -64,12 +64,6 @@
         {
           metadata: metadata, // metadata access for payment intent (webhook access)
 
-<<<<<<< HEAD
-          transfer_data: {
-            amount: input.price - input.tramonaServiceFee,
-            destination: metadata.host_stripe_id,
-          },
-=======
           ...(metadata.host_stripe_id
             ? {
                 transfer_data: {
@@ -78,7 +72,6 @@
                 },
               }
             : {}),
->>>>>>> 506e129e
         };
 
       const session = await stripe.checkout.sessions.create({
@@ -103,11 +96,7 @@
         // success_url: `${env.NEXTAUTH_URL}/offers/${input.listingId}/?session_id={CHECKOUT_SESSION_ID}`,
         //success_url: `${env.NEXTAUTH_URL}/offers/${input.listingId}`, //remove becuase we are now using embedded
         //cancel_url: `${env.NEXTAUTH_URL}${input.cancelUrl}`,
-<<<<<<< HEAD
-        return_url: `${env.NEXTAUTH_URL}/listings/${input.listingId}`,
-=======
         return_url: `${env.NEXTAUTH_URL}/my-trips`, //redirect to my-trips page after payment
->>>>>>> 506e129e
         metadata: metadata, // metadata access for checkout session
         payment_intent_data: paymentIntentData,
         ui_mode: "embedded",
