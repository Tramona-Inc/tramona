--- conflicted
+++ resolved
@@ -43,11 +43,8 @@
         price: input.price,
         total_savings: input.totalSavings,
         confirmed_at: currentDate.toISOString(),
-<<<<<<< HEAD
         phone_number: input.phoneNumber,
-=======
         // host_id: input.hostId,
->>>>>>> da41a85d
       };
 
       return stripe.checkout.sessions.create({
