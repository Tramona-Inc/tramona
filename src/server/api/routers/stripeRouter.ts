import { env } from "@/env";
import { createTRPCRouter, protectedProcedure } from "@/server/api/trpc";
import { users } from "@/server/db/schema";
import { TRPCError } from "@trpc/server";
import { eq } from "drizzle-orm";
import Stripe from "stripe";
import { z } from "zod";
import { hostProfiles } from "@/server/db/schema";
import { gte } from "lodash";

const isProduction = process.env.NODE_ENV === "production";

export const config = {
  api: {
    bodyParser: false,
  },
};
// these two are the same stripe objects, some stripe require the secret key and some require the restricted key
export const stripe = new Stripe(env.STRIPE_RESTRICTED_KEY_ALL, {
  apiVersion: "2024-06-20",
});

export const stripeWithSecretKey = new Stripe(env.STRIPE_SECRET_KEY, {
  apiVersion: "2024-06-20",
});
// change the apiVersion

export const stripeRouter = createTRPCRouter({
  createCheckoutSession: protectedProcedure
    .input(
      z.object({
        listingId: z.number(),
        propertyId: z.number(),
        requestId: z.number().nullable(),
        name: z.string(),
        price: z.number(), // Total price included tramona fee
        tramonaServiceFee: z.number(),
        description: z.string(),
        cancelUrl: z.string(),
        images: z.array(z.string().url()),
        userId: z.string(),
        phoneNumber: z.string(),
        totalSavings: z.number(),
        hostStripeId: z.string().nullable(),
      }),
    )
    .mutation(async ({ ctx, input }) => {
      const currentDate = new Date(); // Get the current date and time
      //we need the host Stripe account id to put in webhook
      //get hostID from the property

      // Object that can be access through webhook and client
      const metadata = {
        user_id: ctx.user.id,
        listing_id: input.listingId,
        property_id: input.propertyId,
        request_id: input.requestId,
        price: input.price, // Total price included tramona fee
        tramonaServiceFee: input.tramonaServiceFee,
        total_savings: input.totalSavings,
        confirmed_at: currentDate.toISOString(),
        phone_number: input.phoneNumber,
        host_stripe_id: input.hostStripeId ?? "",
      };
<<<<<<< HEAD
      
=======

      const paymentIntentData: Stripe.Checkout.SessionCreateParams.PaymentIntentData =
        {
          metadata: metadata, // metadata access for payment intent (webhook access)
          ...(metadata.host_stripe_id && {
            transfer_data: {
              amount: input.price - input.tramonaServiceFee,
              destination: metadata.host_stripe_id,
            },
          }),
        };
>>>>>>> eba59ab8
      return stripe.checkout.sessions.create({
        mode: "payment",
        payment_method_types: ["card"],
        line_items: [
          {
            price_data: {
              currency: "usd",
              unit_amount: input.price,
              product_data: {
                name: input.name,
                description: input.description,
                metadata: metadata,
                // images: input.images,
              },
            },
            quantity: 1,
          },
        ],
        success_url: `${env.NEXTAUTH_URL}/offers/${input.listingId}/?session_id={CHECKOUT_SESSION_ID}`,
        // success_url: `${env.NEXTAUTH_URL}/offers/${input.listingId}`,
        cancel_url: `${env.NEXTAUTH_URL}${input.cancelUrl}`,
        metadata: metadata, // metadata access for checkout session
        payment_intent_data: paymentIntentData,
      });
    }),

  authorizePayment: protectedProcedure
    .input(
      z.object({
        listingId: z.number(),
        propertyId: z.number(),
        requestId: z.number(),
        name: z.string(),
        price: z.number(),
        description: z.string(),
        cancelUrl: z.string(),
        images: z.array(z.string().url()),
        userId: z.string(),
        phoneNumber: z.string(),
        totalSavings: z.number(),
        //hostId: z.string(),
      }),
    )
    .mutation(({ ctx, input }) => {
      const currentDate = new Date(); // Get the current date and time

      // Object that can be access through webhook and client
      const metadata = {
        user_id: ctx.user.id,
        listing_id: input.listingId,
        property_id: input.propertyId,
        request_id: input.requestId,
        price: input.price,
        total_savings: input.totalSavings,
        confirmed_at: currentDate.toISOString(),
        phone_number: input.phoneNumber,
        // host_id: input.hostId,
      };

      return stripe.paymentIntents.create({
        payment_method_types: ["card"],
        amount: input.price,
        currency: "usd",
        capture_method: "manual",
        metadata: metadata, // metadata access for checkout session
      });
    }),

  // Get the customer info
  createSetupIntentSession: protectedProcedure
    .input(
      z.object({
        listingId: z.number(),
        propertyId: z.number(),
        requestId: z.number(),
        price: z.number(),
        cancelUrl: z.string(),
        name: z.string(),
        description: z.string(),
        // images: z.array(z.string().url()),
        phoneNumber: z.string(),
        totalSavings: z.number(),
        // hostId: z.string(),
      }),
    )
    .mutation(async ({ ctx, input }) => {
      let stripeCustomerId = await ctx.db.query.users
        .findFirst({
          columns: {
            stripeCustomerId: true,
          },
          where: eq(users.id, ctx.user.id),
        })
        .then((res) => res?.stripeCustomerId);

      // ! UNCOMMENT FOR TESTING PURPOSES
      if (!stripeCustomerId) {
        stripeCustomerId = await stripe.customers
          .create({
            name: ctx.user.name ?? "",
            email: ctx.user.email,
          })
          .then((res) => res.id);
      }

      // const stripeCustomerId = "cus_PwwCgSdIG3rWNx";

      const currentDate = new Date(); // Get the current date and time

      // Object that can be access through webhook and client
      const metadata = {
        user_id: ctx.user.id,
        listing_id: input.listingId,
        property_id: input.propertyId,
        request_id: input.requestId,
        price: input.price,
        total_savings: input.totalSavings,
        confirmed_at: currentDate.toISOString(),
        phone_number: input.phoneNumber,
        // host_id: input.hostId,
      };

      if (stripeCustomerId) {
        return stripe.checkout.sessions.create({
          payment_method_types: ["card"],
          currency: "usd",
          success_url: `${env.NEXTAUTH_URL}/requests/${input.requestId}/?session_id={CHECKOUT_SESSION_ID}`,
          cancel_url: `${env.NEXTAUTH_URL}${input.cancelUrl}`,
          // return_url: `${env.NEXTAUTH_URL}/payment-intent`,
          // redirect_on_completion: "never",
          metadata: metadata, // metadata access for checkout session
          customer: stripeCustomerId,
        });
      }
    }),

  createSetupIntent: protectedProcedure
    .input(
      z.object({
        paymentMethod: z.string(),
      }),
    )
    .mutation(async ({ ctx, input }) => {
      let stripeCustomerId = await ctx.db.query.users
        .findFirst({
          columns: {
            stripeCustomerId: true,
          },
          where: eq(users.id, ctx.user.id),
        })
        .then((res) => res?.stripeCustomerId);

      // Create a customer id if it doesn't exist
      if (!stripeCustomerId) {
        stripeCustomerId = await stripe.customers
          .create({
            name: ctx.user.name ?? "",
            email: ctx.user.email,
          })
          .then((res) => res.id);

        await ctx.db
          .update(users)
          .set({ stripeCustomerId })
          .where(eq(users.id, ctx.user.id));
      }

      if (stripeCustomerId) {
        const options: Stripe.SetupIntentCreateParams = {
          automatic_payment_methods: {
            enabled: true,
          },
          customer: stripeCustomerId,
          payment_method: input.paymentMethod,
          // Set the payment method as default for the customer
          usage: "off_session", // or 'on_session' depending on your use case
        };

        const response = await stripe.setupIntents.create(options);
        return response;
      }
    }),

  // Get the customer info
  createPaymentIntent: protectedProcedure
    .input(
      z.object({
        amount: z.number(),
        currency: z.string(),
      }),
    )
    .mutation(async ({ ctx, input }) => {
      const options: Stripe.PaymentIntentCreateParams = {
        amount: input.amount,
        currency: input.currency,
        setup_future_usage: "off_session", // is both of and on session
        // In the latest version of the API, specifying the `automatic_payment_methods` parameter is optional because Stripe enables its functionality by default.
        automatic_payment_methods: { enabled: true },
      };

      const response = await stripe.paymentIntents.create(options);

      return response;
    }),

  confirmSetupIntent: protectedProcedure
    .input(
      z.object({
        setupIntent: z.string(),
      }),
    )
    .mutation(async ({ ctx, input }) => {
      const si = await stripe.setupIntents.retrieve(input.setupIntent);

      if (!si.payment_method) {
        throw new Error("Payment method not found");
      }

      let stripeCustomerId = await ctx.db.query.users
        .findFirst({
          columns: {
            stripeCustomerId: true,
          },
          where: eq(users.id, ctx.user.id),
        })
        .then((res) => res?.stripeCustomerId);

      // Create a customer id if it doesn't exist
      if (!stripeCustomerId) {
        stripeCustomerId = await stripe.customers
          .create({
            name: ctx.user.name ?? "",
            email: ctx.user.email,
          })
          .then((res) => res.id);

        await ctx.db
          .update(users)
          .set({ stripeCustomerId })
          .where(eq(users.id, ctx.user.id));
      }

      if (!stripeCustomerId) {
        throw new Error("Customer not found");
      }

      await stripe.paymentMethods.attach(si.payment_method as string, {
        customer: stripeCustomerId,
      });

      await stripe.customers.update(si.customer as string, {
        invoice_settings: {
          default_payment_method: si.payment_method as string,
        },
      });

      await ctx.db
        .update(users)
        .set({ setupIntentId: input.setupIntent })
        .where(eq(users.id, ctx.user.id));
    }),

  getListOfPayments: protectedProcedure.query(async ({ ctx }) => {
    if (ctx.user.stripeCustomerId) {
      const cards = await stripe.paymentMethods.list({
        type: "card",
        customer: ctx.user.stripeCustomerId,
      });

      const customer = await stripe.customers.retrieve(
        ctx.user.stripeCustomerId,
      );

      if (customer.deleted) {
        throw new TRPCError({
          code: "INTERNAL_SERVER_ERROR",
          message: "Customer not found",
        });
      }

      return {
        // ! Need to get type of invoice_settings
        defaultPaymentMethod: customer.invoice_settings.default_payment_method,
        cards,
      };
    }
  }),

  getStripeSession: protectedProcedure
    .input(
      z.object({
        sessionId: z.string(),
      }),
    )
    .mutation(async ({ input }) => {
      const session = await stripe.checkout.sessions.retrieve(input.sessionId, {
        expand: ["setup_intent"],
      });

      return {
        metadata: {
          user_id: session.metadata?.user_id,
          stripe_email_used: session.customer_details?.email,
          stripe_phone_used: session.customer_details?.phone,
          price: session.metadata?.price,
          listing_id: session.metadata?.listing_id,
          property_id: session.metadata?.property_id,
          request_id: session.metadata?.request_id,
          checkout_session_id: session.id,
          total_savings: session.metadata?.total_savings,
          confirmed_at: session.metadata?.confirmed_at,
          phoneNumber: session.metadata?.phone_number,
          // host_id: session.metadata?.host_id
          setupIntent: session.setup_intent,
        },
      };
    }),

  //stripe connect account
  createStripeConnectAccount: protectedProcedure.mutation(async ({ ctx }) => {
    const res = await ctx.db.query.hostProfiles.findFirst({
      columns: {
        stripeAccountId: true,
        chargesEnabled: true,
      },
      where: eq(hostProfiles.userId, ctx.user.id),
    });
    if (ctx.user.role === "host" && !res?.stripeAccountId) {
      const [firstName, ...rest] = ctx.user.name!.split(" ");
      const lastName = rest.join(" ");
      const stripeAccount = await stripeWithSecretKey.accounts.create({
        country: "US", //change this to the user country later
        email: ctx.user.email,
        controller: {
          losses: {
            payments: "application",
          },
          fees: {
            payer: "application",
          },
          stripe_dashboard: {
            type: "express",
          },
        },
        //charges_enabled: true,
        capabilities: {
          card_payments: { requested: true },
          transfers: { requested: true },
          tax_reporting_us_1099_k: { requested: true },
        },
        business_type: "individual",
        business_profile: {
          url: "https://tramona.com",
          mcc: "4722",
          product_description: "Travel and Tourism",
        },
        individual: {
          email: ctx.user.email,
          first_name: firstName,
          last_name: lastName,
        },
      });
      await ctx.db
        .update(hostProfiles)
        .set({ stripeAccountId: stripeAccount.id })
        .where(eq(hostProfiles.userId, ctx.user.id));

      return stripeAccount;
    } else {
      throw new TRPCError({
        code: "BAD_REQUEST",
        message: "Stripe account already created",
      });
    }
  }),

  //we need this to create embedded connet account
  createStripeAccountSession: protectedProcedure
    .input(z.string())
    .query(async ({ input }) => {
      const accountId = input;
      const accountSession = await stripeWithSecretKey.accountSessions.create({
        account: accountId,
        components: {
          account_onboarding: {
            enabled: true,
            features: {
              external_account_collection: true,
            },
          },
          account_management: {
            enabled: true,
            features: {
              external_account_collection: true,
            },
          },
          payments: {
            enabled: true,
            features: {
              refund_management: true,
              dispute_management: true,
              capture_payments: true,
              destination_on_behalf_of_charge_management: false,
            },
          },
          payouts: {
            enabled: true,
            features: {
              instant_payouts: true,
              standard_payouts: true,
              edit_payout_schedule: true,
              external_account_collection: true,
            },
          },
          // payouts_list: {
          //   enabled: true,
          // },
          notification_banner: {
            enabled: true,
            features: {
              external_account_collection: true,
            },
          },
          // balances: {
          //   enabled: true,
          //   features: {
          //     instant_payouts: true,
          //     standard_payouts: true,
          //     edit_payout_schedule: true,
          //   },
          // },
        },
      });
      if (!accountSession) {
        throw new TRPCError({
          code: "BAD_REQUEST",
          message: "Stripe account not found",
        });
      }

      return accountSession;
    }),
  checkStripeConnectAcountBalance: protectedProcedure
    .input(z.string())
    .query(async ({ input }) => {
      const accountId = input;
      const balance = await stripeWithSecretKey.balance.retrieve({
        stripeAccount: accountId,
      });

      return balance;
    }),

  listAllStripePayouts: protectedProcedure
    .input(z.string())
    .query(async ({ input }) => {
      const accountId = input;
      const payout = await stripe.payouts.list({
        stripeAccount: accountId,
      });
      return payout.data;
    }),

  getConnectedExternalBank: protectedProcedure
    .input(z.string())
    .query(async ({ input }) => {
      const accountId = input;
      const externalAccounts = await stripe.accounts.listExternalAccounts(
        accountId,
        {
          object: "bank_account",
        },
      );

      return externalAccounts.data;
    }),

  getAllTransactionPayments: protectedProcedure
    .input(z.string())
    .query(async ({ input }) => {
      let hasMore = true;
      let startingAfter: string | null = null;
      const allTransactions: Stripe.BalanceTransaction[] = [];

      while (hasMore) {
        const params: { limit: number; type: string; starting_after?: string } =
          {
            limit: 100,
            type: "payment",
            ...(startingAfter && { starting_after: startingAfter }),
          };

        const response = await stripe.balanceTransactions.list(params, {
          stripeAccount: input,
        });

        if (response.data.length > 0) {
          allTransactions.push(...response.data);
          hasMore = response.has_more;
          startingAfter = response.data[response.data.length - 1]?.id ?? null;
        } else {
          hasMore = false;
        }
      }

      return allTransactions;
    }),

  getAllTransactionPaymentsWithinInterval: protectedProcedure
    .input(
      z.object({
        stripeAccountId: z.string(),
        startDate: z.number(),
        endDate: z.number(),
      }),
    )
    .query(async ({ input }) => {
      let hasMore = true;
      let startingAfter: string | null = null;
      const allTransactions: Stripe.BalanceTransaction[] = [];

      while (hasMore) {
        const params: {
          limit: number;
          type: string;
          starting_after?: string;
          created: { gte: number; lte: number };
        } = {
          limit: 100,
          type: "payment",
          created: {
            gte: input.startDate, //takes unix timestamps
            lte: input.endDate,
          },
          ...(startingAfter && { starting_after: startingAfter }),
        };

        const response = await stripe.balanceTransactions.list(params, {
          stripeAccount: input.stripeAccountId,
        });

        if (response.data.length > 0) {
          allTransactions.push(...response.data);
          hasMore = response.has_more;
          startingAfter = response.data[response.data.length - 1]?.id ?? null;
        } else {
          hasMore = false;
        }
      }

      return allTransactions;
    }),

  createVerificationSession: protectedProcedure.query(async ({ ctx }) => {
    const verificationSession =
      await stripe.identity.verificationSessions.create({
        type: "document",
        metadata: {
          user_id: ctx.user.id,
        },
      });

    // Return only the client secret to the frontend.
    const clientSecret = verificationSession.client_secret;
    return clientSecret;
  }),

  getVerificationReports: protectedProcedure.query(async ({ ctx, input }) => {
    const verificationReport = await stripe.identity.verificationReports.list({
      limit: 3,
    });
    return verificationReport;
  }),

  getVerificationReportsById: protectedProcedure
    .input(z.object({ verificationId: z.string() }))
    .query(async ({ input }) => {
      const verificationReport =
        await stripe.identity.verificationReports.retrieve(
          input.verificationId,
        );
      return verificationReport;
    }),

  getSetUpIntent: protectedProcedure
    .input(
      z.object({
        setupIntent: z.string(),
      }),
    )
    .mutation(async ({ input }) => {
      const setupIntent = await stripe.setupIntents.retrieve(input.setupIntent);

      return {
        setupIntent: setupIntent,
      };
    }),

  // TODO: create a PaymentIntent for admin/host to accept the bidding based of the user intent

  getVerificationStatus: protectedProcedure.query(({ ctx, input }) => {
    const result = ctx.db.query.users.findFirst({
      where: eq(users.id, ctx.user.id),
      columns: {
        isIdentityVerified: true,
      },
    });

    return result;
  }),
});<|MERGE_RESOLUTION|>--- conflicted
+++ resolved
@@ -62,9 +62,6 @@
         phone_number: input.phoneNumber,
         host_stripe_id: input.hostStripeId ?? "",
       };
-<<<<<<< HEAD
-      
-=======
 
       const paymentIntentData: Stripe.Checkout.SessionCreateParams.PaymentIntentData =
         {
@@ -76,7 +73,6 @@
             },
           }),
         };
->>>>>>> eba59ab8
       return stripe.checkout.sessions.create({
         mode: "payment",
         payment_method_types: ["card"],
