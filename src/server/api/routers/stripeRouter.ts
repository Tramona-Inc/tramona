--- conflicted
+++ resolved
@@ -25,11 +25,8 @@
         description: z.string(),
         cancelUrl: z.string(),
         images: z.array(z.string().url()),
-<<<<<<< HEAD
         userId: z.string(),
         phoneNumber: z.string(),
-=======
->>>>>>> 50ffe0cd
         totalSavings: z.number(),
         // hostId: z.string(),
       }),
@@ -46,11 +43,7 @@
         price: input.price,
         total_savings: input.totalSavings,
         confirmed_at: currentDate.toISOString(),
-<<<<<<< HEAD
         phone_number: input.phoneNumber,
-=======
-        phone_number: ctx.user.phoneNumber,
->>>>>>> 50ffe0cd
         // host_id: input.hostId,
       };
 
