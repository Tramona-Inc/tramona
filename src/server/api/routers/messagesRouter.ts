import { env } from "@/env";
import { createTRPCRouter, publicProcedure } from "@/server/api/trpc";
import { db } from "@/server/db";
import { conversationParticipants, users } from "@/server/db/schema";
import { zodString } from "@/utils/zod-utils";
import { and, eq, inArray, ne } from "drizzle-orm";
import { z } from "zod";
import { conversations, messages } from "./../../db/schema/tables/messages";
import { protectedProcedure } from "./../trpc";
<<<<<<< HEAD
import { sendSlackMessage } from "@/server/slack";

const isProduction = process.env.NODE_ENV === "production";
const baseUrl = isProduction
  ? "https://www.tramona.com"
  : "http://localhost:3000";
=======
import { TRPCError } from "@trpc/server";
>>>>>>> 3ec49a64

const ADMIN_ID = env.TRAMONA_ADMIN_USER_ID;

export async function fetchUsersConversations(userId: string) {
  return await db.query.users.findFirst({
    where: eq(users.id, userId),
    columns: {},
    with: {
      conversations: {
        columns: {},
        with: {
          conversation: {
            with: {
              messages: {
                orderBy: (messages, { desc }) => [desc(messages.createdAt)],
                limit: 1,
              },
              participants: {
                with: {
                  user: {
                    columns: {
                      id: true,
                      name: true,
                      email: true,
                      image: true,
                    },
                  },
                },
              },
            },
          },
        },
      },
    },
  });
}

export async function fetchConversationWithAdmin(userId: string) {
  console.log("calling fetch converasation with admin");
  const result = await db.query.users.findFirst({
    where: eq(users.id, userId),
    with: {
      conversations: {
        with: {
          conversation: {
            with: {
              participants: {
                with: {
                  user: {
                    columns: {
                      id: true,
                      name: true,
                      image: true,
                    },
                  },
                },
              },
            },
          },
        },
      },
    },
  });

  // Check if conversation contains two participants
  // and check if admin id is in there
  const conversationWithAdmin = result?.conversations.find(
    (conv) =>
      conv.conversation.participants.length === 2 &&
      conv.conversation.participants.some(
        (participant) => participant.user.id === ADMIN_ID,
      ),
  );

  return conversationWithAdmin?.conversation.id ?? null;
}

export async function fetchConversationWithHost(
  userId: string,
  hostId: string,
) {
  const result = await db.query.users.findFirst({
    where: eq(users.id, userId),
    with: {
      conversations: {
        with: {
          conversation: {
            with: {
              participants: {
                with: {
                  user: {
                    columns: {
                      id: true,
                      name: true,
                      image: true,
                    },
                  },
                },
              },
            },
          },
        },
      },
    },
  });

  // Check if conversation contains two participants
  // and check if admin id is in there
  const conversationWithHost = result?.conversations.find(
    (conv) =>
      conv.conversation.participants.length === 2 &&
      conv.conversation.participants.some(
        (participant) => participant.user.id === hostId,
      ),
  );

  return conversationWithHost?.conversation.id ?? null;
}

export async function fetchConversationWithOffer(
  userId: string,
  offerId: string,
) {
  const result = await db.query.users.findFirst({
    where: eq(users.id, userId),
    with: {
      conversations: {
        with: {
          conversation: {
            columns: {
              offerId: true,
            },
            with: {
              participants: {
                with: {
                  user: {
                    columns: {
                      id: true,
                      name: true,
                      image: true,
                    },
                  },
                },
              },
            },
          },
        },
      },
    },
  });

  const offerExists = result?.conversations.find(
    (convo) => convo.conversation.offerId === offerId,
  );

  const conversationId = offerExists?.conversationId;

  return conversationId;
}

async function generateConversation(
  conversationName?: string,
  offerId?: string,
) {
  const [createdConversation] = await db
    .insert(conversations)
    .values({ name: conversationName ? conversationName : null, offerId })
    .returning({ id: conversations.id });

  return createdConversation?.id;
}

export async function createConversationWithAdmin(userId: string) {
  // Generate conversation and get id
  const createdConversationId = await generateConversation();

  if (createdConversationId !== undefined) {
    // Insert participants for the user and admin
    const participantValues = [
      { conversationId: createdConversationId, userId: userId },
      { conversationId: createdConversationId, userId: ADMIN_ID },
    ];

    await db.insert(conversationParticipants).values(participantValues);

    return createdConversationId;
  }
}

export async function createConversationWithHost(
  userId: string,
  hostId: string,
) {
  // Generate conversation and get id
  const createdConversationId = await generateConversation();

  if (createdConversationId !== undefined) {
    // Insert participants for the user and admin
    const participantValues = [
      { conversationId: createdConversationId, userId: userId },
      { conversationId: createdConversationId, userId: hostId },
    ];

    await db.insert(conversationParticipants).values(participantValues);

    return createdConversationId;
  }
}

export async function createConversationWithOfferHelper(
  userId: string,
  offerHostOrAllAdmins: string,
  propertyName: string,
  offerId: string,
) {
  console.log(
    "called Create conversation here is the host/admin id",
    offerHostOrAllAdmins,
  );
  // Generate conversation and get id
  const createdConversationId = await generateConversation(
    propertyName,
    offerId,
  );
  console.log("here is the generated Conversation", createdConversationId);

  if (createdConversationId !== undefined) {
    // Check if offerHostOrAllAdmins is a string or an array of strings
    const participantValues: { conversationId: string; userId: string }[] = [
      { conversationId: createdConversationId, userId: userId },
      {
        conversationId: createdConversationId,
        userId: offerHostOrAllAdmins,
      },
    ];

    // Insert participants for the user and admin
    console.log(participantValues);
    await db.insert(conversationParticipants).values(participantValues);
  }

  return createdConversationId;
}

async function addUserToConversation(userId: string, conversationId: string) {
  await db
    .insert(conversationParticipants)
    .values({ conversationId: conversationId, userId: userId });
}

export async function addTwoUserToConversation(
  user1Id: string,
  user2Id: string,
) {
  // Generate conversation and get id
  const createdConversationId = await generateConversation();

  if (createdConversationId !== undefined) {
    // Insert participants for the user and admin
    const participantValues = [
      { conversationId: createdConversationId, userId: user1Id },
      { conversationId: createdConversationId, userId: user2Id },
    ];

    await db.insert(conversationParticipants).values(participantValues);

    return createdConversationId;
  }
}

export const messagesRouter = createTRPCRouter({
  getConversations: protectedProcedure.query(async ({ ctx }) => {
    const result = await fetchUsersConversations(ctx.user.id);

    if (result) {
      const orderedConversations = result.conversations.map(
        ({ conversation }) => ({
          ...conversation,
          participants: conversation.participants
            .filter((p) => p.user.id !== ctx.user.id)
            .map((p) => p.user)
            .filter(Boolean),
        }),
      );

      // Order conversations by the most recent activity (conversation or message creation)
      orderedConversations.sort((a, b) => {
        // Get the conversation's createdAt date
        const aConversationDate = new Date(a.createdAt);
        const bConversationDate = new Date(b.createdAt);

        // Get the latest message's createdAt date, or use the conversation's createdAt date if no messages
        const aLatestMessageDate = a.messages[0]
          ? new Date(a.messages[0].createdAt)
          : aConversationDate;
        const bLatestMessageDate = b.messages[0]
          ? new Date(b.messages[0].createdAt)
          : bConversationDate;

        // Use the most recent of the two dates for comparison
        const aMostRecentDate =
          aLatestMessageDate > aConversationDate
            ? aLatestMessageDate
            : aConversationDate;
        const bMostRecentDate =
          bLatestMessageDate > bConversationDate
            ? bLatestMessageDate
            : bConversationDate;

        // Sort in descending order of the most recent activity
        return bMostRecentDate.getTime() - aMostRecentDate.getTime();
      });

      return orderedConversations;
    }

    return [];
  }),

  createConversationWithAdmin: protectedProcedure.mutation(async ({ ctx }) => {
    const conversationId = await fetchConversationWithAdmin(ctx.user.id);

    // Create conversation with admin if it doesn't exist
    if (!conversationId) {
      return await createConversationWithAdmin(ctx.user.id);
    }

    return conversationId;
  }),

  createConversationWithHost: protectedProcedure
    .input(z.object({ hostId: zodString() }))
    .mutation(async ({ ctx, input }) => {
      const conversationId = await fetchConversationWithHost(
        ctx.user.id,
        input.hostId,
      );

      if (!conversationId) {
        return await createConversationWithHost(ctx.user.id, input.hostId);
      }

      return conversationId;
    }),

<<<<<<< HEAD
  createOrFetchConversationWithOffer: protectedProcedure
=======
  // for guest only
  createConversationWithAdminFromGuest: publicProcedure
    .input(
      z.object({
        sessionToken: z.string(),
      }),
    )
    .mutation(async ({ ctx, input }) => {
      const tempUser = await db.query.users.findFirst({
        where: eq(users.sessionToken, input.sessionToken),
      });
      let conversationId = null;
      if (tempUser) {
        conversationId = await fetchConversationWithAdmin(tempUser.id);
        // Create conversation with admin if it doesn't exist
        if (!conversationId) {
          conversationId = await createConversationWithAdmin(tempUser.id);
        }
      } else {
        throw new TRPCError({
          code: "NOT_FOUND",
          message: "Guest Temporary User not found",
        });
      }
      return { tempUserId: tempUser?.id, conversationId: conversationId };
    }),

  createConversationWithOffer: protectedProcedure
>>>>>>> 3ec49a64
    .input(
      z.object({
        offerId: z.string(),
        offerHostId: z.union([z.string(), z.null()]),
        offerPropertyName: z.string(),
      }),
    )
    .mutation(async ({ ctx, input }) => {
      const conversationExistId = await fetchConversationWithOffer(
        ctx.user.id,
        input.offerId,
      );
      console.log(conversationExistId, "converation exist");

      //determine if the conversation will be with the host or the admin
      const offerHostOrAllAdmins = input.offerHostId
        ? input.offerHostId
        : ADMIN_ID;

      // Create conversation with host if it doesn't exist
      if (!conversationExistId) {
        return await createConversationWithOfferHelper(
          ctx.user.id,
          offerHostOrAllAdmins,
          input.offerPropertyName,
          input.offerId,
        );
      }
      return conversationExistId;
    }),

  addUserToConversation: publicProcedure
    .input(
      z.object({
        userId: zodString(),
        conversationId: zodString(),
      }),
    )
    .mutation(async ({ input }) => {
      await addUserToConversation(input.userId, input.conversationId);
    }),

  setMessageToRead: protectedProcedure
    .input(
      z.object({
        messageId: zodString(),
      }),
    )
    .mutation(async ({ ctx, input }) => {
      // TODO: add error checking
      return await ctx.db
        .update(messages)
        .set({ read: true })
        .where(eq(messages.id, input.messageId));
    }),
  addTwoUsersToConversation: protectedProcedure
    .input(
      z.object({
        user1Id: zodString(),
        user2Id: zodString(),
      }),
    )
    .mutation(async ({ input }) => {
      const conversationId = await addTwoUserToConversation(
        input.user1Id,
        input.user2Id,
      );
      return conversationId;
    }),

  getParticipantsPhoneNumbers: protectedProcedure
    .input(z.object({ conversationId: zodString() }))
    .query(async ({ ctx, input }) => {
      const participants = await db
        .select({
          id: users.id,
          phoneNumber: users.phoneNumber,
          lastTextAt: users.lastTextAt,
          isWhatsApp: users.isWhatsApp,
        })
        .from(conversationParticipants)
        .innerJoin(users, eq(conversationParticipants.userId, users.id))
        .where(
          and(
            eq(conversationParticipants.conversationId, input.conversationId),
            ne(conversationParticipants.userId, ctx.user.id),
          ),
        );
      return participants;
    }),

  getNumUnreadMessages: protectedProcedure.query(async ({ ctx }) => {
    return await db.query.users
      .findFirst({
        where: eq(users.id, ctx.user.id),
        columns: {},
        with: {
          conversations: {
            columns: {},
            with: {
              conversation: {
                columns: {},
                with: {
                  messages: {
                    columns: { id: true },
                    where: and(
                      eq(messages.read, false),
                      ne(messages.userId, ctx.user.id),
                    ),
                  },
                },
              },
            },
          },
        },
      })
      .then((res) => {
        if (!res) return 0; // No result found, so return 0 unread messages

        // Iterate over conversations and calculate sum of message lengths
        let totalLength = 0;
        res.conversations.forEach((conv) => {
          totalLength += conv.conversation.messages.length;
        });
        return totalLength;
      });
  }),
  setMessagesToRead: protectedProcedure
    .input(
      z.object({
        unreadMessageIds: z.string().array(),
      }),
    )
    .mutation(async ({ input }) => {
      await db
        .update(messages)
        .set({ read: true })
        .where(inArray(messages.id, input.unreadMessageIds));
    }),
<<<<<<< HEAD
  sendAdminSlackMessage: protectedProcedure
    .input(
      z.object({
        message: z.string(),
        conversationId: z.string(),
        senderId: z.string(),
      }),
    )
    .mutation(async ({ input }) => {
      //find the receiver of the message
      const receiver = await db.query.conversationParticipants
        .findFirst({
          where: and(
            eq(conversationParticipants.conversationId, input.conversationId),
            ne(conversationParticipants.userId, input.senderId),
          ),
          with: {
            user: {
              columns: {
                id: true,
                email: true,
                role: true,
              },
            },
          },
        })
        .then((res) => res?.user);
      //check to see if the receipt is the admin
      if (receiver?.role !== "admin") return;
      //if admin then send slack from the to and from
      await sendSlackMessage({
        channel: "admin-messaging",
        isProductionOnly: false,
        text: [
          `*${receiver.email} sent a message to admin*`,
          `${input.message}`,
          `<${baseUrl}/messages?conversationId=${input.conversationId}|Click here to respond>`,
        ].join("\n"),
      });
=======

  getConversationsWithAdmin: publicProcedure
    .input(
      z.object({
        userId: z.string().optional(),
        sessionToken: z.string().optional(),
      }),
    )
    .query(async ({ ctx, input }) => {
      let conversationId = null;
      let tempUser = null;
      if (
        ctx.session?.user.role === "admin" ||
        ctx.session?.user.role === "host"
      ) {
        return null;
      }
      if (!input.userId && input.sessionToken) {
        tempUser = await db.query.users.findFirst({
          where: eq(users.sessionToken, input.sessionToken),
        });
        if (tempUser) {
          conversationId = await fetchConversationWithAdmin(tempUser.id);
        } else {
          return null;
          // throw new TRPCError({
          //   code: "NOT_FOUND",
          //   message: "Guest Temporary User not found",
          // });
        }
      } else if (input.userId) {
        // if both userId and sessionToken are provided, userId will be used
        conversationId = await fetchConversationWithAdmin(input.userId);
      } else if (!input.userId && !input.sessionToken) {
        return null; // when the page renders for the first time, the tRPC call will hit here
      }

      if (!conversationId) {
        return null;
        // throw new TRPCError({
        //   code: "NOT_FOUND",
        //   message: "conversationId not found",
        // });
      }

      return { conversationId: conversationId ?? "", tempUserId: tempUser?.id };
>>>>>>> 3ec49a64
    }),
});<|MERGE_RESOLUTION|>--- conflicted
+++ resolved
@@ -7,16 +7,13 @@
 import { z } from "zod";
 import { conversations, messages } from "./../../db/schema/tables/messages";
 import { protectedProcedure } from "./../trpc";
-<<<<<<< HEAD
 import { sendSlackMessage } from "@/server/slack";
+import { TRPCError } from "@trpc/server";
 
 const isProduction = process.env.NODE_ENV === "production";
 const baseUrl = isProduction
   ? "https://www.tramona.com"
   : "http://localhost:3000";
-=======
-import { TRPCError } from "@trpc/server";
->>>>>>> 3ec49a64
 
 const ADMIN_ID = env.TRAMONA_ADMIN_USER_ID;
 
@@ -362,9 +359,6 @@
       return conversationId;
     }),
 
-<<<<<<< HEAD
-  createOrFetchConversationWithOffer: protectedProcedure
-=======
   // for guest only
   createConversationWithAdminFromGuest: publicProcedure
     .input(
@@ -393,7 +387,6 @@
     }),
 
   createConversationWithOffer: protectedProcedure
->>>>>>> 3ec49a64
     .input(
       z.object({
         offerId: z.string(),
@@ -533,7 +526,6 @@
         .set({ read: true })
         .where(inArray(messages.id, input.unreadMessageIds));
     }),
-<<<<<<< HEAD
   sendAdminSlackMessage: protectedProcedure
     .input(
       z.object({
@@ -573,7 +565,7 @@
           `<${baseUrl}/messages?conversationId=${input.conversationId}|Click here to respond>`,
         ].join("\n"),
       });
-=======
+    }),
 
   getConversationsWithAdmin: publicProcedure
     .input(
@@ -620,6 +612,5 @@
       }
 
       return { conversationId: conversationId ?? "", tempUserId: tempUser?.id };
->>>>>>> 3ec49a64
     }),
 });