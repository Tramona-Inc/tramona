--- conflicted
+++ resolved
@@ -2,13 +2,8 @@
 import { createTRPCRouter, publicProcedure } from "@/server/api/trpc";
 import { db } from "@/server/db";
 import { conversationParticipants, users } from "@/server/db/schema";
-<<<<<<< HEAD
-import { zodNumber, zodString } from "@/utils/zod-utils";
-import { eq, and, ne } from "drizzle-orm";
-=======
 import { zodString } from "@/utils/zod-utils";
-import { eq, inArray } from "drizzle-orm";
->>>>>>> bf17fd6b
+import { eq, and, ne, inArray } from "drizzle-orm";
 import { z } from "zod";
 import { conversations, messages } from "./../../db/schema/tables/messages";
 import { protectedProcedure } from "./../trpc";
@@ -232,7 +227,6 @@
     .mutation(async ({ input }) => {
       await addTwoUserToConversation(input.user1Id, input.user2Id);
     }),
-<<<<<<< HEAD
 
   getParticipantsPhoneNumbers: protectedProcedure
     .input(z.object({ conversationId: zodNumber() }))
@@ -252,7 +246,7 @@
           ),
         );
       return participants;
-=======
+    }),
   setMessagesToRead: protectedProcedure
     .input(
       z.object({
@@ -264,6 +258,5 @@
         .update(messages)
         .set({ read: true })
         .where(inArray(messages.id, input.unreadMessageIds));
->>>>>>> bf17fd6b
     }),
 });