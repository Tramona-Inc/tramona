import PasswordResetEmailLink from "packages/transactional/emails/PasswordResetEmailLink";
import VerifyEmailLink from "packages/transactional/emails/VerifyEmail";
import { env } from "@/env";
import { CustomPgDrizzleAdapter } from "@/server/adapter";
import { db } from "@/server/db";
import { referralCodes, users, type User } from "@/server/db/schema";
import { addUserToGroups, sendEmail } from "@/server/server-utils";
import { generateReferralCode } from "@/utils/utils";
import { zodEmail, zodPassword } from "@/utils/zod-utils";
import { TRPCError } from "@trpc/server";
import * as bycrypt from "bcrypt";
import { eq } from "drizzle-orm";
import jwt from "jsonwebtoken";
import { z } from "zod";
import { createTRPCRouter, publicProcedure } from "../trpc";
import { check } from "drizzle-orm/mysql-core";

async function fetchEmailVerified(email: string) {
  return await db.query.users.findFirst({
    where: eq(users.email, email),
  });
}

async function updateExistingUserAuth(
  // name: string,
  email: string,
  hashedPassword: string,
  userQueriedId: string,
) {
  return await db
    .update(users)
    .set({
      // name: name,
      email: email,
      password: hashedPassword,
    })
    .where(eq(users.id, userQueriedId))
    .returning()
    .then((res) => res[0] ?? null);
}

async function insertUserAuth(
  // name: string,
  email: string,
  hashedPassword: string,
  makeHost = false,
) {
  return await db
    .insert(users)
    .values({
      id: crypto.randomUUID(),
      // name: name,
      email: email,
      password: hashedPassword,
      role: makeHost ? "host" : "guest",
    })
    .returning()
    .then((res) => res[0] ?? null);
}

async function sendVerificationEmail(user: User) {
  const payload = {
    email: user.email,
    id: user.id,
  };

  // Create token
  const token = jwt.sign(payload, env.NEXTAUTH_SECRET, {
    expiresIn: "30m",
  });

  const url = `${env.NEXTAUTH_URL}/auth/verifying-email?id=${user.id}&token=${token}`;

  await sendEmail({
    to: user.email,
    subject: "Verify Email | Tramona",
    content: VerifyEmailLink({ url, name: user.name ?? user.email }),
  });
}

async function sendVerificationEmailWithConversation(
  user: User,
  conversationId: string,
) {
  const payload = {
    email: user.email,
    id: user.id,
  };

  // Create token
  const token = jwt.sign(payload, env.NEXTAUTH_SECRET, {
    expiresIn: "30m",
  });

  const url = `${env.NEXTAUTH_URL}/auth/verifying-email?id=${user.id}&token=${token}&conversationId=${conversationId}&userId=${user.id}`;

  await sendEmail({
    to: user.email,
    subject: "Verify Email | Tramona",
    content: VerifyEmailLink({ url, name: user.name ?? user.email }),
  });
}

export const authRouter = createTRPCRouter({
  createUser: publicProcedure
    .input(
      z.object({
        // name: zodString({ minLen: 2 }),
        email: zodEmail(),
        password: zodPassword(),
        referralCode: z.string().optional(),
      }),
    )
    .mutation(async ({ input, ctx }) => {
      const userQueriedWEmail = await fetchEmailVerified(input.email);

      if (userQueriedWEmail?.emailVerified) {
        throw new TRPCError({
          code: "BAD_REQUEST",
          message: "User with this email already exists",
        });
      }

      const hashedPassword: string = await bycrypt.hash(input.password, 10);

      try {
        let user: User | null;

        // Users signed up but didn't verify email
        if (userQueriedWEmail?.emailVerified === null) {
          user = await updateExistingUserAuth(
            // input.name,
            input.email,
            hashedPassword,
            userQueriedWEmail.id,
          );
        } else {
          // Initial sign up insert the user info
          user = await insertUserAuth(input.email, hashedPassword);

          if (user) {
            await Promise.all([
              // Create referral code
              ctx.db.insert(referralCodes).values({
                ownerId: user.id,
                referralCode: generateReferralCode(),
              }),

              // Link user account
              CustomPgDrizzleAdapter(ctx.db).linkAccount?.({
                provider: "credentials",
                providerAccountId: user.id,
                userId: user.id,
                type: "email",
              }),

              // add user to groups they were invited to
              addUserToGroups(user),
            ]);
          }
        }

        if (user) {
          await sendVerificationEmail(user);
        }

        return user;
      } catch (error) {
        throw new TRPCError({
          code: "INTERNAL_SERVER_ERROR",
          message: "Something went wrong",
        });
      }
    }),

<<<<<<< HEAD
  checkEmailVerification: publicProcedure
    .input(
      z.object({
        email: zodEmail(),
      }),
    )
    .query(async ({ input, ctx }) => {
      const user = await fetchEmailVerified(input.email);

      if (!user) {
        throw new TRPCError({
          code: "BAD_REQUEST",
          message: "User with this email does not exist",
        });
      }

      return {
        emailVerified: user.emailVerified !== null,
      };
=======
  createTempUserForGuest: publicProcedure
    .input(
      z.object({
        email: zodEmail(),
        isBurner: z.boolean(),
        sessionToken: z.string(),
      }),
    )
    .mutation(async ({ input, ctx }) => {
      // check if user already exists
      const existedGuestTempUser = await ctx.db.query.users.findFirst({
        where: eq(users.sessionToken, input.sessionToken),
      });
      if (existedGuestTempUser) {
        return;
      }
      // insert user to db
      const user = await ctx.db
        .insert(users)
        .values({
          id: crypto.randomUUID(),
          email: input.email,
          isBurner: input.isBurner,
          sessionToken: input.sessionToken,
        })
        .returning()
        .then((res) => res[0] ?? null);
>>>>>>> 0fc44158
    }),

  verifyEmailToken: publicProcedure
    .input(
      z.object({
        id: z.string(),
        token: z.string(),
        date: z.date(),
      }),
    )
    .mutation(async ({ input, ctx }) => {
      const user = await ctx.db.query.users.findFirst({
        where: eq(users.id, input.id),
      });

      // Check if user exist
      if (!user) {
        throw new TRPCError({
          code: "BAD_REQUEST",
          message: "User doesn't exist",
        });
      } else {
        // Verify the token
        try {
          const payload = jwt.verify(input.token, env.NEXTAUTH_SECRET);

          await ctx.db
            .update(users)
            .set({ emailVerified: input.date })
            .where(eq(users.id, input.id));

          return payload;
        } catch (error) {
          throw new TRPCError({
            code: "BAD_REQUEST",
            message: "Invalid token or user does not exist",
          });
        }
      }
    }),
  createUniqueForgotPasswordLink: publicProcedure
    .input(
      z.object({
        email: zodEmail(),
      }),
    )
    .mutation(async ({ input, ctx }) => {
      const user = await ctx.db.query.users.findFirst({
        where: eq(users.email, input.email),
      });

      if (!user)
        throw new TRPCError({
          code: "BAD_REQUEST",
          message: "User with this email does not exist",
        });

      if (!user.password)
        throw new TRPCError({
          code: "BAD_REQUEST",
          message: "User created with an auth provider (passwordless)",
        });

      const payload = {
        email: user.email,
        id: user.id,
      };

      // Create token
      const token = jwt.sign(payload, env.NEXTAUTH_SECRET, {
        expiresIn: "30m",
      });

      const url = `${env.NEXTAUTH_URL}/auth/reset-password?id=${user.id}&token=${token}`;

      await sendEmail({
        to: input.email,
        subject: "Reset Password | Tramona",
        content: PasswordResetEmailLink({ url, name: user.name ?? user.email }),
      });

      return null;
    }),
  verifyResetPasswordToken: publicProcedure
    .input(
      z.object({
        id: z.string(),
        token: z.string(),
      }),
    )
    .mutation(async ({ input, ctx }) => {
      let user;
      try {
        user = await ctx.db.query.users.findFirst({
          where: eq(users.id, input.id),
        });
      } catch (error) {
        throw new TRPCError({
          code: "BAD_REQUEST",
          message: "Invalid token or user does not exist",
        });
      }

      if (!user) {
        throw new TRPCError({
          code: "BAD_REQUEST",
          message: "Invalid token or user does not exist",
        });
      }

      if (!user.password) {
        throw new TRPCError({
          code: "BAD_REQUEST",
          message: "User created with an auth provider (passwordless)",
        });
      }

      try {
        const payload = jwt.verify(input.token, env.NEXTAUTH_SECRET);
        return payload;
      } catch (error) {
        throw new TRPCError({
          code: "BAD_REQUEST",
          message: "Invalid token or user does not exist",
        });
      }
    }),
  resetPassword: publicProcedure
    .input(
      z.object({
        id: z.string(),
        token: z.string(),
        newPassword: z.string(),
      }),
    )
    .mutation(async ({ input, ctx }) => {
      const user = await ctx.db.query.users.findFirst({
        where: eq(users.id, input.id),
      });

      if (!user) {
        throw new TRPCError({
          code: "BAD_REQUEST",
          message: "Invalid token or user does not exist",
        });
      }

      if (!user.password) {
        throw new TRPCError({
          code: "BAD_REQUEST",
          message: "User created with Google auth",
        });
      }

      try {
        jwt.verify(input.token, env.NEXTAUTH_SECRET);
      } catch (error) {
        throw new TRPCError({
          code: "BAD_REQUEST",
          message: "Invalid token or user does not exist",
        });
      }

      const isPasswordSame = await bycrypt.compare(
        input.newPassword,
        user.password,
      );

      if (isPasswordSame) {
        throw new TRPCError({
          code: "BAD_REQUEST",
          message: "New password cannot be the same as the old password",
        });
      }

      const newHashedPassword = await bycrypt.hash(input.newPassword, 10);

      await ctx.db
        .update(users)
        .set({ password: newHashedPassword })
        .where(eq(users.id, input.id));

      return {
        message: "Password changed successfully",
      };
    }),
});<|MERGE_RESOLUTION|>--- conflicted
+++ resolved
@@ -173,7 +173,6 @@
       }
     }),
 
-<<<<<<< HEAD
   checkEmailVerification: publicProcedure
     .input(
       z.object({
@@ -193,7 +192,8 @@
       return {
         emailVerified: user.emailVerified !== null,
       };
-=======
+    }),
+
   createTempUserForGuest: publicProcedure
     .input(
       z.object({
@@ -221,7 +221,6 @@
         })
         .returning()
         .then((res) => res[0] ?? null);
->>>>>>> 0fc44158
     }),
 
   verifyEmailToken: publicProcedure
