--- conflicted
+++ resolved
@@ -33,14 +33,14 @@
   myPhoneNumber: protectedProcedure.query(async ({ ctx }) => {
     const phone = await ctx.db.query.users
       .findFirst({
-        where: eq(users.id, ctx.user.id),
-        columns: {
-          phoneNumber: true,
-        },
-      })
-      .then((res) => {
-        return res?.phoneNumber ?? null;
-      });
+          where: eq(users.id, ctx.user.id),
+          columns: {
+            phoneNumber: true,
+          },
+        })
+        .then((res) => {
+          return res?.phoneNumber ?? null;;
+        });
 
     return phone;
   }),
@@ -182,8 +182,6 @@
 
       return updatedUser;
     }),
-<<<<<<< HEAD
-=======
 
   phoneNumberIsTaken: protectedProcedure
     .input(
@@ -199,5 +197,4 @@
         })
         .then((res) => !!res);
     }),
->>>>>>> bf17fd6b
 });