import * as bcrypt from "bcrypt";
import {
  createTRPCRouter,
  optionallyAuthedProcedure,
  protectedProcedure,
  publicProcedure,
} from "@/server/api/trpc";
import {
  emergencyContacts,
  groups,
  hostProfiles,
  referralCodes,
  userUpdateSchema,
  users,
} from "@/server/db/schema";
import { eq } from "drizzle-orm";

import { db } from "@/server/db";
import {
  censorEmail,
  censorPhoneNumber,
  generateReferralCode,
} from "@/utils/utils";
import { zodString } from "@/utils/zod-utils";
import { TRPCError } from "@trpc/server";
import { z } from "zod";

export const usersRouter = createTRPCRouter({
  getUser: optionallyAuthedProcedure.query(async ({ ctx }) => {
    if (!ctx.user) return null;
    return await db.query.users.findFirst({
      where: eq(users.id, ctx.user.id),
    });
  }),

  getOnboardingStep: optionallyAuthedProcedure.query(async ({ ctx }) => {
    if (!ctx.user) return null;
    const res = await ctx.db.query.users.findFirst({
      where: eq(users.id, ctx.user.id),
      columns: {
        onboardingStep: true,
      },
    });
    if (!res) {
      throw new TRPCError({ code: "NOT_FOUND", message: "User not found" });
    }
    return res.onboardingStep;
  }),

  myVerificationStatus: protectedProcedure.query(async ({ ctx }) => {
    const res = await ctx.db.query.users.findFirst({
      where: eq(users.id, ctx.user.id),
      columns: {
        isIdentityVerified: true,
      },
    });
    return {
      isIdentityVerified: res?.isIdentityVerified,
    };
  }),

  myPhoneNumber: protectedProcedure.query(async ({ ctx }) => {
    const phone = await ctx.db.query.users
      .findFirst({
        where: eq(users.id, ctx.user.id),
        columns: {
          phoneNumber: true,
        },
      })
      .then((res) => {
        return res?.phoneNumber ?? null;
      });

    return phone;
  }),

  myReferralCode: protectedProcedure.query(async ({ ctx }) => {
    const referralCode = await ctx.db.query.users
      .findFirst({
        where: eq(users.id, ctx.user.id),
        columns: {},
        with: {
          referralCode: true,
        },
      })
      .then((res) => res?.referralCode ?? null);

    // If no referral code genereated
    if (!referralCode) {
      const [generatedCode] = await ctx.db
        .insert(referralCodes)
        .values({ ownerId: ctx.user.id, referralCode: generateReferralCode() })
        .returning();

      return generatedCode;
    }

    return referralCode;
  }),

  /** only for use with updateUser -- use `const { updateUser } = useUpdateUser()` instead of this */
  updateProfile: protectedProcedure
    .input(userUpdateSchema.omit({ id: true }))
    .mutation(async ({ ctx, input }) => {
      return await ctx.db
        .update(users)
        .set(input)
        .where(eq(users.id, ctx.user.id))
        .returning();
<<<<<<< HEAD
    }),

  createUrlToBeHost: protectedProcedure
    .input(
      z.object({
        conversationId: zodString(),
      }),
    )
    .mutation(async ({ ctx, input }) => {
      if (ctx.user.role === "admin") {
        const payload = {
          email: ctx.user.email,
          id: ctx.user.id,
        };

        // Create token
        const token = jwt.sign(payload, env.NEXTAUTH_SECRET, {
          expiresIn: "24h",
        });

        const url = `${env.NEXTAUTH_URL}/auth/signup/host?token=${token}&conversationId=${input.conversationId}`;

        return url;
      } else {
        throw new TRPCError({
          code: "INTERNAL_SERVER_ERROR",
          message: "Must be admin to create URL",
        });
      }
=======
>>>>>>> 8597ba44
    }),

  isHost: optionallyAuthedProcedure.query(async ({ ctx }) => {
    if (!ctx.user) return false;
    const res = await ctx.db.query.hostProfiles.findFirst({
      where: eq(hostProfiles.userId, ctx.user.id),
    });
    return !!res;
  }),

  updatePhoneNumber: protectedProcedure
    .input(
      z.object({
        phoneNumber: zodString({ maxLen: 20 }),
      }),
    )
    .mutation(async ({ ctx, input }) => {
      const updatedUser = await ctx.db
        .update(users)
        .set({
          phoneNumber: input.phoneNumber,
        })
        .where(eq(users.id, ctx.user.id))
        .returning();

      return updatedUser;
    }),

  phoneNumberIsTaken: protectedProcedure
    .input(
      z.object({
        phoneNumber: zodString({ maxLen: 20 }),
      }),
    )
    .mutation(async ({ ctx, input }) => {
      return await ctx.db.query.users
        .findFirst({
          columns: { id: true },
          where: eq(users.phoneNumber, input.phoneNumber),
        })
        .then((res) => !!res);
    }),

  checkCredentials: publicProcedure
    .input(
      z.object({
        email: z.string(),
        password: z.string(),
      }),
    )
    .query(async ({ input }) => {
      const { email, password } = input;

      const user = await db.query.users.findFirst({
        where: eq(users.email, email),
      });

      if (!user) {
        return "email not found";
      }

      if (!user.password) {
        return "passwordless";
      }

      const isPasswordValid = await bcrypt.compare(password, user.password);

      if (!isPasswordValid) {
        return "incorrect password";
      }

      return "success";
    }),

  getPassword: protectedProcedure.query(async ({ ctx }) => {
    return await ctx.db.query.users.findFirst({
      where: eq(users.id, ctx.user.id),
      columns: {
        password: true,
      },
    });
  }),

  updatePassword: protectedProcedure
    .input(
      z.object({
        oldPassword: z.string(),
        newPassword: z.string(),
      }),
    )
    .mutation(async ({ ctx, input }) => {
      const { oldPassword, newPassword } = input;

      const user = await ctx.db.query.users.findFirst({
        where: eq(users.id, ctx.user.id),
      });

      if (!user) {
        throw new TRPCError({
          code: "INTERNAL_SERVER_ERROR",
          message: "User not found",
        });
      }

      if (!user.password) {
        return "user has no password";
      }

      const isPasswordValid = await bcrypt.compare(oldPassword, user.password);

      if (!isPasswordValid) {
        return "incorrect old password";
      }

      const hashedPassword = await bcrypt.hash(newPassword, 10);

      await ctx.db
        .update(users)
        .set({ password: hashedPassword })
        .where(eq(users.id, ctx.user.id));

      return "success";
    }),

  getUserVerifications: protectedProcedure
    .input(z.object({ madeByGroupId: z.number() }))
    .query(async ({ input, ctx }) => {
      const verifications = await ctx.db.query.groups
        .findFirst({
          where: eq(groups.id, input.madeByGroupId),
          with: {
            owner: {
              columns: {
                dateOfBirth: true,
                phoneNumber: true,
                emailVerified: true,
                email: true,
              },
            },
          },
        })
        .then((res) => res?.owner);

      if (!verifications) throw new TRPCError({ code: "NOT_FOUND" });

      return {
        ...verifications,
        censoredEmail: censorEmail(verifications.email),
        censoredPhoneNumber: censorPhoneNumber(verifications.phoneNumber!),
      };
    }),

  getMyVerifications: optionallyAuthedProcedure.query(async ({ ctx }) => {
    if (!ctx.user) return null;

    const verifications = await ctx.db.query.users.findFirst({
      where: eq(users.id, ctx.user.id),
      columns: {
        dateOfBirth: true,
        phoneNumber: true,
        firstName: true,
        lastName: true,
      },
    });

    //if (!verifications) throw new TRPCError({ code: "NOT_FOUND" });

    return verifications;
  }),

  addEmergencyContacts: protectedProcedure
    .input(
      z.object({
        emergencyEmail: z.string(),
        emergencyPhone: z.string(),
      }),
    )
    .mutation(async ({ ctx, input }) => {
      await ctx.db.insert(emergencyContacts).values({
        userId: ctx.user.id,
        emergencyEmail: input.emergencyEmail,
        emergencyPhone: input.emergencyPhone,
      });
    }),

  deleteEmergencyContact: protectedProcedure
    .input(z.object({ id: z.number() }))
    .mutation(async ({ ctx, input }) => {
      await ctx.db
        .delete(emergencyContacts)
        .where(eq(emergencyContacts.id, input.id));
    }),

  getEmergencyContacts: protectedProcedure.query(async ({ ctx }) => {
    return await ctx.db.query.emergencyContacts.findMany({
      where: eq(emergencyContacts.userId, ctx.user.id),
    });
  }),

  getUserByStripeConnectId: protectedProcedure
    .input(z.object({ connectId: z.string() }))
    .query(async ({ ctx, input }) => {
      const connectID = `acct_${input.connectId}`; //add the acc_ back
      console.log(connectID);
      const curUser = await db.query.users.findFirst({
        where: eq(users.stripeConnectId, connectID),
      });
      if (!curUser) {
        throw new TRPCError({
          //throw error if user does not have connect id shouldn't happen all host host have a connectId
          message: "User does not have Connect Id ",
          code: "NOT_FOUND",
        });
      }
      {
        if (ctx.user.id !== curUser.id)
          throw new TRPCError({
            //throw error if user is not current user
            message: "Unauthorized",
            code: "UNAUTHORIZED",
          });

        return curUser;
      }
    }),
});<|MERGE_RESOLUTION|>--- conflicted
+++ resolved
@@ -107,38 +107,6 @@
         .set(input)
         .where(eq(users.id, ctx.user.id))
         .returning();
-<<<<<<< HEAD
-    }),
-
-  createUrlToBeHost: protectedProcedure
-    .input(
-      z.object({
-        conversationId: zodString(),
-      }),
-    )
-    .mutation(async ({ ctx, input }) => {
-      if (ctx.user.role === "admin") {
-        const payload = {
-          email: ctx.user.email,
-          id: ctx.user.id,
-        };
-
-        // Create token
-        const token = jwt.sign(payload, env.NEXTAUTH_SECRET, {
-          expiresIn: "24h",
-        });
-
-        const url = `${env.NEXTAUTH_URL}/auth/signup/host?token=${token}&conversationId=${input.conversationId}`;
-
-        return url;
-      } else {
-        throw new TRPCError({
-          code: "INTERNAL_SERVER_ERROR",
-          message: "Must be admin to create URL",
-        });
-      }
-=======
->>>>>>> 8597ba44
     }),
 
   isHost: optionallyAuthedProcedure.query(async ({ ctx }) => {
