--- conflicted
+++ resolved
@@ -502,13 +502,7 @@
     const res = await ctx.db.query.hostProfiles.findMany({
       columns: {
         userId: true,
-<<<<<<< HEAD
-        // type: true,
         becameHostAt: true,
-        // profileUrl: true,
-=======
-        becameHostAt: true,
->>>>>>> cc671360
       },
       with: {
         hostUser: {
