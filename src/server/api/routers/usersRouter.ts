--- conflicted
+++ resolved
@@ -91,26 +91,6 @@
 
       return updatedUser;
     }),
-<<<<<<< HEAD
-
-    updatePhoneNumber: protectedProcedure
-      .input(
-        z.object({
-          phoneNumber: zodString({ maxLen: 20 }),
-        }),
-      )
-      .mutation(async ({ ctx, input }) => {
-        const updatedUser = await ctx.db
-          .update(users)
-          .set({
-            phoneNumber: input.phoneNumber,
-          })
-          .where(eq(users.id, ctx.user.id))
-          .returning();
-
-        return updatedUser;
-      })
-=======
   createUrlToBeHost: protectedProcedure
     .input(
       z.object({
@@ -181,5 +161,22 @@
       phoneNumber: item.hostUser.phoneNumber,
     }));
   }),
->>>>>>> da41a85d
+
+    updatePhoneNumber: protectedProcedure
+      .input(
+        z.object({
+          phoneNumber: zodString({ maxLen: 20 }),
+        }),
+      )
+      .mutation(async ({ ctx, input }) => {
+        const updatedUser = await ctx.db
+          .update(users)
+          .set({
+            phoneNumber: input.phoneNumber,
+          })
+          .where(eq(users.id, ctx.user.id))
+          .returning();
+
+        return updatedUser;
+      })
 });