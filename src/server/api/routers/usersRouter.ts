--- conflicted
+++ resolved
@@ -115,8 +115,6 @@
         .set({ phoneNumber: input.phone })
         .where(eq(users.email, input.email));
     }),
-<<<<<<< HEAD
-=======
   insertPhoneWithUserId: publicProcedure
     .input(
       z.object({
@@ -159,5 +157,4 @@
       phoneNumber: item.hostUser.phoneNumber,
     }));
   }),
->>>>>>> 4b6f3dde
 });