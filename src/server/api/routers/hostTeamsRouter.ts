--- conflicted
+++ resolved
@@ -59,11 +59,7 @@
 
         await sendEmail({
           to: input.email,
-<<<<<<< HEAD
-          subject: "You've been invited to a request on Tramona",
-=======
           subject: `You've been invited to ${hostTeam.name} on Tramona`,
->>>>>>> db936959
           content: HostTeamInviteEmail({
             email: ctx.user.email,
             name: ctx.user.name,
