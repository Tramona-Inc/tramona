--- conflicted
+++ resolved
@@ -757,7 +757,6 @@
       );
   }),
 
-<<<<<<< HEAD
   getHostTeamsByUserId: protectedProcedure
     .input(z.object({ userId: z.string() })) // Expecting userId as input
     .query(async ({ input, ctx }) => {
@@ -777,7 +776,7 @@
 
       return teams.map((member) => member.hostTeam); // Return only the host team details
     }),
-=======
+
   updateTeamName: coHostProcedure(
     "update_team_name",
     z.object({
@@ -789,5 +788,4 @@
       .set({ name: input.teamName })
       .where(eq(hostTeams.id, input.currentHostTeamId));
   }),
->>>>>>> 76ba2bc9
 });