--- conflicted
+++ resolved
@@ -17,9 +17,7 @@
 import { getCoordinates } from "@/server/google-maps";
 import { TRPCError } from "@trpc/server";
 import { addDays } from "date-fns";
-<<<<<<< HEAD
 import { and, asc, eq, gt, gte, lte, notExists, sql } from "drizzle-orm";
-=======
 import {
   and,
   arrayContains,
@@ -31,7 +29,7 @@
   notExists,
   sql,
 } from "drizzle-orm";
->>>>>>> 984f4838
+
 import { z } from "zod";
 import {
   ALL_PROPERTY_ROOM_TYPES,
