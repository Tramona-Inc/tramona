--- conflicted
+++ resolved
@@ -60,10 +60,6 @@
       }),
     )
     .mutation(async ({ ctx, input }) => {
-<<<<<<< HEAD
-=======
-      const user = ctx.user.role === "admin" ? null : ctx.user;
->>>>>>> 47004997
       const hostTeamId = await db.query.hostProfiles
         .findFirst({
           where: eq(hostProfiles.userId, ctx.user.id),
@@ -80,12 +76,8 @@
 
       const id = await addProperty({
         property: input,
-<<<<<<< HEAD
-        hostId: ctx.user.id,
-=======
-        userEmail: user?.email,
-        userId: user?.id,
->>>>>>> 47004997
+        userId: ctx.user.id,
+        userEmail: ctx.user.email,
         hostTeamId,
       });
       return id;
