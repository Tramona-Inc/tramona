--- conflicted
+++ resolved
@@ -14,12 +14,9 @@
   propertyInsertSchema,
   propertySelectSchema,
   propertyUpdateSchema,
+  reservedDateRanges,
   type Request,
-<<<<<<< HEAD
-  reservedDateRanges,
-=======
   type RequestsToBook,
->>>>>>> bd661fbf
   type User,
   users,
 } from "@/server/db/schema";
@@ -304,12 +301,9 @@
           numRatings: properties.numRatings,
           originalNightlyPrice: properties.originalNightlyPrice,
           latLngPoint: properties.latLngPoint,
-<<<<<<< HEAD
-=======
           bookItNowIsEnabled: properties.bookItNowEnabled,
           // lat: properties.latitude,
           // long: properties.longitude,
->>>>>>> bd661fbf
           distance: sql`
           6371 * ACOS(
             SIN(${(lat * Math.PI) / 180}) * SIN(radians(ST_Y(${properties.latLngPoint}))) +
@@ -989,6 +983,223 @@
       return combinedResults;
     }),
 
+  // getBookItNowProperties: publicProcedure
+  //   .input(z.object({
+  //     checkIn: z.date(),
+  //     checkOut: z.date(),
+  //     numGuests: z.number(),
+  //     location: z.string(),
+  //     firstBatch: z.boolean(),
+  //   }),
+  //   )
+  //   .query(async ({ input }) => {
+  //     const { location } = await getCoordinates(input.location);
+  //     if (!location) throw new Error("Could not get coordinates for address");
+  //     console.log("location", location);
+
+  //     let propertyIsNearRequest: SQL | undefined = sql`FALSE`;
+
+  //     const radiusInMeters = 10 * 1609.34;
+
+  //     propertyIsNearRequest = sql`
+  //       ST_DWithin(
+  //         ST_Transform(ST_SetSRID(properties.lat_lng_point, 4326), 3857),
+  //         ST_Transform(ST_SetSRID(ST_MakePoint(${location.lng}, ${location.lat}), 4326), 3857),
+  //         ${radiusInMeters}
+  //       )
+  //     `;
+  //     console.time("Properties query");
+  //     console.time("Airbnb search");
+  //     console.time("full procedure")
+
+  //     const propsPromise = db.query.properties.findMany({
+  //       where: and(isNotNull(properties.originalListingPlatform), propertyIsNearRequest, ne(properties.originalListingPlatform, "Airbnb")),
+  //     }).then(result => {
+  //       console.timeEnd("Properties query");
+  //       return result;
+  //     });
+  //     // const airbnbPromise = scrapeAirbnbSearch({
+  //     //   checkIn: input.checkIn,
+  //     //   checkOut: input.checkOut,
+  //     //   location: input.location,
+  //     //   numGuests: input.numGuests,
+  //     // }).then(result => {
+  //     //   console.timeEnd("Airbnb search");
+  //     //   return result;
+  //     // });
+
+  //     const props = await propsPromise;
+
+  //     let eligibleProperties = props.filter(
+  //       (p) => input.numGuests <= p.maxNumGuests,
+  //     );
+
+  //     console.log("eligibleProperties", eligibleProperties.length);
+  //     if (input.firstBatch) {
+  //       eligibleProperties = eligibleProperties.slice(0, 30);
+  //     } else {
+  //       eligibleProperties = eligibleProperties.slice(30);
+  //     }
+
+  //     const results = await checkAvailabilityForProperties({
+  //       propertyIds: eligibleProperties.map((p) => p.id),
+  //       originalListingIds: eligibleProperties.map((p) => p.originalListingId ?? ""),
+  //       originalListingPlatforms: eligibleProperties.map(
+  //         (p) => p.originalListingPlatform ?? "",
+  //       ),
+  //       checkIn: input.checkIn,
+  //       checkOut: input.checkOut,
+  //       numGuests: input.numGuests,
+  //     });
+
+  //     console.timeEnd("checkAvailability");
+  //     console.log("results", results.length);
+
+  //     const fullPropertyData = await db.query.properties.findMany({
+  //       where: inArray(properties.id, results.map((r) => r.propertyId)),
+  //     });
+
+  //     const updatedPropertyData = await Promise.all(results.map(async (r) => {
+  //       const property = fullPropertyData.find((p) => p.id === r.propertyId);
+  //       return { ...property, originalNightlyPrice: r.originalNightlyPrice };
+  //     }));
+
+  //     // const airbnbProperties = await airbnbPromise; // Ensures it completes before returning
+
+  //     console.timeEnd("full procedure")
+
+  //     return updatedPropertyData;
+  //   }),
+
+  getBookItNowProperties: publicProcedure
+    .input(z.object({
+      checkIn: z.date(),
+      checkOut: z.date(),
+      numGuests: z.number(),
+      location: z.string(),
+    }))
+    .query(async ({ input }) => {
+      const { location } = await getCoordinates(input.location);
+      if (!location) throw new Error("Could not get coordinates for address");
+      console.log("location", location);
+
+      const radiusInMeters = 20 * 1609.34;
+
+      const propertyIsNearRequest = sql`
+      ST_DWithin(
+        ST_Transform(ST_SetSRID(properties.lat_lng_point, 4326), 3857),
+        ST_Transform(ST_SetSRID(ST_MakePoint(${location.lng}, ${location.lat}), 4326), 3857),
+        ${radiusInMeters}
+      )
+    `;
+
+      const { checkIn, checkOut } = input;
+
+      const checkInDate = checkIn.toISOString();
+      const checkOutDate = checkOut.toISOString();
+
+      const conflictingPropertyIds = await db.query.reservedDateRanges.findMany({
+        columns: {propertyId: true},
+        where: and(
+          or(
+            and(lte(reservedDateRanges.start, checkInDate), gte(reservedDateRanges.end, checkInDate)),
+            and(lte(reservedDateRanges.start, checkOutDate), gte(reservedDateRanges.end, checkOutDate)),
+            and(gte(reservedDateRanges.start, checkInDate), lte(reservedDateRanges.end, checkOutDate))
+          )
+        ),
+      });
+
+      // Extract conflicting property IDs into an array
+      const conflictingIds = conflictingPropertyIds.map(item => item.propertyId);
+
+      const hostProperties = await db.query.properties.findMany({
+        where: and(
+          eq(properties.originalListingPlatform, "Hospitable"),
+          propertyIsNearRequest,
+          notInArray(properties.id, conflictingIds) // Exclude properties with conflicting reservations
+        ),
+      });
+
+      // Query for scraped properties with non-intersecting dates
+      const scrapedProperties = await db.query.properties.findMany({
+        where: and(
+          ne(properties.originalListingPlatform, "Hospitable"),
+          ne(properties.originalListingPlatform, "Airbnb"),
+          propertyIsNearRequest,
+          ne(properties.originalNightlyPrice, -1),
+          isNotNull(properties.originalNightlyPrice),
+          notInArray(properties.id, conflictingIds) // Exclude properties with conflicting reservations
+        )
+      });
+      console.log(scrapedProperties);
+      return { hostProperties, scrapedProperties };
+    }),
+
+
+  runSubscrapers: publicProcedure
+    .input(
+      z.object({
+        propertyData: z.array(
+          z.object({
+            id: z.number(),
+            originalListingId: z.string(),
+            originalListingPlatform: z.string(),
+            maxNumGuests: z.number(),
+          }),
+        ),
+        checkIn: z.date(),
+        checkOut: z.date(),
+        numGuests: z.number(),
+        location: z.string(),
+      }),
+    )
+    .mutation(async ({ input }) => {
+      const eligibleProperties = input.propertyData.filter(
+        (p) => input.numGuests <= p.maxNumGuests,
+      );
+
+      if (eligibleProperties.length === 0) {
+        return [];
+      }
+
+
+      const airbnbProperties = await scrapeAirbnbSearch({
+        checkIn: input.checkIn,
+        checkOut: input.checkOut,
+        location: input.location,
+        numGuests: input.numGuests,
+      });
+
+      const results = await checkAvailabilityForProperties({
+        propertyIds: eligibleProperties.map((p) => p.id),
+        originalListingIds: eligibleProperties.map((p) => p.originalListingId),
+        originalListingPlatforms: eligibleProperties.map(
+          (p) => p.originalListingPlatform,
+        ),
+        checkIn: input.checkIn,
+        checkOut: input.checkOut,
+        numGuests: input.numGuests,
+      });
+
+      // Filter the results to only include available properties with a price
+      const filteredResults = results.filter(
+        (result) =>
+          result.isAvailableOnOriginalSite &&
+          result.originalNightlyPrice !== undefined,
+      );
+
+      const filteredAirbnbProperties = airbnbProperties.filter(
+        (p) =>
+          p.nightlyPrice !== undefined &&
+          p.originalNightlyPrice !== undefined,
+      );
+
+      const combinedResults = [...filteredAirbnbProperties, ...filteredResults];
+      console.log("Combined results:", combinedResults);
+
+      return combinedResults;
+    }),
+
   getSearchResults: hostProcedure
     .input(z.object({ searchQuery: z.string() }))
     .query(async ({ ctx, input }) => {
