import { hostPropertyFormSchema } from "@/components/host/HostPropertyForm";
import { hostPropertyOnboardingSchema } from '@/components/host/onboarding/OnboardingFooter';
import {
  createTRPCRouter,
  publicProcedure,
  roleRestrictedProcedure,
} from "@/server/api/trpc";
import {
  properties,
  propertyInsertSchema,
  propertySelectSchema,
  propertyUpdateSchema,
} from "@/server/db/schema";
import { TRPCError } from "@trpc/server";
import { eq } from "drizzle-orm";

export const propertiesRouter = createTRPCRouter({
  create: roleRestrictedProcedure(["admin", "host"])
    .input(propertyInsertSchema.omit({ hostId: true }))
    .mutation(async ({ ctx, input }) => {
      if (ctx.user.role === "admin" && !input.hostName) {
        throw new TRPCError({ code: "BAD_REQUEST" });
      }

      return await ctx.db
        .insert(properties)
        .values({
          ...input,
          hostId: ctx.user.role === "admin" ? null : ctx.user.id,
          otherAmenities: input.otherAmenities ?? [], // Ensure otherAmenities is an array
        })
        .returning({ id: properties.id })
        .then((res) => res[0]?.id);
    }),

  update: roleRestrictedProcedure(["admin", "host"])
    .input(propertyUpdateSchema.omit({ hostId: true }))
    .mutation(async ({ ctx, input }) => {
      if (ctx.user.role === "admin" && !input.hostName) {
        throw new TRPCError({ code: "BAD_REQUEST" });
      }

      await ctx.db
        .update(properties)
        .set({
          ...input,
          hostId: ctx.user.role === "admin" ? null : ctx.user.id,
        })
        .where(eq(properties.id, input.id));
    }),

  delete: roleRestrictedProcedure(["admin", "host"])
    .input(propertySelectSchema.pick({ id: true }))
    .mutation(async ({ ctx, input }) => {
      if (ctx.user.role === "host") {
        const request = await ctx.db.query.properties.findFirst({
          where: eq(properties.id, input.id),
          columns: {
            hostId: true,
          },
        });

        if (request?.hostId !== ctx.user.id) {
          throw new TRPCError({ code: "UNAUTHORIZED" });
        }
      }

      await ctx.db.delete(properties).where(eq(properties.id, input.id));
    }),

  getById: publicProcedure
    .input(propertySelectSchema.pick({ id: true }))
    .query(async ({ ctx, input }) => {
      return await ctx.db.query.properties.findFirst({
        where: eq(properties.id, input.id),
      });
    }),
  hostInsertProperty: roleRestrictedProcedure(["host"])
    .input(hostPropertyFormSchema)
    .mutation(async ({ ctx, input }) => {
      if (ctx.user.role !== "host") {
        throw new TRPCError({ code: "BAD_REQUEST" });
      }

      return await ctx.db.insert(properties).values({
        ...input,
        hostId: ctx.user.id,
        hostName: ctx.user.name,
        imageUrls: input.imageUrls.map((urlObject) => urlObject.value),
        numBathrooms: 0, //TODO add it into form
      });
    }),
<<<<<<< HEAD
=======
  getHostProperties: roleRestrictedProcedure(["host"]).query(
    async ({ ctx }) => {
      if (ctx.user.role !== "host") {
        throw new TRPCError({ code: "BAD_REQUEST" });
      }
>>>>>>> fbb772ab

  getHostProperties: roleRestrictedProcedure(["host"]).query(
    async ({ ctx }) => {
      return await ctx.db.query.properties.findMany({
        where: eq(properties.hostId, ctx.user.id),
      });
    },
  ),
<<<<<<< HEAD

  getHostRequestsSidebar: roleRestrictedProcedure(["host"]).query(
    async ({ ctx }) => {
      return await ctx.db.query.properties
        .findMany({
          columns: { id: true, imageUrls: true, name: true, address: true },
          where: eq(properties.hostId, ctx.user.id),
          with: { requestsToProperties: true },
        })
        .then((res) =>
          res.map((p) => {
            const { requestsToProperties, ...rest } = p;
            return {
              ...rest,
              numRequests: requestsToProperties.length,
            };
          }),
        );
    },
  ),
=======
  hostInsertOnboardingProperty: roleRestrictedProcedure(["host"])
    .input(hostPropertyOnboardingSchema)
    .mutation(async ({ ctx, input }) => {
      if (ctx.user.role !== "host") {
        throw new TRPCError({ code: "BAD_REQUEST" });
      }

      return await ctx.db.insert(properties).values({
        ...input,
        hostId: ctx.user.id,
        hostName: ctx.user.name,
        imageUrls: input.imageUrls,
      });
    }),
>>>>>>> fbb772ab
});<|MERGE_RESOLUTION|>--- conflicted
+++ resolved
@@ -1,5 +1,5 @@
 import { hostPropertyFormSchema } from "@/components/host/HostPropertyForm";
-import { hostPropertyOnboardingSchema } from '@/components/host/onboarding/OnboardingFooter';
+import { hostPropertyOnboardingSchema } from "@/components/host/onboarding/OnboardingFooter";
 import {
   createTRPCRouter,
   publicProcedure,
@@ -90,14 +90,6 @@
         numBathrooms: 0, //TODO add it into form
       });
     }),
-<<<<<<< HEAD
-=======
-  getHostProperties: roleRestrictedProcedure(["host"]).query(
-    async ({ ctx }) => {
-      if (ctx.user.role !== "host") {
-        throw new TRPCError({ code: "BAD_REQUEST" });
-      }
->>>>>>> fbb772ab
 
   getHostProperties: roleRestrictedProcedure(["host"]).query(
     async ({ ctx }) => {
@@ -106,7 +98,20 @@
       });
     },
   ),
-<<<<<<< HEAD
+  hostInsertOnboardingProperty: roleRestrictedProcedure(["host"])
+    .input(hostPropertyOnboardingSchema)
+    .mutation(async ({ ctx, input }) => {
+      if (ctx.user.role !== "host") {
+        throw new TRPCError({ code: "BAD_REQUEST" });
+      }
+
+      return await ctx.db.insert(properties).values({
+        ...input,
+        hostId: ctx.user.id,
+        hostName: ctx.user.name,
+        imageUrls: input.imageUrls,
+      });
+    }),
 
   getHostRequestsSidebar: roleRestrictedProcedure(["host"]).query(
     async ({ ctx }) => {
@@ -127,20 +132,4 @@
         );
     },
   ),
-=======
-  hostInsertOnboardingProperty: roleRestrictedProcedure(["host"])
-    .input(hostPropertyOnboardingSchema)
-    .mutation(async ({ ctx, input }) => {
-      if (ctx.user.role !== "host") {
-        throw new TRPCError({ code: "BAD_REQUEST" });
-      }
-
-      return await ctx.db.insert(properties).values({
-        ...input,
-        hostId: ctx.user.id,
-        hostName: ctx.user.name,
-        imageUrls: input.imageUrls,
-      });
-    }),
->>>>>>> fbb772ab
 });