import {
  createTRPCRouter,
  optionallyAuthedProcedure,
  protectedProcedure,
  publicProcedure,
  roleRestrictedProcedure,
} from "@/server/api/trpc";
import { db } from "@/server/db";
import {
  hostProfiles,
  propertyInsertSchema,
  propertySelectSchema,
  propertyUpdateSchema,
  type Request,
  type User,
  users,
} from "@/server/db/schema";
import { TRPCError } from "@trpc/server";
import { addDays } from "date-fns";
import {
  and,
  arrayContains,
  asc,
  eq,
  gt,
  gte,
  like,
  lte,
  notExists,
  or,
  sql,
} from "drizzle-orm";
import { z } from "zod";
import {
  ALL_PROPERTY_ROOM_TYPES,
  bookedDates,
  discountTierSchema,
  properties,
  type Property,
} from "./../../db/schema/tables/properties";
import {
  addProperty,
  createLatLngGISPoint,
  getRequestsForProperties,
} from "@/server/server-utils";
import { getCoordinates } from "@/server/google-maps";
import { capitalize } from "@/utils/utils";

export type HostRequestsPageData = {
  city: string;
  requests: {
    request: Request & {
      traveler: Pick<
        User,
        "firstName" | "lastName" | "name" | "image" | "location" | "about"
      >;
    };
    properties: (Property & { taxAvailable: boolean })[];
  }[];
};

export const propertiesRouter = createTRPCRouter({
  create: protectedProcedure
    .input(
      propertyInsertSchema
        .omit({
          hostId: true,

          latLngPoint: true,
          city: true,
          county: true,
          stateName: true,
          stateCode: true,
          country: true,
        })
        .extend({
          latLngPoint: propertyInsertSchema.shape.latLngPoint.optional(),
        }),
    )
    .mutation(async ({ ctx, input }) => {
      const hostTeamId = await db.query.hostProfiles
        .findFirst({
          where: eq(hostProfiles.userId, ctx.user.id),
          columns: { curTeamId: true },
        })
        .then((res) => res?.curTeamId);

      if (!hostTeamId) {
        throw new TRPCError({
          code: "BAD_REQUEST",
          message: `Host profile not found for user ${ctx.user.id}`,
        });
      }

      const id = await addProperty({
        isAdmin: ctx.user.role === "admin" ? true : false,
        property: input,
        userId: ctx.user.id,
        userEmail: ctx.user.email,
        hostTeamId,
      });
      return id;
    }),

  // uses the hostId passed in the input instead of the admin's user id
  createForHost: roleRestrictedProcedure(["admin"])
    .input(
      propertyInsertSchema
        .omit({
          city: true,
          // latitude: true,
          // longitude: true,
          latLngPoint: true,
        })
        .extend({ hostId: z.string() }),
    ) // make hostid required
    .mutation(async ({ ctx, input }) => {
      const host = await ctx.db.query.users.findFirst({
        columns: { name: true, role: true, email: true },
        where: eq(users.id, input.hostId),
      });

      if (!host) {
        return { status: "host not found" } as const;
      }
      if (host.role !== "host" && host.role !== "admin") {
        return { status: "user not a host" } as const;
      }

      await addProperty({
        property: input,
        userId: input.hostId,
        userEmail: host.email,
        isAdmin: false,
      });

      return {
        status: "success",
        hostName: host.name,
      } as const;
    }),

  update: roleRestrictedProcedure(["admin", "host"])
    .input(propertyUpdateSchema.omit({ hostId: true, latLngPoint: true }))
    .mutation(async ({ ctx, input }) => {
      // TODO: auth
      if (input.address) {
        const { location } = await getCoordinates(input.address);
        if (!location) throw new Error("Could not get coordinates for address");
        const latLngPoint = createLatLngGISPoint({
          lat: location.lat,
          lng: location.lng,
        });
        await ctx.db
          .update(properties)
          .set({ latLngPoint })
          .where(eq(properties.id, input.id));
      }

      await ctx.db
        .update(properties)
        .set(input)
        .where(eq(properties.id, input.id));
    }),

  delete: roleRestrictedProcedure(["admin", "host"])
    .input(propertySelectSchema.pick({ id: true }))
    .mutation(async ({ ctx, input }) => {
      if (ctx.user.role === "host") {
        const request = await ctx.db.query.properties.findFirst({
          where: eq(properties.id, input.id),
          columns: {
            hostId: true,
          },
        });

        if (request?.hostId !== ctx.user.id) {
          throw new TRPCError({ code: "UNAUTHORIZED" });
        }
      }

      await ctx.db.delete(properties).where(eq(properties.id, input.id));
    }),

  getById: publicProcedure
    .input(propertySelectSchema.pick({ id: true }))
    .query(async ({ ctx, input }) => {
      const property = await ctx.db.query.properties.findFirst({
        where: eq(properties.id, input.id),
        with: {
          host: {
            columns: {
              image: true,
              firstName: true,
              lastName: true,
              email: true,
              id: true,
              about: true,
              location: true,
            },
            with: {
              hostProfile: {
                columns: { curTeamId: true },
              },
            },
          },
          reviews: true,
        },
      });
      if (!property) throw new Error("no property");
      return property;
    }),
  getAll: publicProcedure.query(async ({ ctx }) => {
    return await ctx.db.query.properties.findMany();
  }),
  getAllByFilter: publicProcedure.query(async ({ ctx }) => {
    return await ctx.db.query.properties.findMany({
      limit: 100,
      offset: 0,
    });
  }),

  getAllInfiniteScroll: optionallyAuthedProcedure
    .input(
      z.object({
        cursor: z.number().nullish(), // <-- "cursor" needs to exist, but can be any type
        city: z.string().optional(),
        roomType: z.enum(ALL_PROPERTY_ROOM_TYPES).optional(),
        beds: z.number().optional(),
        bedrooms: z.number().optional(),
        bathrooms: z.number().optional(),
        houseRules: z.array(z.string()).optional(),
        guests: z.number().optional(),
        maxNightlyPrice: z.number().optional(),
        avgRating: z.number().optional(),
        numRatings: z.number().optional(),
        // lat: z.number().optional(),
        // long: z.number().optional(),
        latLngPoint: z
          .object({
            lat: z.number(),
            lng: z.number(),
          })
          .optional(),
        radius: z.number().optional(),
        checkIn: z.date().optional(),
        checkOut: z.date().optional(),
        northeastLat: z.number().optional(),
        northeastLng: z.number().optional(),
        southwestLat: z.number().optional(),
        southwestLng: z.number().optional(),
      }),
    )
    .query(async ({ ctx, input }) => {
      const { cursor } = input;

      const lat = input.latLngPoint?.lat ?? 0;
      const lng = input.latLngPoint?.lng ?? 0;
      const radius = input.radius;

      const northeastLat = input.northeastLat ?? 0;
      const northeastLng = input.northeastLng ?? 0;
      const southwestLat = input.southwestLat ?? 0;
      const southwestLng = input.southwestLng ?? 0;

      const data = await ctx.db
        .select({
          id: properties.id,
          imageUrls: properties.imageUrls,
          name: properties.name,
          maxNumGuests: properties.maxNumGuests,
          numBedrooms: properties.numBedrooms,
          numBathrooms: properties.numBathrooms,
          numBeds: properties.numBeds,
          avgRating: properties.avgRating,
          numRatings: properties.numRatings,
          originalNightlyPrice: properties.originalNightlyPrice,
          latLngPoint: properties.latLngPoint,
          // lat: properties.latitude,
          // long: properties.longitude,
          distance: sql`
          6371 * ACOS(
            SIN(${(lat * Math.PI) / 180}) * SIN(radians(ST_Y(${properties.latLngPoint}))) + 
            COS(${(lat * Math.PI) / 180}) * COS(radians(ST_Y(${properties.latLngPoint}))) * 
            COS(radians(ST_X(${properties.latLngPoint})) - ${(lng * Math.PI) / 180})
          ) AS distance`,
          vacancyCount: sql`
          (SELECT COUNT(booked_dates.property_id)
          FROM booked_dates
          WHERE booked_dates.property_id = properties.id
            AND booked_dates.date >= CURRENT_DATE
            AND booked_dates.date <= CURRENT_DATE + INTERVAL '30 days') AS vacancyCount
        `,
        })
        .from(properties)
        .where(
          and(
            eq(properties.propertyStatus, "Listed"),
            cursor ? gt(properties.id, cursor) : undefined, // Use property ID as cursor
            input.latLngPoint?.lat &&
              input.latLngPoint.lng &&
              !northeastLat &&
              !northeastLng &&
              !southwestLat &&
              !southwestLng
              ? sql`6371 * acos(SIN(${(lat * Math.PI) / 180}) * SIN(radians(latitude)) + COS(${(lat * Math.PI) / 180}) * COS(radians(latitude)) * COS(radians(longitude) - ${(lng * Math.PI) / 180})) <= ${radius}`
              : sql`TRUE`,
            input.roomType
              ? eq(properties.roomType, input.roomType)
              : sql`TRUE`,
            input.city && input.city !== "all"
              ? eq(properties.address, input.city)
              : sql`TRUE`,
            input.beds ? gte(properties.numBeds, input.beds) : sql`TRUE`,
            input.bedrooms
              ? gte(properties.numBedrooms, input.bedrooms)
              : sql`TRUE`,
            input.bathrooms
              ? gte(properties.numBathrooms, input.bathrooms)
              : sql`TRUE`,
            input.guests
              ? gte(properties.maxNumGuests, input.guests)
              : sql`TRUE`,
            input.maxNightlyPrice
              ? lte(properties.originalNightlyPrice, input.maxNightlyPrice)
              : sql`TRUE`,
            input.houseRules?.includes("pets allowed")
              ? eq(properties.petsAllowed, true)
              : sql`TRUE`,
            input.houseRules?.includes("smoking allowed")
              ? eq(properties.smokingAllowed, true)
              : sql`TRUE`,
            eq(properties.isPrivate, false),
            notExists(
              db
                .select()
                .from(bookedDates)
                .where(
                  and(
                    eq(bookedDates.propertyId, properties.id),
                    gte(bookedDates.date, new Date()), // today or future
                    lte(bookedDates.date, addDays(new Date(), 30)), // within next 30 days
                  ),
                ),
            ),
            sql`(SELECT COUNT(booked_dates.property_id)
            FROM booked_dates
            WHERE booked_dates.property_id = properties.id
              AND booked_dates.date >= CURRENT_DATE
              AND booked_dates.date <= CURRENT_DATE + INTERVAL '20 days') < 14`,

            northeastLat && northeastLng && southwestLat && southwestLng
              ? sql`
              latitude BETWEEN ${southwestLat} AND ${northeastLat}
              AND longitude BETWEEN ${southwestLng} AND ${northeastLng}
            `
              : sql`true`,
          ),
        )
        .limit(15)
        .orderBy(asc(sql`id`), asc(sql`distance`));

      return {
        data,
        nextCursor: data.length ? data[data.length - 1]?.id : null, // Use last property ID as next cursor
      };
    }),

  getByBoundaryInfiniteScroll: optionallyAuthedProcedure
    .input(
      z.object({
        boundaries: z
          .object({
            north: z.number(),
            south: z.number(),
            east: z.number(),
            west: z.number(),
          })
          .nullable(),
        cursor: z.number().nullish(),
        city: z.string().optional(),
        roomType: z.enum(ALL_PROPERTY_ROOM_TYPES).optional(),
        beds: z.number().optional(),
        bedrooms: z.number().optional(),
        bathrooms: z.number().optional(),
        houseRules: z.array(z.string()).optional(),
        guests: z.number().optional(),
        maxNightlyPrice: z.number().optional(),
        latLngPoint: z
          .object({
            lat: z.number(),
            lng: z.number(),
          })
          .optional(),
        radius: z.number().optional(),
        checkIn: z.date().optional(),
        checkOut: z.date().optional(),
      }),
    )
    .query(async ({ ctx, input }) => {
      const { cursor, boundaries } = input;

      const lat = input.latLngPoint?.lat ?? 0;
      const lng = input.latLngPoint?.lng ?? 0;
      const radius = input.radius ?? 0; //just tried to fix a type error

      const data = await ctx.db
        .select({
          id: properties.id,
          imageUrls: properties.imageUrls,
          name: properties.name,
          maxNumGuests: properties.maxNumGuests,
          numBedrooms: properties.numBedrooms,
          numBathrooms: properties.numBathrooms,
          numBeds: properties.numBeds,
          avgRating: properties.avgRating,
          numRatings: properties.numRatings,
          originalNightlyPrice: properties.originalNightlyPrice,
          latLngPoint: properties.latLngPoint,
          // lat: properties.latitude,
          // long: properties.longitude,
          distance: sql`
            6371 * ACOS(
              SIN(${(lat * Math.PI) / 180}) * SIN(radians(ST_Y(${properties.latLngPoint}))) + 
              COS(${(lat * Math.PI) / 180}) * COS(radians(ST_Y(${properties.latLngPoint}))) * 
              COS(radians(ST_X(${properties.latLngPoint})) - ${(lng * Math.PI) / 180})
            ) AS distance`,
          vacancyCount: sql`
            (SELECT COUNT(booked_dates.property_id)
            FROM booked_dates
            WHERE booked_dates.property_id = properties.id
              AND booked_dates.date >= CURRENT_DATE
              AND booked_dates.date <= CURRENT_DATE + INTERVAL '30 days') AS vacancyCount
          `,
        })
        .from(properties)
        .where(
          and(
            cursor ? gt(properties.id, cursor) : undefined,
            boundaries
              ? sql`
                ST_Y(${properties.latLngPoint}) BETWEEN ${boundaries.south} AND ${boundaries.north}
                AND ST_X(${properties.latLngPoint}) BETWEEN ${boundaries.west} AND ${boundaries.east}
              `
              : sql`TRUE`,
            input.latLngPoint?.lat && input.latLngPoint.lng && !boundaries
              ? sql`ST_DWithin(
                  ${properties.latLngPoint}::geography,
                  ST_SetSRID(ST_MakePoint(${lng}, ${lat}), 4326)::geography,
                  ${radius * 1000}
                )`
              : sql`TRUE`,
            input.roomType
              ? eq(properties.roomType, input.roomType)
              : sql`TRUE`,
            input.beds ? gte(properties.numBeds, input.beds) : sql`TRUE`,
            input.bedrooms
              ? gte(properties.numBedrooms, input.bedrooms)
              : sql`TRUE`,
            input.bathrooms
              ? gte(properties.numBathrooms, input.bathrooms)
              : sql`TRUE`,
            input.guests
              ? gte(properties.maxNumGuests, input.guests)
              : sql`TRUE`,
            input.maxNightlyPrice
              ? lte(properties.originalNightlyPrice, input.maxNightlyPrice)
              : sql`TRUE`,
            input.houseRules?.includes("pets allowed")
              ? eq(properties.petsAllowed, true)
              : sql`TRUE`,
            input.houseRules?.includes("smoking allowed")
              ? eq(properties.smokingAllowed, true)
              : sql`TRUE`,
            eq(properties.isPrivate, false),
            notExists(
              db
                .select()
                .from(bookedDates)
                .where(
                  and(
                    eq(bookedDates.propertyId, properties.id),
                    gte(bookedDates.date, new Date()),
                    lte(bookedDates.date, addDays(new Date(), 30)),
                  ),
                ),
            ),
            sql`(SELECT COUNT(booked_dates.property_id)
              FROM booked_dates
              WHERE booked_dates.property_id = properties.id
                AND booked_dates.date >= CURRENT_DATE
                AND booked_dates.date <= CURRENT_DATE + INTERVAL '20 days') < 14`,
          ),
        )
        // .limit(12)
        .limit(100)
        .orderBy(asc(sql`id`), asc(sql`distance`));

      return {
        data,
        nextCursor: data.length ? data[data.length - 1]?.id : null,
      };
    }),

  // getCities: publicProcedure.query(async ({ ctx }) => {
  //   const lat = 34.1010307;
  //   const long = -118.3806008;
  //   const radius = 10; // 100km.

  //   const data = await ctx.db
  //     .select({
  //       id: properties.id,
  //       distance: sql`
  //       6371 * ACOS(
  //           SIN(${(lat * Math.PI) / 180}) * SIN(radians(latitude)) + COS(${(lat * Math.PI) / 180}) * COS(radians(latitude)) * COS(radians(longitude) - ${(long * Math.PI) / 180})
  //       ) AS distance`,
  //     })
  //     .from(properties)
  //     .orderBy(sql`distance`)
  //     .where(
  //       sql`6371 * acos(SIN(${(lat * Math.PI) / 180}) * SIN(radians(latitude)) + COS(${(lat * Math.PI) / 180}) * COS(radians(latitude)) * COS(radians(longitude) - ${(long * Math.PI) / 180})) <= ${radius}`,
  //     );
  // }),
  getHostProperties: protectedProcedure
    .input(z.object({ limit: z.number().optional() }).optional())
    .query(async ({ ctx, input }) => {
      return await ctx.db.query.properties.findMany({
        where: eq(properties.hostId, ctx.user.id),
        limit: input?.limit,
      });
    }),
<<<<<<< HEAD
  getMainHostProperties: roleRestrictedProcedure(["host"])
    .input(z.object({ mainHostId: z.string() }))
    .query(async ({ ctx, input }) => {
      return await ctx.db.query.properties.findMany({
        where: eq(properties.hostId, input.mainHostId),
      });
    }),
=======

>>>>>>> 420aa153
  getHostPropertiesWithRequests: roleRestrictedProcedure(["host"]).query(
    async ({ ctx }) => {
      // TODO: USE DRIZZLE relational query, then use groupby in js
      const user = await ctx.db.query.users.findFirst({
        where: eq(users.id, ctx.user.id),
      });

      const hostProperties = await db.query.properties.findMany({
        where: and(
          eq(
            properties.hostId,
            user?.mainHostId ? user.mainHostId : ctx.user.id,
          ),
          eq(properties.propertyStatus, "Listed"),
        ),

        // columns: {
        //   id: true,
        //   propertyStatus: true,
        //   latLngPoint: true,
        //   priceRestriction: true,
        //   city: true,
        // },
      });

      const hostRequests = await getRequestsForProperties(hostProperties, {
        user: ctx.user,
      });

      const groupedByCity: HostRequestsPageData[] = [];

      const findOrCreateCityGroup = (city: string) => {
        let cityGroup = groupedByCity.find((group) => group.city === city);
        if (!cityGroup) {
          cityGroup = { city, requests: [] };
          groupedByCity.push(cityGroup);
        }
        return cityGroup;
      };

      const requestsMap = new Map<
        number,
        {
          request: Request & {
            traveler: Pick<
              User,
              "firstName" | "lastName" | "name" | "image" | "location" | "about"
            >;
          };
          properties: (Property & { taxAvailable: boolean })[];
        }
      >();

      // Iterate over the hostRequests and gather all properties for each request
      for (const { property, request } of hostRequests) {
        // Check if this request already exists in the map
        // eslint-disable-next-line @typescript-eslint/no-unsafe-argument
        if (!requestsMap.has(request.id)) {
          // If not, create a new entry with an empty properties array
          requestsMap.set(request.id, {
            request,
            properties: [] as (Property & { taxAvailable: boolean })[],
          });
        }

        // Add the property to the request
        requestsMap.get(request.id)!.properties.push(property);
      }
      for (const requestWithProperties of requestsMap.values()) {
        const { request, properties } = requestWithProperties;

        for (const property of properties as unknown as (Property & {
          taxAvailable: boolean;
        })[]) {
          const cityGroup = findOrCreateCityGroup(property.city);

          // Find if the request already exists in the city's group to avoid duplicates
          const existingRequest = cityGroup.requests.find(
            (item) => item.request.id === request.id,
          );

          if (existingRequest) {
            // If the request already exists, just add the new property to it
            existingRequest.properties.push(property);
          } else {
            // If the request doesn't exist, create a new entry with the property
            cityGroup.requests.push({
              request,
              properties: [property], // Initialize with the current property
            });
          }
        }
      }

      return groupedByCity;
    },
  ),
  // hostInsertOnboardingProperty: roleRestrictedProcedure(["host"])
  //   .input(hostPropertyFormSchema)
  //   .mutation(async ({ ctx, input }) => {
  //     return await ctx.db.insert(properties).values({
  //       ...input,
  //       hostId: ctx.user.id,
  //       hostName: ctx.user.name,
  //       imageUrls: input.imageUrls,
  //     });
  //   }),
  getBlockedDates: protectedProcedure
    .input(z.object({ propertyId: z.number() }))
    .query(async ({ ctx, input }) => {
      return await ctx.db.query.bookedDates.findMany({
        where: eq(bookedDates.propertyId, input.propertyId),
        columns: {
          date: true,
        },
      });
    }),

  deleteImage: roleRestrictedProcedure(["admin"])
    .input(z.string())
    .mutation(async ({ input: imageUrl }) => {
      const count = await db.query.properties
        .findMany({
          columns: { id: true, imageUrls: true },
          where: arrayContains(properties.imageUrls, [imageUrl]),
        })
        .then((res) =>
          Promise.all(
            res.map((p) =>
              db
                .update(properties)
                .set({ imageUrls: p.imageUrls.filter((i) => i !== imageUrl) })
                .where(eq(properties.id, p.id)),
            ),
          ).then((res) => res.length),
        );

      return { count };
    }),

  updateAutoOffer: protectedProcedure
    .input(
      z.object({
        id: z.number(),
        autoOfferEnabled: z.boolean(),
        autoOfferDiscountTiers: z.array(discountTierSchema),
      }),
    )
    .mutation(async ({ ctx, input }) => {
      await ctx.db
        .update(properties)
        .set({
          autoOfferEnabled: input.autoOfferEnabled,
          autoOfferDiscountTiers: input.autoOfferDiscountTiers,
        })
        .where(eq(properties.id, input.id));
    }),
  getSearchResults: protectedProcedure
    .input(z.object({ searchQuery: z.string() }))
    .query(async ({ ctx, input }) => {
      if (input.searchQuery !== "") {
        return await ctx.db.query.properties.findMany({
          where: and(
            eq(properties.hostId, ctx.user.id),
            or(
              like(properties.name, `%${input.searchQuery}%`),
              like(properties.city, `%${capitalize(input.searchQuery)}%`),
            ),
          ),
        });
      }
      return null;
    }),

  updatePropertySecurityDepositAmount: protectedProcedure
    .input(z.object({ propertyId: z.number(), amount: z.number() }))
    .mutation(async ({ input }) => {
      const property = await db
        .update(properties)
        .set({
          currentSecurityDeposit: input.amount,
        })
        .where(eq(properties.id, input.propertyId));

      return property;
    }),
});<|MERGE_RESOLUTION|>--- conflicted
+++ resolved
@@ -529,17 +529,7 @@
         limit: input?.limit,
       });
     }),
-<<<<<<< HEAD
-  getMainHostProperties: roleRestrictedProcedure(["host"])
-    .input(z.object({ mainHostId: z.string() }))
-    .query(async ({ ctx, input }) => {
-      return await ctx.db.query.properties.findMany({
-        where: eq(properties.hostId, input.mainHostId),
-      });
-    }),
-=======
-
->>>>>>> 420aa153
+
   getHostPropertiesWithRequests: roleRestrictedProcedure(["host"]).query(
     async ({ ctx }) => {
       // TODO: USE DRIZZLE relational query, then use groupby in js
