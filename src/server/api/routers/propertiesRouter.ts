--- conflicted
+++ resolved
@@ -15,22 +15,18 @@
 import { TRPCError } from "@trpc/server";
 import { and, asc, eq, gt, lte, sql } from "drizzle-orm";
 import { z } from "zod";
-<<<<<<< HEAD
-import { bookedDates, properties } from "./../../db/schema/tables/properties";
-import { env } from "@/env";
-
-
-const googleMapsClient = require('@google/maps').createClient({
-  key: env.GOOGLE_MAPS_KEY,
-  Promise: Promise,
-});
-=======
 import {
   ALL_PROPERTY_ROOM_TYPES,
   bookedDates,
   properties,
 } from "./../../db/schema/tables/properties";
->>>>>>> b1f1bfcb
+import { env } from "@/env";
+
+
+const googleMapsClient = require('@google/maps').createClient({
+  key: env.GOOGLE_MAPS_KEY,
+  Promise: Promise,
+});
 
 export const propertiesRouter = createTRPCRouter({
   create: roleRestrictedProcedure(["admin", "host"])
