--- conflicted
+++ resolved
@@ -8,6 +8,7 @@
 import { db } from "@/server/db";
 import {
   conversationsRelations,
+  groups,
   hostProfiles,
   propertyInsertSchema,
   propertySelectSchema,
@@ -468,10 +469,14 @@
             cr.city AS property_city,
             cr.request_id,
             r.*,
-            p.*
+            p.*,
+            u.name AS user_name,
+            u.image
           FROM city_requests cr
           JOIN ${requests} r ON cr.request_id = r.id
           JOIN ${properties} p ON p.city = cr.city AND p.host_id = ${ctx.user.id}
+          JOIN ${groups} g ON r.made_by_group_id = g.id
+          JOIN ${users} u ON g.owner_id = u.id
           ORDER BY cr.city, r.id, p.id
         `);
 
@@ -488,6 +493,7 @@
 
 
       for (const row of rawData) {
+        console.log(row);
         const property = {
           id: row.id,
           hostId: row.host_id,
@@ -534,11 +540,13 @@
           propertyType: row.property_type,
           note: row.note,
           airbnbLink: row.airbnb_link,
-          createdAt: row.request_created_at,
+          createdAt: row.created_at,
           resolvedAt: row.resolved_at,
           lat: row.lat,
           lng: row.lng,
           radius: row.radius,
+          name: row.user_name,
+          profilePic: row.image,
           // Add other request fields here
         } as Request;
 
@@ -567,19 +575,6 @@
       return organizedData;
     }
   ),
-<<<<<<< HEAD
-
-  hostInsertOnboardingProperty: roleRestrictedProcedure(["host"])
-    .input(hostPropertyFormSchema)
-    .mutation(async ({ ctx, input }) => {
-      return await ctx.db.insert(properties).values({
-        ...input,
-        hostId: ctx.user.id,
-        hostName: ctx.user.name,
-        imageUrls: input.imageUrls,
-      });
-    }),
-=======
   // hostInsertOnboardingProperty: roleRestrictedProcedure(["host"])
   //   .input(hostPropertyFormSchema)
   //   .mutation(async ({ ctx, input }) => {
@@ -590,7 +585,6 @@
   //       imageUrls: input.imageUrls,
   //     });
   //   }),
->>>>>>> 2cf8aae3
   getBlockedDates: protectedProcedure
     .input(z.object({ propertyId: z.number() }))
     .query(async ({ ctx, input }) => {
