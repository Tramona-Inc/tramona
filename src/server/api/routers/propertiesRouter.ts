import {
  createTRPCRouter,
  optionallyAuthedProcedure,
  protectedProcedure,
  publicProcedure,
  roleRestrictedProcedure,
} from "@/server/api/trpc";
import { db } from "@/server/db";
import {
  hostProfiles,
  propertyInsertSchema,
  propertySelectSchema,
  propertyUpdateSchema,
  type Request,
  type RequestsToBook,
  type User,
  users,
} from "@/server/db/schema";
import { TRPCError } from "@trpc/server";
import { addDays } from "date-fns";
import {
  and,
  arrayContains,
  asc,
  eq,
  gt,
  gte,
  like,
  lte,
  notExists,
  or,
  sql,
} from "drizzle-orm";
import { z } from "zod";
import {
  ALL_PROPERTY_ROOM_TYPES,
  bookedDates,
  discountTierSchema,
  properties,
  type Property,
} from "./../../db/schema/tables/properties";
import {
  addProperty,
  createLatLngGISPoint,
  getRequestsForProperties,
  getRequestsToBookForProperties,
} from "@/server/server-utils";
import { getCoordinates } from "@/server/google-maps";
import { capitalize } from "@/utils/utils";

export type HostRequestsPageData = {
  city: string;
  requests: {
    request: Request & {
      traveler: Pick<
        User,
        "firstName" | "lastName" | "name" | "image" | "location" | "about"
      >;
    };
    properties: (Property & { taxAvailable: boolean })[];
  }[];
};

export type HostRequestsToBookPageData = {
  requestToBook: (RequestsToBook & {
    traveler: Pick<
      User,
      "firstName" | "lastName" | "name" | "image" | "location" | "about"
    >;
  })[];
  property: Property & { taxAvailable: boolean };
}[];

export const propertiesRouter = createTRPCRouter({
  create: protectedProcedure
    .input(
      propertyInsertSchema.omit({
        hostId: true,
        city: true,
        // latitude: true,
        // longitude: true,
        latLngPoint: true,
      }),
    )
    .mutation(async ({ ctx, input }) => {
      const hostTeamId = await db.query.hostProfiles
        .findFirst({
          where: eq(hostProfiles.userId, ctx.user.id),
          columns: { curTeamId: true },
        })
        .then((res) => res?.curTeamId);

      if (!hostTeamId) {
        throw new TRPCError({
          code: "BAD_REQUEST",
          message: `Host profile not found for user ${ctx.user.id}`,
        });
      }

      const id = await addProperty({
        isAdmin: ctx.user.role === "admin" ? true : false,
        property: input,
        userId: ctx.user.id,
        userEmail: ctx.user.email,
        hostTeamId,
      });
      return id;
    }),

  // uses the hostId passed in the input instead of the admin's user id
  createForHost: roleRestrictedProcedure(["admin"])
    .input(
      propertyInsertSchema
        .omit({
          city: true,
          // latitude: true,
          // longitude: true,
          latLngPoint: true,
        })
        .extend({ hostId: z.string() }),
    ) // make hostid required
    .mutation(async ({ ctx, input }) => {
      const host = await ctx.db.query.users.findFirst({
        columns: { name: true, role: true, email: true },
        where: eq(users.id, input.hostId),
      });

      if (!host) {
        return { status: "host not found" } as const;
      }
      if (host.role !== "host" && host.role !== "admin") {
        return { status: "user not a host" } as const;
      }

      await addProperty({
        property: input,
        userId: input.hostId,
        userEmail: host.email,
        isAdmin: false,
      });

      return {
        status: "success",
        hostName: host.name,
      } as const;
    }),

  update: roleRestrictedProcedure(["admin", "host"])
    .input(propertyUpdateSchema.omit({ hostId: true, latLngPoint: true }))
    .mutation(async ({ ctx, input }) => {
      // TODO: auth
      if (input.address) {
        const { location } = await getCoordinates(input.address);
        if (!location) throw new Error("Could not get coordinates for address");
        const latLngPoint = createLatLngGISPoint({
          lat: location.lat,
          lng: location.lng,
        });
        await ctx.db
          .update(properties)
          .set({ latLngPoint })
          .where(eq(properties.id, input.id));
      }

      await ctx.db
        .update(properties)
        .set(input)
        .where(eq(properties.id, input.id));
    }),

  delete: roleRestrictedProcedure(["admin", "host"])
    .input(propertySelectSchema.pick({ id: true }))
    .mutation(async ({ ctx, input }) => {
      if (ctx.user.role === "host") {
        const request = await ctx.db.query.properties.findFirst({
          where: eq(properties.id, input.id),
          columns: {
            hostId: true,
          },
        });

        if (request?.hostId !== ctx.user.id) {
          throw new TRPCError({ code: "UNAUTHORIZED" });
        }
      }

      await ctx.db.delete(properties).where(eq(properties.id, input.id));
    }),

  getById: publicProcedure
    .input(propertySelectSchema.pick({ id: true }))
    .query(async ({ ctx, input }) => {
      const property = await ctx.db.query.properties.findFirst({
        where: eq(properties.id, input.id),
        with: {
          host: {
            columns: {
              image: true,
              firstName: true,
              lastName: true,
              email: true,
              id: true,
              about: true,
              location: true,
            },
            with: {
              hostProfile: {
                columns: { curTeamId: true },
              },
            },
          },
          reviews: true,
        },
      });
      if (!property) throw new Error("no property");
      return property;
    }),
  getAll: publicProcedure.query(async ({ ctx }) => {
    return await ctx.db.query.properties.findMany();
  }),
  getAllByFilter: publicProcedure.query(async ({ ctx }) => {
    return await ctx.db.query.properties.findMany({
      limit: 100,
      offset: 0,
    });
  }),

  getAllInfiniteScroll: optionallyAuthedProcedure
    .input(
      z.object({
        cursor: z.number().nullish(), // <-- "cursor" needs to exist, but can be any type
        city: z.string().optional(),
        roomType: z.enum(ALL_PROPERTY_ROOM_TYPES).optional(),
        beds: z.number().optional(),
        bedrooms: z.number().optional(),
        bathrooms: z.number().optional(),
        houseRules: z.array(z.string()).optional(),
        guests: z.number().optional(),
        maxNightlyPrice: z.number().optional(),
        avgRating: z.number().optional(),
        numRatings: z.number().optional(),
        // lat: z.number().optional(),
        // long: z.number().optional(),
        latLngPoint: z
          .object({
            lat: z.number(),
            lng: z.number(),
          })
          .optional(),
        radius: z.number().optional(),
        checkIn: z.date().optional(),
        checkOut: z.date().optional(),
        northeastLat: z.number().optional(),
        northeastLng: z.number().optional(),
        southwestLat: z.number().optional(),
        southwestLng: z.number().optional(),
      }),
    )
    .query(async ({ ctx, input }) => {
      const { cursor } = input;

      const lat = input.latLngPoint?.lat ?? 0;
      const lng = input.latLngPoint?.lng ?? 0;
      const radius = input.radius;

      const northeastLat = input.northeastLat ?? 0;
      const northeastLng = input.northeastLng ?? 0;
      const southwestLat = input.southwestLat ?? 0;
      const southwestLng = input.southwestLng ?? 0;

      const data = await ctx.db
        .select({
          id: properties.id,
          imageUrls: properties.imageUrls,
          name: properties.name,
          maxNumGuests: properties.maxNumGuests,
          numBedrooms: properties.numBedrooms,
          numBathrooms: properties.numBathrooms,
          numBeds: properties.numBeds,
          avgRating: properties.avgRating,
          numRatings: properties.numRatings,
          originalNightlyPrice: properties.originalNightlyPrice,
          latLngPoint: properties.latLngPoint,
          bookItNowIsEnabled: properties.bookItNowEnabled,
          // lat: properties.latitude,
          // long: properties.longitude,
          distance: sql`
          6371 * ACOS(
            SIN(${(lat * Math.PI) / 180}) * SIN(radians(ST_Y(${properties.latLngPoint}))) + 
            COS(${(lat * Math.PI) / 180}) * COS(radians(ST_Y(${properties.latLngPoint}))) * 
            COS(radians(ST_X(${properties.latLngPoint})) - ${(lng * Math.PI) / 180})
          ) AS distance`,
          vacancyCount: sql`
          (SELECT COUNT(booked_dates.property_id)
          FROM booked_dates
          WHERE booked_dates.property_id = properties.id
            AND booked_dates.date >= CURRENT_DATE
            AND booked_dates.date <= CURRENT_DATE + INTERVAL '30 days') AS vacancyCount
        `,
        })
        .from(properties)
        .where(
          and(
            eq(properties.propertyStatus, "Listed"),
            cursor ? gt(properties.id, cursor) : undefined, // Use property ID as cursor
            input.latLngPoint?.lat &&
              input.latLngPoint.lng &&
              !northeastLat &&
              !northeastLng &&
              !southwestLat &&
              !southwestLng
              ? sql`6371 * acos(SIN(${(lat * Math.PI) / 180}) * SIN(radians(latitude)) + COS(${(lat * Math.PI) / 180}) * COS(radians(latitude)) * COS(radians(longitude) - ${(lng * Math.PI) / 180})) <= ${radius}`
              : sql`TRUE`,
            input.roomType
              ? eq(properties.roomType, input.roomType)
              : sql`TRUE`,
            input.city && input.city !== "all"
              ? eq(properties.address, input.city)
              : sql`TRUE`,
            input.beds ? gte(properties.numBeds, input.beds) : sql`TRUE`,
            input.bedrooms
              ? gte(properties.numBedrooms, input.bedrooms)
              : sql`TRUE`,
            input.bathrooms
              ? gte(properties.numBathrooms, input.bathrooms)
              : sql`TRUE`,
            input.guests
              ? gte(properties.maxNumGuests, input.guests)
              : sql`TRUE`,
            input.maxNightlyPrice
              ? lte(properties.originalNightlyPrice, input.maxNightlyPrice)
              : sql`TRUE`,
            input.houseRules?.includes("pets allowed")
              ? eq(properties.petsAllowed, true)
              : sql`TRUE`,
            input.houseRules?.includes("smoking allowed")
              ? eq(properties.smokingAllowed, true)
              : sql`TRUE`,
            eq(properties.isPrivate, false),
            notExists(
              db
                .select()
                .from(bookedDates)
                .where(
                  and(
                    eq(bookedDates.propertyId, properties.id),
                    gte(bookedDates.date, new Date()), // today or future
                    lte(bookedDates.date, addDays(new Date(), 30)), // within next 30 days
                  ),
                ),
            ),
            sql`(SELECT COUNT(booked_dates.property_id)
            FROM booked_dates
            WHERE booked_dates.property_id = properties.id
              AND booked_dates.date >= CURRENT_DATE
              AND booked_dates.date <= CURRENT_DATE + INTERVAL '20 days') < 14`,

            northeastLat && northeastLng && southwestLat && southwestLng
              ? sql`
              latitude BETWEEN ${southwestLat} AND ${northeastLat}
              AND longitude BETWEEN ${southwestLng} AND ${northeastLng}
            `
              : sql`true`,
          ),
        )
        .limit(15)
        .orderBy(asc(sql`id`), asc(sql`distance`));

      return {
        data,
        nextCursor: data.length ? data[data.length - 1]?.id : null, // Use last property ID as next cursor
      };
    }),

  getByBoundaryInfiniteScroll: optionallyAuthedProcedure
    .input(
      z.object({
        boundaries: z
          .object({
            north: z.number(),
            south: z.number(),
            east: z.number(),
            west: z.number(),
          })
          .nullable(),
        cursor: z.number().nullish(),
        city: z.string().optional(),
        roomType: z.enum(ALL_PROPERTY_ROOM_TYPES).optional(),
        beds: z.number().optional(),
        bedrooms: z.number().optional(),
        bathrooms: z.number().optional(),
        houseRules: z.array(z.string()).optional(),
        guests: z.number().optional(),
        maxNightlyPrice: z.number().optional(),
        latLngPoint: z
          .object({
            lat: z.number(),
            lng: z.number(),
          })
          .optional(),
        radius: z.number().optional(),
        checkIn: z.date().optional(),
        checkOut: z.date().optional(),
      }),
    )
    .query(async ({ ctx, input }) => {
      const { cursor, boundaries } = input;

      const lat = input.latLngPoint?.lat ?? 0;
      const lng = input.latLngPoint?.lng ?? 0;
      const radius = input.radius ?? 0; //just tried to fix a type error

      const data = await ctx.db
        .select({
          id: properties.id,
          imageUrls: properties.imageUrls,
          name: properties.name,
          maxNumGuests: properties.maxNumGuests,
          numBedrooms: properties.numBedrooms,
          numBathrooms: properties.numBathrooms,
          numBeds: properties.numBeds,
          avgRating: properties.avgRating,
          numRatings: properties.numRatings,
          originalNightlyPrice: properties.originalNightlyPrice,
          latLngPoint: properties.latLngPoint,
          bookItNowIsEnabled: properties.bookItNowEnabled,
          // lat: properties.latitude,
          // long: properties.longitude,
          distance: sql`
            6371 * ACOS(
              SIN(${(lat * Math.PI) / 180}) * SIN(radians(ST_Y(${properties.latLngPoint}))) + 
              COS(${(lat * Math.PI) / 180}) * COS(radians(ST_Y(${properties.latLngPoint}))) * 
              COS(radians(ST_X(${properties.latLngPoint})) - ${(lng * Math.PI) / 180})
            ) AS distance`,
          vacancyCount: sql`
            (SELECT COUNT(booked_dates.property_id)
            FROM booked_dates
            WHERE booked_dates.property_id = properties.id
              AND booked_dates.date >= CURRENT_DATE
              AND booked_dates.date <= CURRENT_DATE + INTERVAL '30 days') AS vacancyCount
          `,
        })
        .from(properties)
        .where(
          and(
            cursor ? gt(properties.id, cursor) : undefined,
            boundaries
              ? sql`
                ST_Y(${properties.latLngPoint}) BETWEEN ${boundaries.south} AND ${boundaries.north}
                AND ST_X(${properties.latLngPoint}) BETWEEN ${boundaries.west} AND ${boundaries.east}
              `
              : sql`TRUE`,
            input.latLngPoint?.lat && input.latLngPoint.lng && !boundaries
              ? sql`ST_DWithin(
                  ${properties.latLngPoint}::geography,
                  ST_SetSRID(ST_MakePoint(${lng}, ${lat}), 4326)::geography,
                  ${radius * 1000}
                )`
              : sql`TRUE`,
            input.roomType
              ? eq(properties.roomType, input.roomType)
              : sql`TRUE`,
            input.beds ? gte(properties.numBeds, input.beds) : sql`TRUE`,
            input.bedrooms
              ? gte(properties.numBedrooms, input.bedrooms)
              : sql`TRUE`,
            input.bathrooms
              ? gte(properties.numBathrooms, input.bathrooms)
              : sql`TRUE`,
            input.guests
              ? gte(properties.maxNumGuests, input.guests)
              : sql`TRUE`,
            input.maxNightlyPrice
              ? lte(properties.originalNightlyPrice, input.maxNightlyPrice)
              : sql`TRUE`,
            input.houseRules?.includes("pets allowed")
              ? eq(properties.petsAllowed, true)
              : sql`TRUE`,
            input.houseRules?.includes("smoking allowed")
              ? eq(properties.smokingAllowed, true)
              : sql`TRUE`,
            eq(properties.isPrivate, false),
            notExists(
              db
                .select()
                .from(bookedDates)
                .where(
                  and(
                    eq(bookedDates.propertyId, properties.id),
                    gte(bookedDates.date, new Date()),
                    lte(bookedDates.date, addDays(new Date(), 30)),
                  ),
                ),
            ),
            sql`(SELECT COUNT(booked_dates.property_id)
              FROM booked_dates
              WHERE booked_dates.property_id = properties.id
                AND booked_dates.date >= CURRENT_DATE
                AND booked_dates.date <= CURRENT_DATE + INTERVAL '20 days') < 14`,
          ),
        )
        // .limit(12)
        .limit(100)
        .orderBy(asc(sql`id`), asc(sql`distance`));

      return {
        data,
        nextCursor: data.length ? data[data.length - 1]?.id : null,
      };
    }),

  // getCities: publicProcedure.query(async ({ ctx }) => {
  //   const lat = 34.1010307;
  //   const long = -118.3806008;
  //   const radius = 10; // 100km.

  //   const data = await ctx.db
  //     .select({
  //       id: properties.id,
  //       distance: sql`
  //       6371 * ACOS(
  //           SIN(${(lat * Math.PI) / 180}) * SIN(radians(latitude)) + COS(${(lat * Math.PI) / 180}) * COS(radians(latitude)) * COS(radians(longitude) - ${(long * Math.PI) / 180})
  //       ) AS distance`,
  //     })
  //     .from(properties)
  //     .orderBy(sql`distance`)
  //     .where(
  //       sql`6371 * acos(SIN(${(lat * Math.PI) / 180}) * SIN(radians(latitude)) + COS(${(lat * Math.PI) / 180}) * COS(radians(latitude)) * COS(radians(longitude) - ${(long * Math.PI) / 180})) <= ${radius}`,
  //     );
  // }),
  getHostProperties: protectedProcedure
    .input(z.object({ limit: z.number().optional() }).optional())
    .query(async ({ ctx, input }) => {
      return await ctx.db.query.properties.findMany({
        where: eq(properties.hostId, ctx.user.id),
        limit: input?.limit,
      });
    }),

  getHostPropertiesWithRequests: roleRestrictedProcedure(["host"]).query(
    async ({ ctx }) => {
      // TODO: USE DRIZZLE relational query, then use groupby in js
      const hostProperties = await db.query.properties.findMany({
        where: and(
          eq(properties.hostId, ctx.user.id),
          eq(properties.propertyStatus, "Listed"),
        ),

        // columns: {
        //   id: true,
        //   propertyStatus: true,
        //   latLngPoint: true,
        //   priceRestriction: true,
        //   city: true,
        // },
      });

      const hostRequests = await getRequestsForProperties(hostProperties, {
        user: ctx.user,
      });

      const groupedByCity: HostRequestsPageData[] = [];

      const findOrCreateCityGroup = (city: string) => {
        let cityGroup = groupedByCity.find((group) => group.city === city);
        if (!cityGroup) {
          cityGroup = { city, requests: [] };
          groupedByCity.push(cityGroup);
        }
        return cityGroup;
      };

      const requestsMap = new Map<
        number,
        {
          request: Request & {
            traveler: Pick<
              User,
              "firstName" | "lastName" | "name" | "image" | "location" | "about"
            >;
          };
          properties: (Property & { taxAvailable: boolean })[];
        }
      >();

      // Iterate over the hostRequests and gather all properties for each request
      for (const { property, request } of hostRequests) {
        // Check if this request already exists in the map
        // eslint-disable-next-line @typescript-eslint/no-unsafe-argument
        if (!requestsMap.has(request.id)) {
          // If not, create a new entry with an empty properties array
          requestsMap.set(request.id, {
            request,
            properties: [] as (Property & { taxAvailable: boolean })[],
          });
        }

        // Add the property to the request
        requestsMap.get(request.id)!.properties.push(property);
      }
      for (const requestWithProperties of requestsMap.values()) {
        const { request, properties } = requestWithProperties;

        for (const property of properties as unknown as (Property & {
          taxAvailable: boolean;
        })[]) {
          const cityGroup = findOrCreateCityGroup(property.city);

          // Find if the request already exists in the city's group to avoid duplicates
          const existingRequest = cityGroup.requests.find(
            (item) => item.request.id === request.id,
          );

          if (existingRequest) {
            // If the request already exists, just add the new property to it
            existingRequest.properties.push(property);
          } else {
            // If the request doesn't exist, create a new entry with the property
            cityGroup.requests.push({
              request,
              properties: [property], // Initialize with the current property
            });
          }
        }
      }

      return groupedByCity;
    },
  ),

  getHostPropertiesWithRequestsToBook: roleRestrictedProcedure(["host"]).query(
    async ({ ctx }) => {
      const hostProperties = await db.query.properties.findMany({
        where: and(
          eq(properties.hostId, ctx.user.id),
          eq(properties.propertyStatus, "Listed"),
        ),
      });

      const hostRequestsToBook = await getRequestsToBookForProperties(
        hostProperties,
        {
          user: ctx.user,
        },
      );

      console.log('hostreqs', hostRequestsToBook)

      const propertiesWithRequestsToBook = hostProperties
        .filter((property) =>
          hostRequestsToBook.some(
            (requestToBook) => requestToBook.requestToBook.propertyId === property.id,
          ),
        )
        .map((property) => ({
          property,
          requestToBook: hostRequestsToBook.filter(
            (requestToBook) => requestToBook.requestToBook.propertyId === property.id,
          ),
        }));

      return propertiesWithRequestsToBook;
    },
  ),
  // hostInsertOnboardingProperty: roleRestrictedProcedure(["host"])
  //   .input(hostPropertyFormSchema)
  //   .mutation(async ({ ctx, input }) => {
  //     return await ctx.db.insert(properties).values({
  //       ...input,
  //       hostId: ctx.user.id,
  //       hostName: ctx.user.name,
  //       imageUrls: input.imageUrls,
  //     });
  //   }),
  getBlockedDates: protectedProcedure
    .input(z.object({ propertyId: z.number() }))
    .query(async ({ ctx, input }) => {
      return await ctx.db.query.bookedDates.findMany({
        where: eq(bookedDates.propertyId, input.propertyId),
        columns: {
          date: true,
        },
      });
    }),

  deleteImage: roleRestrictedProcedure(["admin"])
    .input(z.string())
    .mutation(async ({ input: imageUrl }) => {
      const count = await db.query.properties
        .findMany({
          columns: { id: true, imageUrls: true },
          where: arrayContains(properties.imageUrls, [imageUrl]),
        })
        .then((res) =>
          Promise.all(
            res.map((p) =>
              db
                .update(properties)
                .set({ imageUrls: p.imageUrls.filter((i) => i !== imageUrl) })
                .where(eq(properties.id, p.id)),
            ),
          ).then((res) => res.length),
        );

      return { count };
    }),

  updateAutoOffer: protectedProcedure
    .input(
      z.object({
        id: z.number(),
        autoOfferEnabled: z.boolean(),
        autoOfferDiscountTiers: z.array(discountTierSchema),
      }),
    )
    .mutation(async ({ ctx, input }) => {
      await ctx.db
        .update(properties)
        .set({
          autoOfferEnabled: input.autoOfferEnabled,
          autoOfferDiscountTiers: input.autoOfferDiscountTiers,
        })
        .where(eq(properties.id, input.id));
    }),
<<<<<<< HEAD
  updateBookItNow: protectedProcedure
    .input(
      z.object({
        id: z.number(),
        bookItNowEnabled: z.boolean(),
        bookItNowDiscountTiers: z.array(discountTierSchema),
        requestToBookDiscountPercentage: z.number(),
      }),
    )
    .mutation(async ({ ctx, input }) => {
      await ctx.db
        .update(properties)
        .set({
          bookItNowEnabled: input.bookItNowEnabled,
          bookItNowDiscountTiers: input.bookItNowDiscountTiers,
          requestToBookDiscountPercentage:
            input.requestToBookDiscountPercentage,
        })
        .where(eq(properties.id, input.id));
=======
  getSearchResults: protectedProcedure
    .input(z.object({ searchQuery: z.string() }))
    .query(async ({ ctx, input }) => {
      if (input.searchQuery !== "") {
        return await ctx.db.query.properties.findMany({
          where: and(
            eq(properties.hostId, ctx.user.id),
            or(
              like(properties.name, `%${input.searchQuery}%`),
              like(properties.city, `%${capitalize(input.searchQuery)}%`),
            ),
          ),
        });
      }
      return null;
>>>>>>> 91c15bff
    }),

  updatePropertySecurityDepositAmount: protectedProcedure
    .input(z.object({ propertyId: z.number(), amount: z.number() }))
    .mutation(async ({ input }) => {
      const property = await db
        .update(properties)
        .set({
          currentSecurityDeposit: input.amount,
        })
        .where(eq(properties.id, input.propertyId));

      return property;
    }),
});<|MERGE_RESOLUTION|>--- conflicted
+++ resolved
@@ -644,18 +644,20 @@
         },
       );
 
-      console.log('hostreqs', hostRequestsToBook)
+      console.log("hostreqs", hostRequestsToBook);
 
       const propertiesWithRequestsToBook = hostProperties
         .filter((property) =>
           hostRequestsToBook.some(
-            (requestToBook) => requestToBook.requestToBook.propertyId === property.id,
+            (requestToBook) =>
+              requestToBook.requestToBook.propertyId === property.id,
           ),
         )
         .map((property) => ({
           property,
           requestToBook: hostRequestsToBook.filter(
-            (requestToBook) => requestToBook.requestToBook.propertyId === property.id,
+            (requestToBook) =>
+              requestToBook.requestToBook.propertyId === property.id,
           ),
         }));
 
@@ -722,7 +724,6 @@
         })
         .where(eq(properties.id, input.id));
     }),
-<<<<<<< HEAD
   updateBookItNow: protectedProcedure
     .input(
       z.object({
@@ -742,7 +743,8 @@
             input.requestToBookDiscountPercentage,
         })
         .where(eq(properties.id, input.id));
-=======
+    }),
+
   getSearchResults: protectedProcedure
     .input(z.object({ searchQuery: z.string() }))
     .query(async ({ ctx, input }) => {
@@ -758,7 +760,6 @@
         });
       }
       return null;
->>>>>>> 91c15bff
     }),
 
   updatePropertySecurityDepositAmount: protectedProcedure
