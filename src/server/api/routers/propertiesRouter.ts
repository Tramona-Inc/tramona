import {
  createTRPCRouter,
  hostProcedure,
  optionallyAuthedProcedure,
  protectedProcedure,
  publicProcedure,
  roleRestrictedProcedure,
} from "@/server/api/trpc";
import { db } from "@/server/db";
import {
  hostProfiles,
  hostTeamMembers,
  hostTeams,
  propertyInsertSchema,
  propertySelectSchema,
  propertyUpdateSchema,
  reservedDateRanges,
  type Request,
  type RequestsToBook,
  type User,
  Offer,
} from "@/server/db/schema";
import { TRPCError } from "@trpc/server";
import { addDays } from "date-fns";
import {
  and,
  arrayContains,
  asc,
  eq,
  gt,
  gte,
  isNotNull,
  like,
  lte,
  ne,
  notExists,
  or,
  sql,
  notInArray,
} from "drizzle-orm";
import { z } from "zod";
import {
  ALL_PROPERTY_ROOM_TYPES,
  bookedDates,
  discountTierSchema,
  properties,
  type Property,
} from "./../../db/schema/tables/properties";
import {
  addProperty,
  createLatLngGISPoint,
  getPropertyOriginalPrice,
  getRequestsForProperties,
  getRequestsToBookForProperties,
} from "@/server/server-utils";
import { getCoordinates } from "@/server/google-maps";
import { checkAvailabilityForProperties } from "@/server/direct-sites-scraping";
import { scrapeAirbnbSearch } from "@/server/external-listings-scraping/airbnbScraper";
import { capitalize } from "@/utils/utils";

export type HostRequestsPageData = {
  city: string;
  requests: {
    request: Request & {
      traveler: Pick<
        User,
        | "firstName"
        | "lastName"
        | "name"
        | "image"
        | "location"
        | "about"
        | "dateOfBirth"
        | "id"
      >;
    };
    properties: (Property & { taxAvailable: boolean })[];
  }[];
};

export type HostRequestsToBookPageData = {
  requestToBook: (RequestsToBook & {
    traveler: Pick<
      User,
      "firstName" | "lastName" | "name" | "image" | "location" | "about"
    >;
  })[];
  property: Property & { taxAvailable: boolean };
}[];

export type HostRequestsPageOfferData = {
  city: string;
  requests: {
    offer: Offer;
    request: {
      id: number;
      madeByGroupId: number;
      maxTotalPrice: number;
      checkIn: Date;
      checkOut: Date;
      numGuests: number;
      location: string;
      traveler: Pick<
        User,
        "firstName" | "lastName" | "name" | "image" | "location" | "about"
      >;
    };
    property: { city: string; name: string };
  }[];
};

export const propertiesRouter = createTRPCRouter({
  create: protectedProcedure //<_____________________________ COME BACK TO THIS WHEN WE NEED IT _____________________________ >
    .input(
      propertyInsertSchema
        .omit({
          hostTeamId: true,
          countryISO: true,
          latLngPoint: true,
          city: true,
          county: true,
          stateName: true,
          stateCode: true,
          country: true,
        })
        .extend({
          latLngPoint: propertyInsertSchema.shape.latLngPoint.optional(),
        }),
    )
    .mutation(async ({ ctx, input }) => {
      // const hostProfile = await db.query.hostProfiles.findFirst({  //<_____________________________ OUTDATED LOGIC _____________________________ >
      //   where: eq(hostProfiles.userId, ctx.user.id),
      //   columns: { curTeamId: true },
      // });
      const firstHostTeam = await db.query.hostTeamMembers.findFirst({
        where: eq(hostTeamMembers.userId, ctx.user.id),
      });

      if (!firstHostTeam) {
        throw new TRPCError({
          code: "BAD_REQUEST",
          message: "Host profile not found",
        });
      }

      const id = await addProperty({
        property: input,
        hostTeamId: firstHostTeam.hostTeamId,
        isAdmin: ctx.user.role === "admin",
        userEmail: ctx.user.email,
      });
      return id;
    }),

  // uses the hostTeamId passed in the input instead of the admin's user id
  createForHostTeam: roleRestrictedProcedure(["admin"])
    .input(
      propertyInsertSchema.omit({
        city: true,
        latLngPoint: true,
      }),
    )
    .mutation(async ({ ctx, input }) => {
      const hostTeam = await db.query.hostTeams.findFirst({
        where: eq(hostTeams.id, input.hostTeamId),
      });

      if (!hostTeam) {
        return { status: "host team not found" } as const;
      }

      await addProperty({
        property: input,
        hostTeamId: hostTeam.id,
        isAdmin: true,
        userEmail: ctx.user.email,
      });

      return {
        status: "success",
      } as const;
    }),

  update: roleRestrictedProcedure(["admin", "host"])
    .input(propertyUpdateSchema.omit({ hostTeamId: true, latLngPoint: true }))
    .mutation(async ({ ctx, input }) => {
      // TODO: auth
      if (input.address) {
        const { location } = await getCoordinates(input.address);
        if (!location) throw new Error("Could not get coordinates for address");
        const latLngPoint = createLatLngGISPoint({
          lat: location.lat,
          lng: location.lng,
        });
        await ctx.db
          .update(properties)
          .set({ latLngPoint })
          .where(eq(properties.id, input.id));
      }

      await ctx.db
        .update(properties)
        .set(input)
        .where(eq(properties.id, input.id));
    }),

  delete: roleRestrictedProcedure(["admin", "host"])
    .input(propertySelectSchema.pick({ id: true }))
    .mutation(async ({ ctx, input }) => {
      if (ctx.user.role === "host") {
        const property = await db.query.properties.findFirst({
          where: eq(properties.id, input.id),
          columns: { hostTeamId: true },
        });

        if (!property) {
          throw new TRPCError({
            code: "NOT_FOUND",
            message: "Property not found",
          });
        }

        const hostTeamMember = await db.query.hostTeamMembers.findFirst({
          where: and(
            eq(hostTeamMembers.hostTeamId, property.hostTeamId),
            eq(hostTeamMembers.userId, ctx.user.id),
          ),
        });

        if (!hostTeamMember) {
          throw new TRPCError({ code: "UNAUTHORIZED" });
        }
      }

      await ctx.db.delete(properties).where(eq(properties.id, input.id));
    }),

  getById: publicProcedure
    .input(propertySelectSchema.pick({ id: true }))
    .query(async ({ ctx, input }) => {
      const property = await ctx.db.query.properties.findFirst({
        where: eq(properties.id, input.id),
        with: {
          hostTeam: {
            with: {
              owner: {
                columns: {
                  image: true,
                  firstName: true,
                  lastName: true,
                  email: true,
                  id: true,
                  about: true,
                  location: true,
                },
                // with: {
                //   hostProfile: {
                //     columns: { curTeamId: true },
                //   },
                // },
              },
            },
          },
          reviews: true,
        },
      });
      if (!property) throw new Error("no property");
      return property;
    }),
  getAll: publicProcedure.query(async ({ ctx }) => {
    return await ctx.db.query.properties.findMany();
  }),
  getAllByFilter: publicProcedure.query(async ({ ctx }) => {
    return await ctx.db.query.properties.findMany({
      limit: 100,
      offset: 0,
    });
  }),

  getAllInfiniteScroll: optionallyAuthedProcedure
    .input(
      z.object({
        cursor: z.number().nullish(), // <-- "cursor" needs to exist, but can be any type
        city: z.string().optional(),
        roomType: z.enum(ALL_PROPERTY_ROOM_TYPES).optional(),
        beds: z.number().optional(),
        bedrooms: z.number().optional(),
        bathrooms: z.number().optional(),
        houseRules: z.array(z.string()).optional(),
        guests: z.number().optional(),
        maxNightlyPrice: z.number().optional(),
        avgRating: z.number().optional(),
        numRatings: z.number().optional(),
        latLngPoint: z
          .object({
            lat: z.number(),
            lng: z.number(),
          })
          .optional(),
        radius: z.number().optional(),
        checkIn: z.date().optional(),
        checkOut: z.date().optional(),
        northeastLat: z.number().optional(),
        northeastLng: z.number().optional(),
        southwestLat: z.number().optional(),
        southwestLng: z.number().optional(),
      }),
    )
    .query(async ({ ctx, input }) => {
      const { cursor } = input;

      const lat = input.latLngPoint?.lat ?? 0;
      const lng = input.latLngPoint?.lng ?? 0;
      const radius = input.radius ?? 0;

      const northeastLat = input.northeastLat ?? 0;
      const northeastLng = input.northeastLng ?? 0;
      const southwestLat = input.southwestLat ?? 0;
      const southwestLng = input.southwestLng ?? 0;

      const data = await ctx.db
        .select({
          id: properties.id,
          imageUrls: properties.imageUrls,
          name: properties.name,
          maxNumGuests: properties.maxNumGuests,
          numBedrooms: properties.numBedrooms,
          numBathrooms: properties.numBathrooms,
          numBeds: properties.numBeds,
          avgRating: properties.avgRating,
          numRatings: properties.numRatings,
          originalNightlyPrice: properties.originalNightlyPrice,
          latLngPoint: properties.latLngPoint,
          bookItNowIsEnabled: properties.bookItNowEnabled,
          originalListingId: properties.originalListingId,
          originalListingPlatform: properties.originalListingPlatform,
          // lat: properties.latitude,
          // long: properties.longitude,
          distance: sql`
          6371 * ACOS(
            SIN(${(lat * Math.PI) / 180}) * SIN(radians(ST_Y(${properties.latLngPoint}))) +
            COS(${(lat * Math.PI) / 180}) * COS(radians(ST_Y(${properties.latLngPoint}))) *
            COS(radians(ST_X(${properties.latLngPoint})) - ${(lng * Math.PI) / 180})
          ) AS distance`,
          vacancyCount: sql`
          (SELECT COUNT(booked_dates.property_id)
          FROM booked_dates
          WHERE booked_dates.property_id = properties.id
            AND booked_dates.date >= CURRENT_DATE
            AND booked_dates.date <= CURRENT_DATE + INTERVAL '30 days') AS vacancyCount
        `,
        })
        .from(properties)
        .where(
          and(
            eq(properties.status, "Listed"),
            cursor ? gt(properties.id, cursor) : undefined, // Use property ID as cursor
            input.latLngPoint?.lat &&
              input.latLngPoint.lng &&
              !northeastLat &&
              !northeastLng &&
              !southwestLat &&
              !southwestLng
              ? sql`6371 * ACOS(
                SIN(${(lat * Math.PI) / 180}) * SIN(radians(ST_Y(${properties.latLngPoint}))) +
                COS(${(lat * Math.PI) / 180}) * COS(radians(ST_Y(${properties.latLngPoint}))) *
                COS(radians(ST_X(${properties.latLngPoint})) - ${(lng * Math.PI) / 180})
              ) <= ${radius}`
              : sql`TRUE`,
            input.roomType
              ? eq(properties.roomType, input.roomType)
              : sql`TRUE`,
            input.city && input.city !== "all"
              ? eq(properties.address, input.city)
              : sql`TRUE`,
            input.beds ? gte(properties.numBeds, input.beds) : sql`TRUE`,
            input.bedrooms
              ? gte(properties.numBedrooms, input.bedrooms)
              : sql`TRUE`,
            input.bathrooms
              ? gte(properties.numBathrooms, input.bathrooms)
              : sql`TRUE`,
            input.guests
              ? gte(properties.maxNumGuests, input.guests)
              : sql`TRUE`,
            input.maxNightlyPrice
              ? lte(properties.originalNightlyPrice, input.maxNightlyPrice)
              : sql`TRUE`,
            input.houseRules?.includes("pets allowed")
              ? eq(properties.petsAllowed, true)
              : sql`TRUE`,
            input.houseRules?.includes("smoking allowed")
              ? eq(properties.smokingAllowed, true)
              : sql`TRUE`,
            eq(properties.isPrivate, false),
            notExists(
              db
                .select()
                .from(bookedDates)
                .where(
                  and(
                    eq(bookedDates.propertyId, properties.id),
                    gte(bookedDates.date, new Date()), // today or future
                    lte(bookedDates.date, addDays(new Date(), 30)), // within next 30 days
                  ),
                ),
            ),
            sql`(SELECT COUNT(booked_dates.property_id)
            FROM booked_dates
            WHERE booked_dates.property_id = properties.id
              AND booked_dates.date >= CURRENT_DATE
              AND booked_dates.date <= CURRENT_DATE + INTERVAL '20 days') < 14`,

            northeastLat && northeastLng && southwestLat && southwestLng
              ? sql`
              ST_Y(${properties.latLngPoint}) BETWEEN ${southwestLat} AND ${northeastLat}
              AND ST_X(${properties.latLngPoint}) BETWEEN ${southwestLng} AND ${northeastLng}
            `
              : sql`true`,
          ),
        )
        .limit(15)
        .orderBy(asc(sql`id`), asc(sql`distance`));

      return {
        data,
        nextCursor: data.length ? data[data.length - 1]?.id : null, // Use last property ID as next cursor
      };
    }),

  getByBoundaryInfiniteScroll: optionallyAuthedProcedure
    .input(
      z.object({
        boundaries: z
          .object({
            north: z.number(),
            south: z.number(),
            east: z.number(),
            west: z.number(),
          })
          .nullable(),
        cursor: z.number().nullish(),
        city: z.string().optional(),
        roomType: z.enum(ALL_PROPERTY_ROOM_TYPES).optional(),
        beds: z.number().optional(),
        bedrooms: z.number().optional(),
        bathrooms: z.number().optional(),
        houseRules: z.array(z.string()).optional(),
        guests: z.number().optional(),
        maxNightlyPrice: z.number().optional(),
        latLngPoint: z
          .object({
            lat: z.number(),
            lng: z.number(),
          })
          .optional(),
        radius: z.number().optional(),
        checkIn: z.date().optional(),
        checkOut: z.date().optional(),
      }),
    )
    .query(async ({ ctx, input }) => {
      const { cursor, boundaries } = input;

      const lat = input.latLngPoint?.lat ?? 0;
      const lng = input.latLngPoint?.lng ?? 0;
      const radius = input.radius ?? 0; //just tried to fix a type error

      const data = await ctx.db
        .select({
          id: properties.id,
          imageUrls: properties.imageUrls,
          name: properties.name,
          maxNumGuests: properties.maxNumGuests,
          numBedrooms: properties.numBedrooms,
          numBathrooms: properties.numBathrooms,
          numBeds: properties.numBeds,
          avgRating: properties.avgRating,
          numRatings: properties.numRatings,
          originalNightlyPrice: properties.originalNightlyPrice,
          originalListingPlatform: properties.originalListingPlatform,
          originalListingId: properties.originalListingId,
          latLngPoint: properties.latLngPoint,
          bookItNowIsEnabled: properties.bookItNowEnabled,
          // lat: properties.latitude,
          // long: properties.longitude,
          distance: sql`
            6371 * ACOS(
              SIN(${(lat * Math.PI) / 180}) * SIN(radians(ST_Y(${properties.latLngPoint}))) +
              COS(${(lat * Math.PI) / 180}) * COS(radians(ST_Y(${properties.latLngPoint}))) *
              COS(radians(ST_X(${properties.latLngPoint})) - ${(lng * Math.PI) / 180})
            ) AS distance`,
          vacancyCount: sql`
            (SELECT COUNT(booked_dates.property_id)
            FROM booked_dates
            WHERE booked_dates.property_id = properties.id
              AND booked_dates.date >= CURRENT_DATE
              AND booked_dates.date <= CURRENT_DATE + INTERVAL '30 days') AS vacancyCount
          `,
        })
        .from(properties)
        .where(
          and(
            cursor ? gt(properties.id, cursor) : undefined,
            boundaries
              ? sql`
                ST_Y(${properties.latLngPoint}) BETWEEN ${boundaries.south} AND ${boundaries.north}
                AND ST_X(${properties.latLngPoint}) BETWEEN ${boundaries.west} AND ${boundaries.east}
              `
              : sql`TRUE`,
            input.latLngPoint?.lat && input.latLngPoint.lng && !boundaries
              ? sql`6371 * ACOS(
              SIN(${(lat * Math.PI) / 180}) * SIN(radians(ST_Y(${properties.latLngPoint}))) +
              COS(${(lat * Math.PI) / 180}) * COS(radians(ST_Y(${properties.latLngPoint}))) *
              COS(radians(ST_X(${properties.latLngPoint})) - ${(lng * Math.PI) / 180})
            ) <= ${radius}`
              : sql`TRUE`,
            input.roomType
              ? eq(properties.roomType, input.roomType)
              : sql`TRUE`,
            input.beds ? gte(properties.numBeds, input.beds) : sql`TRUE`,
            input.bedrooms
              ? gte(properties.numBedrooms, input.bedrooms)
              : sql`TRUE`,
            input.bathrooms
              ? gte(properties.numBathrooms, input.bathrooms)
              : sql`TRUE`,
            input.guests
              ? gte(properties.maxNumGuests, input.guests)
              : sql`TRUE`,
            input.maxNightlyPrice
              ? lte(properties.originalNightlyPrice, input.maxNightlyPrice)
              : sql`TRUE`,
            input.houseRules?.includes("pets allowed")
              ? eq(properties.petsAllowed, true)
              : sql`TRUE`,
            input.houseRules?.includes("smoking allowed")
              ? eq(properties.smokingAllowed, true)
              : sql`TRUE`,
            eq(properties.isPrivate, false),
            notExists(
              db
                .select()
                .from(bookedDates)
                .where(
                  and(
                    eq(bookedDates.propertyId, properties.id),
                    gte(bookedDates.date, new Date()),
                    lte(bookedDates.date, addDays(new Date(), 30)),
                  ),
                ),
            ),
            sql`(SELECT COUNT(booked_dates.property_id)
              FROM booked_dates
              WHERE booked_dates.property_id = properties.id
                AND booked_dates.date >= CURRENT_DATE
                AND booked_dates.date <= CURRENT_DATE + INTERVAL '20 days') < 14`,
          ),
        )
        // .limit(12)
        .limit(100)
        .orderBy(asc(sql`id`), asc(sql`distance`));

      return {
        data,
        nextCursor: data.length ? data[data.length - 1]?.id : null,
      };
    }),

  // getCities: publicProcedure.query(async ({ ctx }) => {
  //   const lat = 34.1010307;
  //   const long = -118.3806008;
  //   const radius = 10; // 100km.

  //   const data = await ctx.db
  //     .select({
  //       id: properties.id,
  //       distance: sql`
  //       6371 * ACOS(
  //           SIN(${(lat * Math.PI) / 180}) * SIN(radians(latitude)) + COS(${(lat * Math.PI) / 180}) * COS(radians(latitude)) * COS(radians(longitude) - ${(long * Math.PI) / 180})
  //       ) AS distance`,
  //     })
  //     .from(properties)
  //     .orderBy(sql`distance`)
  //     .where(
  //       sql`6371 * acos(SIN(${(lat * Math.PI) / 180}) * SIN(radians(latitude)) + COS(${(lat * Math.PI) / 180}) * COS(radians(latitude)) * COS(radians(longitude) - ${(long * Math.PI) / 180})) <= ${radius}`,
  //     );
  // }),
  getHostProperties: hostProcedure
    .input(
      z.object({ currentHostTeamId: z.number(), limit: z.number().optional() }),
    )
    .query(async ({ ctx, input }) => {
      return await ctx.db.query.properties.findMany({
        where: eq(properties.hostTeamId, input.currentHostTeamId),
        limit: input.limit,
      });
    }),

  updatePropertyDatesLastUpdated: hostProcedure
    .input(z.object({ propertyId: z.number(), datesLastUpdated: z.date() }))
    .mutation(async ({ ctx, input }) => {
      await ctx.db
        .update(properties)
        .set({ datesLastUpdated: input.datesLastUpdated })
        .where(eq(properties.id, input.propertyId));
    }),

  getHostPropertiesWithRequests: hostProcedure
    .input(z.object({ currentHostTeamId: z.number() }))
    .query(async ({ input }) => {
      const hostProperties = await db.query.properties.findMany({
        where: and(
          eq(properties.hostTeamId, input.currentHostTeamId),
          eq(properties.status, "Listed"),
        ),
      });

      const hostRequests = await getRequestsForProperties(hostProperties);

      const groupedByCity: HostRequestsPageData[] = [];
      const citiesSet = new Set(
        hostProperties.map((property) => property.city),
      );
      citiesSet.forEach((city) => {
        groupedByCity.push({ city, requests: [] });
      });

<<<<<<< HEAD
      const findOrCreateCityGroup = (city: string) => {
        let cityGroup = groupedByCity.find((group) => group.city === city);
        if (!cityGroup) {
          cityGroup = { city, requests: [] };
          groupedByCity.push(cityGroup);
        }
        return cityGroup;
      };
=======
    const requestsMap = new Map<
      number,
      {
        request: Request & {
          traveler: Pick<
            User,
            | "firstName"
            | "lastName"
            | "name"
            | "image"
            | "location"
            | "about"
            | "dateOfBirth"
            | "id"
          >;
        };
        properties: (Property & { taxAvailable: boolean })[];
      }
    >();
>>>>>>> 79d53b58

      const requestsMap = new Map<
        number,
        {
          request: Request & {
            traveler: Pick<
              User,
              | "firstName"
              | "lastName"
              | "name"
              | "image"
              | "location"
              | "about"
              | "dateOfBirth"
            >;
          };
          properties: (Property & { taxAvailable: boolean })[];
        }
      >();

      for (const { property, request } of hostRequests) {
        if (!requestsMap.has(request.id)) {
          requestsMap.set(request.id, {
            request,
            properties: [],
          });
        }
        requestsMap.get(request.id)!.properties.push(property);
      }

      for (const requestWithProperties of requestsMap.values()) {
        const { request, properties } = requestWithProperties;
        for (const property of properties) {
          const cityGroup = findOrCreateCityGroup(property.city);
          const existingRequest = cityGroup.requests.find(
            (item) => item.request.id === request.id,
          );

          if (existingRequest) {
            existingRequest.properties.push(property);
          } else {
            cityGroup.requests.push({
              request,
              properties: [property],
            });
          }
        }
      }

      return groupedByCity;
    }),

  getHostPropertiesWithRequestsToBook: hostProcedure
    .input(z.object({ currentHostTeamId: z.number() }))
    .query(async ({ ctx, input }) => {
      const hostProperties = await db.query.properties.findMany({
        where: and(
          eq(properties.hostTeamId, input.currentHostTeamId),
          eq(properties.status, "Listed"),
        ),
      });

      const hostRequestsToBook = await getRequestsToBookForProperties(
        hostProperties,
        { user: ctx.user },
      );

      const propertiesWithRequestsToBook = hostProperties
        .filter((property) =>
          hostRequestsToBook.some(
            (requestToBook) =>
              requestToBook.requestToBook.propertyId === property.id,
          ),
        )
        .map((property) => ({
          property,
          requestToBook: hostRequestsToBook.filter(
            (requestToBook) =>
              requestToBook.requestToBook.propertyId === property.id,
          ),
        }));

      return propertiesWithRequestsToBook;
    }),

  // hostInsertOnboardingProperty: roleRestrictedProcedure(["host"])
  //   .input(hostPropertyFormSchema)
  //   .mutation(async ({ ctx, input }) => {
  //     return await ctx.db.insert(properties).values({
  //       ...input,
  //       hostId: ctx.user.id,
  //       hostName: ctx.user.name,
  //       imageUrls: input.imageUrls,
  //     });
  //   }),
  getBlockedDates: protectedProcedure
    .input(z.object({ propertyId: z.number() }))
    .query(async ({ ctx, input }) => {
      return await ctx.db.query.bookedDates.findMany({
        where: eq(bookedDates.propertyId, input.propertyId),
        columns: {
          date: true,
        },
      });
    }),

  deleteImage: roleRestrictedProcedure(["admin"])
    .input(z.string())
    .mutation(async ({ input: imageUrl }) => {
      const count = await db.query.properties
        .findMany({
          columns: { id: true, imageUrls: true },
          where: arrayContains(properties.imageUrls, [imageUrl]),
        })
        .then((res) =>
          Promise.all(
            res.map((p) =>
              db
                .update(properties)
                .set({ imageUrls: p.imageUrls.filter((i) => i !== imageUrl) })
                .where(eq(properties.id, p.id)),
            ),
          ).then((res) => res.length),
        );

      return { count };
    }),

  updateRequestToBook: protectedProcedure
    .input(
      z.object({
        propertyId: z.number(),
        requestToBookMaxDiscountPercentage: z.number(),
      }),
    )
    .mutation(async ({ input }) => {
      await db
        .update(properties)
        .set({
          requestToBookMaxDiscountPercentage:
            input.requestToBookMaxDiscountPercentage,
        })
        .where(eq(properties.id, input.propertyId));
      console.log("YAY");
      return;
    }),

  toggleAutoOffer: protectedProcedure
    .input(
      z.object({
        id: z.number(),
        autoOfferEnabled: z.boolean(),
      }),
    )
    .mutation(async ({ ctx, input }) => {
      await ctx.db
        .update(properties)
        .set({
          autoOfferEnabled: input.autoOfferEnabled,
        })
        .where(eq(properties.id, input.id));
    }),

  toggleBookItNow: protectedProcedure
    .input(
      z.object({
        id: z.number(),
        bookItNowEnabled: z.boolean(),
      }),
    )
    .mutation(async ({ ctx, input }) => {
      const [updatedProperty] = await ctx.db
        .update(properties)
        .set({
          bookItNowEnabled: input.bookItNowEnabled,
        })
        .where(eq(properties.id, input.id))
        .returning({ bookItNowEnabled: properties.bookItNowEnabled });

      return updatedProperty?.bookItNowEnabled ? true : false;
    }),

  updateBookItNow: protectedProcedure
    .input(
      z.object({
        id: z.number(),
        bookItNowHostDiscountPercentOffInput: z.number().optional(),
      }),
    )
    .mutation(async ({ ctx, input }) => {
      await ctx.db
        .update(properties)
        .set({
          ...(input.bookItNowHostDiscountPercentOffInput !== undefined && {
            bookItNowHostDiscountPercentOffInput:
              input.bookItNowHostDiscountPercentOffInput,
          }),
        })
        .where(eq(properties.id, input.id));
    }),

  updatePropertyDiscountTiers: protectedProcedure
    .input(
      z.object({
        propertyId: z.number(),
        discountTiers: z.array(discountTierSchema).nullable(),
      }),
    )
    .mutation(async ({ input }) => {
      await db
        .update(properties)
        .set({
          ...(input.discountTiers && {
            discountTiers: input.discountTiers,
          }),
        })
        .where(eq(properties.id, input.propertyId));
    }),

  runSubscrapers: publicProcedure
    .input(
      z.object({
        propertyData: z.array(
          z.object({
            id: z.number(),
            originalListingId: z.string(),
            originalListingPlatform: z.string(),
            maxNumGuests: z.number(),
          }),
        ),
        checkIn: z.date(),
        checkOut: z.date(),
        numGuests: z.number(),
        location: z.string(),
      }),
    )
    .mutation(async ({ input }) => {
      const eligibleProperties = input.propertyData.filter(
        (p) => input.numGuests <= p.maxNumGuests,
      );

      if (eligibleProperties.length === 0) {
        return [];
      }

      const airbnbProperties = await scrapeAirbnbSearch({
        checkIn: input.checkIn,
        checkOut: input.checkOut,
        location: input.location,
        numGuests: input.numGuests,
      });

      const results = await checkAvailabilityForProperties({
        propertyIds: eligibleProperties.map((p) => p.id),
        originalListingIds: eligibleProperties.map((p) => p.originalListingId),
        originalListingPlatforms: eligibleProperties.map(
          (p) => p.originalListingPlatform,
        ),
        checkIn: input.checkIn,
        checkOut: input.checkOut,
        numGuests: input.numGuests,
      });

      // Filter the results to only include available properties with a price
      const filteredResults = results.filter(
        (result) =>
          result.isAvailableOnOriginalSite &&
          result.originalNightlyPrice !== undefined,
      );

      const filteredAirbnbProperties = airbnbProperties; //use to have a filter function removing null values

      const combinedResults = [...filteredAirbnbProperties, ...filteredResults];
      console.log("Combined results:", combinedResults);

      return combinedResults;
    }),

  // getBookItNowProperties: publicProcedure
  //   .input(z.object({
  //     checkIn: z.date(),
  //     checkOut: z.date(),
  //     numGuests: z.number(),
  //     location: z.string(),
  //     firstBatch: z.boolean(),
  //   }),
  //   )
  //   .query(async ({ input }) => {
  //     const { location } = await getCoordinates(input.location);
  //     if (!location) throw new Error("Could not get coordinates for address");
  //     console.log("location", location);

  //     let propertyIsNearRequest: SQL | undefined = sql`FALSE`;

  //     const radiusInMeters = 10 * 1609.34;

  //     propertyIsNearRequest = sql`
  //       ST_DWithin(
  //         ST_Transform(ST_SetSRID(properties.lat_lng_point, 4326), 3857),
  //         ST_Transform(ST_SetSRID(ST_MakePoint(${location.lng}, ${location.lat}), 4326), 3857),
  //         ${radiusInMeters}
  //       )
  //     `;
  //     console.time("Properties query");
  //     console.time("Airbnb search");
  //     console.time("full procedure")

  //     const propsPromise = db.query.properties.findMany({
  //       where: and(isNotNull(properties.originalListingPlatform), propertyIsNearRequest, ne(properties.originalListingPlatform, "Airbnb")),
  //     }).then(result => {
  //       console.timeEnd("Properties query");
  //       return result;
  //     });
  //     // const airbnbPromise = scrapeAirbnbSearch({
  //     //   checkIn: input.checkIn,
  //     //   checkOut: input.checkOut,
  //     //   location: input.location,
  //     //   numGuests: input.numGuests,
  //     // }).then(result => {
  //     //   console.timeEnd("Airbnb search");
  //     //   return result;
  //     // });

  //     const props = await propsPromise;

  //     let eligibleProperties = props.filter(
  //       (p) => input.numGuests <= p.maxNumGuests,
  //     );

  //     console.log("eligibleProperties", eligibleProperties.length);
  //     if (input.firstBatch) {
  //       eligibleProperties = eligibleProperties.slice(0, 30);
  //     } else {
  //       eligibleProperties = eligibleProperties.slice(30);
  //     }

  //     const results = await checkAvailabilityForProperties({
  //       propertyIds: eligibleProperties.map((p) => p.id),
  //       originalListingIds: eligibleProperties.map((p) => p.originalListingId ?? ""),
  //       originalListingPlatforms: eligibleProperties.map(
  //         (p) => p.originalListingPlatform ?? "",
  //       ),
  //       checkIn: input.checkIn,
  //       checkOut: input.checkOut,
  //       numGuests: input.numGuests,
  //     });

  //     console.timeEnd("checkAvailability");
  //     console.log("results", results.length);

  //     const fullPropertyData = await db.query.properties.findMany({
  //       where: inArray(properties.id, results.map((r) => r.propertyId)),
  //     });

  //     const updatedPropertyData = await Promise.all(results.map(async (r) => {
  //       const property = fullPropertyData.find((p) => p.id === r.propertyId);
  //       return { ...property, originalNightlyPrice: r.originalNightlyPrice };
  //     }));

  //     // const airbnbProperties = await airbnbPromise; // Ensures it completes before returning

  //     console.timeEnd("full procedure")

  //     return updatedPropertyData;
  //   }),

  getBookItNowProperties: publicProcedure
    .input(
      z.object({
        checkIn: z.date(),
        checkOut: z.date(),
        numGuests: z.number(),
        location: z.string(),
      }),
    )
    .query(async ({ input }) => {
      const { location } = await getCoordinates(input.location);
      if (!location) throw new Error("Could not get coordinates for address");
      console.log("location", location);

      const radiusInMeters = 20 * 1609.34;

      const propertyIsNearRequest = sql`
      ST_DWithin(
        ST_Transform(ST_SetSRID(properties.lat_lng_point, 4326), 3857),
        ST_Transform(ST_SetSRID(ST_MakePoint(${location.lng}, ${location.lat}), 4326), 3857),
        ${radiusInMeters}
      )
    `;
      const { checkIn, checkOut } = input;

      const checkInDate = checkIn.toISOString();
      const checkOutDate = checkOut.toISOString();

      const conflictingPropertyIds = await db.query.reservedDateRanges.findMany(
        {
          columns: { propertyId: true },
          where: and(
            or(
              and(
                lte(reservedDateRanges.start, checkInDate),
                gte(reservedDateRanges.end, checkInDate),
              ),
              and(
                lte(reservedDateRanges.start, checkOutDate),
                gte(reservedDateRanges.end, checkOutDate),
              ),
              and(
                gte(reservedDateRanges.start, checkInDate),
                lte(reservedDateRanges.end, checkOutDate),
              ),
            ),
          ),
        },
      );

      // Extract conflicting property IDs into an array
      const conflictingIds = conflictingPropertyIds.map(
        (item) => item.propertyId,
      );

      console.log("conflictingIds", conflictingIds.length);

      const hostProperties = await db.query.properties.findMany({
        where: and(
          eq(properties.originalListingPlatform, "Hospitable"),
          propertyIsNearRequest,
          notInArray(properties.id, conflictingIds), // Exclude properties with conflicting reservations
        ),
      });

      console.log("hostProperties", hostProperties.length);

      const checkInNew = new Date(checkInDate).toISOString().split("T")[0];
      const checkOutNew = new Date(checkOutDate).toISOString().split("T")[0];
      const validHostProperties: Property[] = [];
      //set the accurate original nightly price for Hospitable properties
      await Promise.all(
        hostProperties.map(async (property) => {
          try {
            const originalPrice = await getPropertyOriginalPrice(property, {
              checkIn: checkInNew!,
              checkOut: checkOutNew!,
              numGuests: input.numGuests,
            });
            property.originalNightlyPrice = originalPrice ?? null;

            // Push property to validHostProperties if successful
            validHostProperties.push(property);
          } catch (error) {
            console.error(`Failed for property ID ${property.id}:`, error);
          }
        }),
      );

      // Query for scraped properties with non-intersecting dates
      const scrapedProperties = await db.query.properties.findMany({
        where: and(
          ne(properties.originalListingPlatform, "Hospitable"),
          ne(properties.originalListingPlatform, "Airbnb"),
          propertyIsNearRequest,
          ne(properties.originalNightlyPrice, -1),
          isNotNull(properties.originalNightlyPrice),
          notInArray(properties.id, conflictingIds), // Exclude properties with conflicting reservations
        ),
      });
      return { hostProperties: validHostProperties, scrapedProperties };
    }),

  getSearchResults: hostProcedure
    .input(z.object({ searchQuery: z.string(), currentHostTeamId: z.number() }))
    .query(async ({ ctx, input }) => {
      if (input.searchQuery !== "") {
        return await ctx.db.query.properties.findMany({
          where: and(
            eq(properties.hostTeamId, input.currentHostTeamId),
            or(
              like(properties.name, `%${input.searchQuery}%`),
              like(properties.city, `%${capitalize(input.searchQuery)}%`),
            ),
          ),
        });
      }
      return null;
    }),

  updatePropertySecurityDepositAmount: protectedProcedure
    .input(z.object({ propertyId: z.number(), amount: z.number() }))
    .mutation(async ({ input }) => {
      const property = await db
        .update(properties)
        .set({
          currentSecurityDeposit: input.amount,
        })
        .where(eq(properties.id, input.propertyId));

      return property;
    }),
});<|MERGE_RESOLUTION|>--- conflicted
+++ resolved
@@ -626,7 +626,6 @@
         groupedByCity.push({ city, requests: [] });
       });
 
-<<<<<<< HEAD
       const findOrCreateCityGroup = (city: string) => {
         let cityGroup = groupedByCity.find((group) => group.city === city);
         if (!cityGroup) {
@@ -635,27 +634,6 @@
         }
         return cityGroup;
       };
-=======
-    const requestsMap = new Map<
-      number,
-      {
-        request: Request & {
-          traveler: Pick<
-            User,
-            | "firstName"
-            | "lastName"
-            | "name"
-            | "image"
-            | "location"
-            | "about"
-            | "dateOfBirth"
-            | "id"
-          >;
-        };
-        properties: (Property & { taxAvailable: boolean })[];
-      }
-    >();
->>>>>>> 79d53b58
 
       const requestsMap = new Map<
         number,
@@ -670,6 +648,7 @@
               | "location"
               | "about"
               | "dateOfBirth"
+              | "id"
             >;
           };
           properties: (Property & { taxAvailable: boolean })[];
