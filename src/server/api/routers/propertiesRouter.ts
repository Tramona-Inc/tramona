--- conflicted
+++ resolved
@@ -12,7 +12,7 @@
   propertyInsertSchema,
   propertySelectSchema,
   propertyUpdateSchema,
-  Request,
+  type Request,
   requests,
   requestsToProperties,
   users,
@@ -36,15 +36,12 @@
 import {
   ALL_PROPERTY_ROOM_TYPES,
   bookedDates,
-  NewProperty,
+  type NewProperty,
   properties,
-  Property,
+  type Property,
 } from "./../../db/schema/tables/properties";
-<<<<<<< HEAD
 import { on } from "events";
-=======
 import { addProperty } from "@/server/server-utils";
->>>>>>> 55c00988
 
 export const propertiesRouter = createTRPCRouter({
   create: roleRestrictedProcedure(["admin", "host"])
@@ -56,7 +53,7 @@
 
       const hostId = ctx.user.role === "admin" ? null : ctx.user.id;
 
-      const id = await addProperty({property: input, hostId});
+      const id = await addProperty({ property: input, hostId });
       return id;
     }),
 
@@ -350,11 +347,11 @@
             cursor ? gt(properties.id, cursor) : undefined,
             boundaries
               ? and(
-                  lte(properties.latitude, boundaries.north),
-                  gte(properties.latitude, boundaries.south),
-                  lte(properties.longitude, boundaries.east),
-                  gte(properties.longitude, boundaries.west),
-                )
+                lte(properties.latitude, boundaries.north),
+                gte(properties.latitude, boundaries.south),
+                lte(properties.longitude, boundaries.east),
+                gte(properties.longitude, boundaries.west),
+              )
               : sql`TRUE`,
             input.lat && input.long && !boundaries
               ? sql`6371 * acos(SIN(${(lat * Math.PI) / 180}) * SIN(radians(latitude)) + COS(${(lat * Math.PI) / 180}) * COS(radians(latitude)) * COS(radians(longitude) - ${(long * Math.PI) / 180})) <= ${radius}`
@@ -441,42 +438,32 @@
     }),
   getHostPropertiesWithRequests: roleRestrictedProcedure(["host"]).query(
     async ({ ctx }) => {
-
-
-      // Then, when you fetch rawData, ensure it's typed correctly:
       const rawData = await ctx.db.execute(sql`
-        WITH host_properties AS (
+          WITH host_properties AS (
+            SELECT
+              p.*,
+              rp.request_id
+            FROM ${properties} p
+            JOIN ${requestsToProperties} rp ON p.id = rp.property_id
+            WHERE p.host_id = ${ctx.user.id}
+          ),
+          city_requests AS (
+            SELECT
+              hp.request_id,
+              hp.city
+            FROM host_properties hp
+            JOIN ${requests} r ON hp.request_id = r.id
+            GROUP BY hp.city, hp.request_id
+          )
           SELECT
-            *,
-            CASE
-              WHEN array_length(string_to_array(address, ','), 1) >= 3 THEN
-                trim(
-                  split_part(address, ',', array_length(string_to_array(address, ','), 1) - 2) || ', ' ||
-                  split_part(address, ',', array_length(string_to_array(address, ','), 1) - 1) || ', ' ||
-                  split_part(address, ',', array_length(string_to_array(address, ','), 1))
-                )
-              WHEN array_length(string_to_array(address, ','), 1) = 2 THEN
-                trim(
-                  split_part(address, ',', array_length(string_to_array(address, ','), 1) - 1) || ', ' ||
-                  split_part(address, ',', array_length(string_to_array(address, ','), 1))
-                )
-              ELSE
-                trim(address)
-            END AS city
-          FROM ${properties}
-          WHERE host_id = ${ctx.user.id}
-        )
-        SELECT
-          hp.city,
-          r.*,
-          hp.id AS property_id,
-          r.id AS request_id,
-          hp.*
-        FROM host_properties hp
-        JOIN ${requestsToProperties} rtp ON hp.id = rtp.property_id
-        JOIN ${requests} r ON rtp.request_id = r.id
-        ORDER BY hp.city, r.id, hp.id
-      `);
+            cr.city AS property_city,
+            r.*,
+            p.*
+          FROM city_requests cr
+          JOIN ${requests} r ON cr.request_id = r.id
+          JOIN ${properties} p ON p.city = cr.city AND p.host_id = ${ctx.user.id}
+          ORDER BY cr.city, r.id, p.id
+        `);
 
       interface CityData {
         city: string;
@@ -493,14 +480,14 @@
 
       for (const row of rawData) {
         console.log(row);
-        const property: NewProperty= {
+        const property = {
           id: row.property_id,
           hostId: row.host_id,
           hostTeamId: row.host_team_id,
           propertyType: row.property_type,
           address: row.address,
-          city: row.city,
-          roomType: row.room_type ,
+          city: row.property_city,
+          roomType: row.room_type,
           maxNumGuests: row.max_num_guests,
           numBeds: row.num_beds,
           numBedrooms: row.num_bedrooms,
@@ -522,7 +509,7 @@
           hostawayListingId: row.hostaway_listing_id,
           hostName: row.host_name,
           // Add other property fields here
-        };
+        } as NewProperty;
 
         const request = {
           id: row.request_id,
@@ -547,8 +534,8 @@
           // Add other request fields here
         } as Request;
 
-        if (row.city !== currentCity) {
-          currentCity = row.city as string;
+        if (row.property_city !== currentCity) {
+          currentCity = row.property_city as string;
           organizedData.push({ city: currentCity, requests: [] });
         }
 
@@ -560,12 +547,12 @@
           organizedData[organizedData.length - 1]?.requests.push(currentRequest);
         }
 
-        currentRequest?.properties.push(property);
+        currentRequest.properties.push(property);
       }
       return organizedData;
-    },
-
+    }
   ),
+
   hostInsertOnboardingProperty: roleRestrictedProcedure(["host"])
     .input(hostPropertyFormSchema)
     .mutation(async ({ ctx, input }) => {
