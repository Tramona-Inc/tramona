import {
  createTRPCRouter,
  hostProcedure,
  optionallyAuthedProcedure,
  protectedProcedure,
  publicProcedure,
  roleRestrictedProcedure,
} from "@/server/api/trpc";
import { db } from "@/server/db";
import {
  hostProfiles,
  hostTeamMembers,
  hostTeams,
  propertyInsertSchema,
  propertySelectSchema,
  propertyUpdateSchema,
  reservedDateRanges,
  type Request,
  type RequestsToBook,
  type User,
  users,
  Offer,
} from "@/server/db/schema";
import { TRPCError } from "@trpc/server";
import { addDays } from "date-fns";
import {
  and,
  arrayContains,
  asc,
  eq,
  gt,
  gte,
  isNotNull,
  like,
  lte,
  ne,
  notExists,
  or,
  sql,
  notInArray,
} from "drizzle-orm";
import { z } from "zod";
import {
  ALL_PROPERTY_ROOM_TYPES,
  bookedDates,
  discountTierSchema,
  properties,
  type Property,
} from "./../../db/schema/tables/properties";
import {
  addProperty,
  createLatLngGISPoint,
  getPropertyOriginalPrice,
  getRequestsForProperties,
  getRequestsToBookForProperties,
} from "@/server/server-utils";
import { getCoordinates } from "@/server/google-maps";
import { checkAvailabilityForProperties } from "@/server/direct-sites-scraping";
import { scrapeAirbnbSearch } from "@/server/external-listings-scraping/airbnbScraper";
import { capitalize } from "@/utils/utils";

export type HostRequestsPageData = {
  city: string;
  requests: {
    request: Request & {
      traveler: Pick<
        User,
        "firstName" | "lastName" | "name" | "image" | "location" | "about"
      >;
    };
    properties: (Property & { taxAvailable: boolean })[];
  }[];
};

export type HostRequestsToBookPageData = {
  requestToBook: (RequestsToBook & {
    traveler: Pick<
      User,
      "firstName" | "lastName" | "name" | "image" | "location" | "about"
    >;
  })[];
  property: Property & { taxAvailable: boolean };
}[];

export type HostRequestsPageOfferData = {
  city: string;
  requests: {
    offer: Offer,
    request: {
      id: number,
      madeByGroupId: number;
      maxTotalPrice: number;
      checkIn: Date,
      checkOut: Date,
      numGuests: number,
      location: string,
      traveler: Pick<
        User,
        "firstName" | "lastName" | "name" | "image" | "location" | "about"
      >;
    };
    property: ({ city: string, name: string });
  }[];
};

export const propertiesRouter = createTRPCRouter({
  create: protectedProcedure
    .input(
      propertyInsertSchema
        .omit({
          hostTeamId: true,
          countryISO: true,
          latLngPoint: true,
          city: true,
          county: true,
          stateName: true,
          stateCode: true,
          country: true,
        })
        .extend({
          latLngPoint: propertyInsertSchema.shape.latLngPoint.optional(),
        }),
    )
    .mutation(async ({ ctx, input }) => {
      const hostProfile = await db.query.hostProfiles.findFirst({
        where: eq(hostProfiles.userId, ctx.user.id),
        columns: { curTeamId: true },
      });

      if (!hostProfile) {
        throw new TRPCError({
          code: "BAD_REQUEST",
          message: "Host profile not found",
        });
      }

      const id = await addProperty({
        property: input,
        hostTeamId: hostProfile.curTeamId,
        isAdmin: ctx.user.role === "admin",
        userEmail: ctx.user.email,
      });
      return id;
    }),

  // uses the hostTeamId passed in the input instead of the admin's user id
  createForHostTeam: roleRestrictedProcedure(["admin"])
    .input(
      propertyInsertSchema.omit({
        city: true,
        latLngPoint: true,
      }),
    )
    .mutation(async ({ ctx, input }) => {
      const hostTeam = await db.query.hostTeams.findFirst({
        where: eq(hostTeams.id, input.hostTeamId),
      });

      if (!hostTeam) {
        return { status: "host team not found" } as const;
      }

      await addProperty({
        property: input,
        hostTeamId: hostTeam.id,
        isAdmin: true,
        userEmail: ctx.user.email,
      });

      return {
        status: "success",
      } as const;
    }),

  update: roleRestrictedProcedure(["admin", "host"])
    .input(propertyUpdateSchema.omit({ hostTeamId: true, latLngPoint: true }))
    .mutation(async ({ ctx, input }) => {
      // TODO: auth
      if (input.address) {
        const { location } = await getCoordinates(input.address);
        if (!location) throw new Error("Could not get coordinates for address");
        const latLngPoint = createLatLngGISPoint({
          lat: location.lat,
          lng: location.lng,
        });
        await ctx.db
          .update(properties)
          .set({ latLngPoint })
          .where(eq(properties.id, input.id));
      }

      await ctx.db
        .update(properties)
        .set(input)
        .where(eq(properties.id, input.id));
    }),

  delete: roleRestrictedProcedure(["admin", "host"])
    .input(propertySelectSchema.pick({ id: true }))
    .mutation(async ({ ctx, input }) => {
      if (ctx.user.role === "host") {
        const property = await db.query.properties.findFirst({
          where: eq(properties.id, input.id),
          columns: { hostTeamId: true },
        });

        if (!property) {
          throw new TRPCError({
            code: "NOT_FOUND",
            message: "Property not found",
          });
        }

        const hostTeamMember = await db.query.hostTeamMembers.findFirst({
          where: and(
            eq(hostTeamMembers.hostTeamId, property.hostTeamId),
            eq(hostTeamMembers.userId, ctx.user.id),
          ),
        });

        if (!hostTeamMember) {
          throw new TRPCError({ code: "UNAUTHORIZED" });
        }
      }

      await ctx.db.delete(properties).where(eq(properties.id, input.id));
    }),

  getById: publicProcedure
    .input(propertySelectSchema.pick({ id: true }))
    .query(async ({ ctx, input }) => {
      const property = await ctx.db.query.properties.findFirst({
        where: eq(properties.id, input.id),
        with: {
          hostTeam: {
            with: {
              owner: {
                columns: {
                  image: true,
                  firstName: true,
                  lastName: true,
                  email: true,
                  id: true,
                  about: true,
                  location: true,
                },
                // with: {
                //   hostProfile: {
                //     columns: { curTeamId: true },
                //   },
                // },
              },
            },
          },
          reviews: true,
        },
      });
      if (!property) throw new Error("no property");
      return property;
    }),
  getAll: publicProcedure.query(async ({ ctx }) => {
    return await ctx.db.query.properties.findMany();
  }),
  getAllByFilter: publicProcedure.query(async ({ ctx }) => {
    return await ctx.db.query.properties.findMany({
      limit: 100,
      offset: 0,
    });
  }),

  getAllInfiniteScroll: optionallyAuthedProcedure
    .input(
      z.object({
        cursor: z.number().nullish(), // <-- "cursor" needs to exist, but can be any type
        city: z.string().optional(),
        roomType: z.enum(ALL_PROPERTY_ROOM_TYPES).optional(),
        beds: z.number().optional(),
        bedrooms: z.number().optional(),
        bathrooms: z.number().optional(),
        houseRules: z.array(z.string()).optional(),
        guests: z.number().optional(),
        maxNightlyPrice: z.number().optional(),
        avgRating: z.number().optional(),
        numRatings: z.number().optional(),
        latLngPoint: z
          .object({
            lat: z.number(),
            lng: z.number(),
          })
          .optional(),
        radius: z.number().optional(),
        checkIn: z.date().optional(),
        checkOut: z.date().optional(),
        northeastLat: z.number().optional(),
        northeastLng: z.number().optional(),
        southwestLat: z.number().optional(),
        southwestLng: z.number().optional(),
      }),
    )
    .query(async ({ ctx, input }) => {
      const { cursor } = input;

      const lat = input.latLngPoint?.lat ?? 0;
      const lng = input.latLngPoint?.lng ?? 0;
      const radius = input.radius ?? 0;

      const northeastLat = input.northeastLat ?? 0;
      const northeastLng = input.northeastLng ?? 0;
      const southwestLat = input.southwestLat ?? 0;
      const southwestLng = input.southwestLng ?? 0;

      const data = await ctx.db
        .select({
          id: properties.id,
          imageUrls: properties.imageUrls,
          name: properties.name,
          maxNumGuests: properties.maxNumGuests,
          numBedrooms: properties.numBedrooms,
          numBathrooms: properties.numBathrooms,
          numBeds: properties.numBeds,
          avgRating: properties.avgRating,
          numRatings: properties.numRatings,
          originalNightlyPrice: properties.originalNightlyPrice,
          latLngPoint: properties.latLngPoint,
          bookItNowIsEnabled: properties.bookItNowEnabled,
          originalListingId: properties.originalListingId,
          originalListingPlatform: properties.originalListingPlatform,
          // lat: properties.latitude,
          // long: properties.longitude,
          distance: sql`
          6371 * ACOS(
            SIN(${(lat * Math.PI) / 180}) * SIN(radians(ST_Y(${properties.latLngPoint}))) +
            COS(${(lat * Math.PI) / 180}) * COS(radians(ST_Y(${properties.latLngPoint}))) *
            COS(radians(ST_X(${properties.latLngPoint})) - ${(lng * Math.PI) / 180})
          ) AS distance`,
          vacancyCount: sql`
          (SELECT COUNT(booked_dates.property_id)
          FROM booked_dates
          WHERE booked_dates.property_id = properties.id
            AND booked_dates.date >= CURRENT_DATE
            AND booked_dates.date <= CURRENT_DATE + INTERVAL '30 days') AS vacancyCount
        `,
        })
        .from(properties)
        .where(
          and(
            eq(properties.status, "Listed"),
            cursor ? gt(properties.id, cursor) : undefined, // Use property ID as cursor
            input.latLngPoint?.lat &&
              input.latLngPoint.lng &&
              !northeastLat &&
              !northeastLng &&
              !southwestLat &&
              !southwestLng
              ? sql`6371 * ACOS(
                SIN(${(lat * Math.PI) / 180}) * SIN(radians(ST_Y(${properties.latLngPoint}))) +
                COS(${(lat * Math.PI) / 180}) * COS(radians(ST_Y(${properties.latLngPoint}))) *
                COS(radians(ST_X(${properties.latLngPoint})) - ${(lng * Math.PI) / 180})
              ) <= ${radius}`
              : sql`TRUE`,
            input.roomType
              ? eq(properties.roomType, input.roomType)
              : sql`TRUE`,
            input.city && input.city !== "all"
              ? eq(properties.address, input.city)
              : sql`TRUE`,
            input.beds ? gte(properties.numBeds, input.beds) : sql`TRUE`,
            input.bedrooms
              ? gte(properties.numBedrooms, input.bedrooms)
              : sql`TRUE`,
            input.bathrooms
              ? gte(properties.numBathrooms, input.bathrooms)
              : sql`TRUE`,
            input.guests
              ? gte(properties.maxNumGuests, input.guests)
              : sql`TRUE`,
            input.maxNightlyPrice
              ? lte(properties.originalNightlyPrice, input.maxNightlyPrice)
              : sql`TRUE`,
            input.houseRules?.includes("pets allowed")
              ? eq(properties.petsAllowed, true)
              : sql`TRUE`,
            input.houseRules?.includes("smoking allowed")
              ? eq(properties.smokingAllowed, true)
              : sql`TRUE`,
            eq(properties.isPrivate, false),
            notExists(
              db
                .select()
                .from(bookedDates)
                .where(
                  and(
                    eq(bookedDates.propertyId, properties.id),
                    gte(bookedDates.date, new Date()), // today or future
                    lte(bookedDates.date, addDays(new Date(), 30)), // within next 30 days
                  ),
                ),
            ),
            sql`(SELECT COUNT(booked_dates.property_id)
            FROM booked_dates
            WHERE booked_dates.property_id = properties.id
              AND booked_dates.date >= CURRENT_DATE
              AND booked_dates.date <= CURRENT_DATE + INTERVAL '20 days') < 14`,

            northeastLat && northeastLng && southwestLat && southwestLng
              ? sql`
              ST_Y(${properties.latLngPoint}) BETWEEN ${southwestLat} AND ${northeastLat}
              AND ST_X(${properties.latLngPoint}) BETWEEN ${southwestLng} AND ${northeastLng}
            `
              : sql`true`,
          ),
        )
        .limit(15)
        .orderBy(asc(sql`id`), asc(sql`distance`));

      return {
        data,
        nextCursor: data.length ? data[data.length - 1]?.id : null, // Use last property ID as next cursor
      };
    }),

  getByBoundaryInfiniteScroll: optionallyAuthedProcedure
    .input(
      z.object({
        boundaries: z
          .object({
            north: z.number(),
            south: z.number(),
            east: z.number(),
            west: z.number(),
          })
          .nullable(),
        cursor: z.number().nullish(),
        city: z.string().optional(),
        roomType: z.enum(ALL_PROPERTY_ROOM_TYPES).optional(),
        beds: z.number().optional(),
        bedrooms: z.number().optional(),
        bathrooms: z.number().optional(),
        houseRules: z.array(z.string()).optional(),
        guests: z.number().optional(),
        maxNightlyPrice: z.number().optional(),
        latLngPoint: z
          .object({
            lat: z.number(),
            lng: z.number(),
          })
          .optional(),
        radius: z.number().optional(),
        checkIn: z.date().optional(),
        checkOut: z.date().optional(),
      }),
    )
    .query(async ({ ctx, input }) => {
      const { cursor, boundaries } = input;

      const lat = input.latLngPoint?.lat ?? 0;
      const lng = input.latLngPoint?.lng ?? 0;
      const radius = input.radius ?? 0; //just tried to fix a type error

      const data = await ctx.db
        .select({
          id: properties.id,
          imageUrls: properties.imageUrls,
          name: properties.name,
          maxNumGuests: properties.maxNumGuests,
          numBedrooms: properties.numBedrooms,
          numBathrooms: properties.numBathrooms,
          numBeds: properties.numBeds,
          avgRating: properties.avgRating,
          numRatings: properties.numRatings,
          originalNightlyPrice: properties.originalNightlyPrice,
          originalListingPlatform: properties.originalListingPlatform,
          originalListingId: properties.originalListingId,
          latLngPoint: properties.latLngPoint,
          bookItNowIsEnabled: properties.bookItNowEnabled,
          // lat: properties.latitude,
          // long: properties.longitude,
          distance: sql`
            6371 * ACOS(
              SIN(${(lat * Math.PI) / 180}) * SIN(radians(ST_Y(${properties.latLngPoint}))) +
              COS(${(lat * Math.PI) / 180}) * COS(radians(ST_Y(${properties.latLngPoint}))) *
              COS(radians(ST_X(${properties.latLngPoint})) - ${(lng * Math.PI) / 180})
            ) AS distance`,
          vacancyCount: sql`
            (SELECT COUNT(booked_dates.property_id)
            FROM booked_dates
            WHERE booked_dates.property_id = properties.id
              AND booked_dates.date >= CURRENT_DATE
              AND booked_dates.date <= CURRENT_DATE + INTERVAL '30 days') AS vacancyCount
          `,
        })
        .from(properties)
        .where(
          and(
            cursor ? gt(properties.id, cursor) : undefined,
            boundaries
              ? sql`
                ST_Y(${properties.latLngPoint}) BETWEEN ${boundaries.south} AND ${boundaries.north}
                AND ST_X(${properties.latLngPoint}) BETWEEN ${boundaries.west} AND ${boundaries.east}
              `
              : sql`TRUE`,
            input.latLngPoint?.lat && input.latLngPoint.lng && !boundaries
              ? sql`6371 * ACOS(
              SIN(${(lat * Math.PI) / 180}) * SIN(radians(ST_Y(${properties.latLngPoint}))) +
              COS(${(lat * Math.PI) / 180}) * COS(radians(ST_Y(${properties.latLngPoint}))) *
              COS(radians(ST_X(${properties.latLngPoint})) - ${(lng * Math.PI) / 180})
            ) <= ${radius}`
              : sql`TRUE`,
            input.roomType
              ? eq(properties.roomType, input.roomType)
              : sql`TRUE`,
            input.beds ? gte(properties.numBeds, input.beds) : sql`TRUE`,
            input.bedrooms
              ? gte(properties.numBedrooms, input.bedrooms)
              : sql`TRUE`,
            input.bathrooms
              ? gte(properties.numBathrooms, input.bathrooms)
              : sql`TRUE`,
            input.guests
              ? gte(properties.maxNumGuests, input.guests)
              : sql`TRUE`,
            input.maxNightlyPrice
              ? lte(properties.originalNightlyPrice, input.maxNightlyPrice)
              : sql`TRUE`,
            input.houseRules?.includes("pets allowed")
              ? eq(properties.petsAllowed, true)
              : sql`TRUE`,
            input.houseRules?.includes("smoking allowed")
              ? eq(properties.smokingAllowed, true)
              : sql`TRUE`,
            eq(properties.isPrivate, false),
            notExists(
              db
                .select()
                .from(bookedDates)
                .where(
                  and(
                    eq(bookedDates.propertyId, properties.id),
                    gte(bookedDates.date, new Date()),
                    lte(bookedDates.date, addDays(new Date(), 30)),
                  ),
                ),
            ),
            sql`(SELECT COUNT(booked_dates.property_id)
              FROM booked_dates
              WHERE booked_dates.property_id = properties.id
                AND booked_dates.date >= CURRENT_DATE
                AND booked_dates.date <= CURRENT_DATE + INTERVAL '20 days') < 14`,
          ),
        )
        // .limit(12)
        .limit(100)
        .orderBy(asc(sql`id`), asc(sql`distance`));

      return {
        data,
        nextCursor: data.length ? data[data.length - 1]?.id : null,
      };
    }),

  // getCities: publicProcedure.query(async ({ ctx }) => {
  //   const lat = 34.1010307;
  //   const long = -118.3806008;
  //   const radius = 10; // 100km.

  //   const data = await ctx.db
  //     .select({
  //       id: properties.id,
  //       distance: sql`
  //       6371 * ACOS(
  //           SIN(${(lat * Math.PI) / 180}) * SIN(radians(latitude)) + COS(${(lat * Math.PI) / 180}) * COS(radians(latitude)) * COS(radians(longitude) - ${(long * Math.PI) / 180})
  //       ) AS distance`,
  //     })
  //     .from(properties)
  //     .orderBy(sql`distance`)
  //     .where(
  //       sql`6371 * acos(SIN(${(lat * Math.PI) / 180}) * SIN(radians(latitude)) + COS(${(lat * Math.PI) / 180}) * COS(radians(latitude)) * COS(radians(longitude) - ${(long * Math.PI) / 180})) <= ${radius}`,
  //     );
  // }),
  getHostProperties: hostProcedure
    .input(z.object({ limit: z.number().optional() }).optional())
    .query(async ({ ctx, input }) => {
      return await ctx.db.query.properties.findMany({
        where: eq(properties.hostTeamId, ctx.hostProfile.curTeamId),
        limit: input?.limit,
      });
    }),

<<<<<<< HEAD
    getHostPropertiesWithRequests: hostProcedure.query(async ({ ctx }) => {
      const hostProperties = await db.query.properties.findMany({
        where: and(
          eq(properties.hostTeamId, ctx.hostProfile.curTeamId),
          eq(properties.status, "Listed"),
        ),
  
        // columns: {
        //   id: true,
        //   propertyStatus: true,
        //   latLngPoint: true,
        //   priceRestriction: true,
        //   city: true,
        // },
      });
  
      // First, create groups for all cities from properties, even those without requests
      const groupedByCity: HostRequestsPageData[] = [];
      console.log(hostProperties.map(property => property.city))
      const citiesSet = new Set(hostProperties.map(property => property.city));
      citiesSet.forEach(city => {
        groupedByCity.push({ city, requests: [] });
      });
  
      const hostRequests = await getRequestsForProperties(hostProperties);
      // console.log(hostRequests);
  
      const findOrCreateCityGroup = (city: string) => {
        let cityGroup = groupedByCity.find((group) => group.city === city);
        if (!cityGroup) {
          cityGroup = { city, requests: [] };
          groupedByCity.push(cityGroup);
        }
        return cityGroup;
      };
  
      const requestsMap = new Map<
        number,
        {
          request: Request & {
            traveler: Pick<
              User,
              "firstName" | "lastName" | "name" | "image" | "location" | "about"
            >;
          };
          properties: (Property & { taxAvailable: boolean })[];
        }
      >();
  
      // Iterate over the hostRequests and gather all properties for each request
      for (const { property, request } of hostRequests) {
        // Check if this request already exists in the map
        // eslint-disable-next-line @typescript-eslint/no-unsafe-argument
        if (!requestsMap.has(request.id)) {
          // If not, create a new entry with an empty properties array
          requestsMap.set(request.id, {
=======
  updatePropertyDatesLastUpdated: hostProcedure
    .input(z.object({ propertyId: z.number(), datesLastUpdated: z.date() }))
    .mutation(async ({ ctx, input }) => {
      await ctx.db
        .update(properties)
        .set({ datesLastUpdated: input.datesLastUpdated })
        .where(eq(properties.id, input.propertyId));
    }),

  getHostPropertiesWithRequests: hostProcedure.query(async ({ ctx }) => {
    const hostProperties = await db.query.properties.findMany({
      where: and(
        eq(properties.hostTeamId, ctx.hostProfile.curTeamId),
        eq(properties.status, "Listed"),
      ),

      // columns: {
      //   id: true,
      //   propertyStatus: true,
      //   latLngPoint: true,
      //   priceRestriction: true,
      //   city: true,
      // },
    });

    const hostRequests = await getRequestsForProperties(hostProperties);
    console.log(hostRequests);

    const groupedByCity: HostRequestsPageData[] = [];

    const findOrCreateCityGroup = (city: string) => {
      let cityGroup = groupedByCity.find((group) => group.city === city);
      if (!cityGroup) {
        cityGroup = { city, requests: [] };
        groupedByCity.push(cityGroup);
      }
      return cityGroup;
    };

    const requestsMap = new Map<
      number,
      {
        request: Request & {
          traveler: Pick<
            User,
            "firstName" | "lastName" | "name" | "image" | "location" | "about"
          >;
        };
        properties: (Property & { taxAvailable: boolean })[];
      }
    >();

    // Iterate over the hostRequests and gather all properties for each request
    for (const { property, request } of hostRequests) {
      // Check if this request already exists in the map
      // eslint-disable-next-line @typescript-eslint/no-unsafe-argument
      if (!requestsMap.has(request.id)) {
        // If not, create a new entry with an empty properties array
        requestsMap.set(request.id, {
          request,
          properties: [] as (Property & { taxAvailable: boolean })[],
        });
      }

      // Add the property to the request
      requestsMap.get(request.id)!.properties.push(property);
    }
    for (const requestWithProperties of requestsMap.values()) {
      const { request, properties } = requestWithProperties;

      for (const property of properties as unknown as (Property & {
        taxAvailable: boolean;
      })[]) {
        const cityGroup = findOrCreateCityGroup(property.city);

        // Find if the request already exists in the city's group to avoid duplicates
        const existingRequest = cityGroup.requests.find(
          (item) => item.request.id === request.id,
        );

        if (existingRequest) {
          // If the request already exists, just add the new property to it
          existingRequest.properties.push(property);
        } else {
          // If the request doesn't exist, create a new entry with the property
          cityGroup.requests.push({
>>>>>>> 533da98e
            request,
            properties: [] as (Property & { taxAvailable: boolean })[],
          });
        }
  
        // Add the property to the request
        requestsMap.get(request.id)!.properties.push(property);
      }
      for (const requestWithProperties of requestsMap.values()) {
        const { request, properties } = requestWithProperties;
  
        for (const property of properties as unknown as (Property & {
          taxAvailable: boolean;
        })[]) {
          const cityGroup = findOrCreateCityGroup(property.city);
  
          // Find if the request already exists in the city's group to avoid duplicates
          const existingRequest = cityGroup.requests.find(
            (item) => item.request.id === request.id,
          );
  
          if (existingRequest) {
            // If the request already exists, just add the new property to it
            existingRequest.properties.push(property);
          } else {
            // If the request doesn't exist, create a new entry with the property
            cityGroup.requests.push({
              request,
              properties: [property], // Initialize with the current property
            });
          }
        }
      }
      console.log(groupedByCity);
      return groupedByCity;
    }),

  getHostPropertiesWithRequestsToBook: hostProcedure.query(async ({ ctx }) => {
    const hostProperties = await db.query.properties.findMany({
      where: and(
        eq(properties.hostTeamId, ctx.hostProfile.curTeamId),
        eq(properties.status, "Listed"),
      ),
    });

    const hostRequestsToBook = await getRequestsToBookForProperties(
      hostProperties,
      {
        user: ctx.user,
      },
    );

    console.log("hostreqs", hostRequestsToBook);

    const propertiesWithRequestsToBook = hostProperties
      .filter((property) =>
        hostRequestsToBook.some(
          (requestToBook) =>
            requestToBook.requestToBook.propertyId === property.id,
        ),
      )
      .map((property) => ({
        property,
        requestToBook: hostRequestsToBook.filter(
          (requestToBook) =>
            requestToBook.requestToBook.propertyId === property.id,
        ),
      }));

    return propertiesWithRequestsToBook;
  }),
  // hostInsertOnboardingProperty: roleRestrictedProcedure(["host"])
  //   .input(hostPropertyFormSchema)
  //   .mutation(async ({ ctx, input }) => {
  //     return await ctx.db.insert(properties).values({
  //       ...input,
  //       hostId: ctx.user.id,
  //       hostName: ctx.user.name,
  //       imageUrls: input.imageUrls,
  //     });
  //   }),
  getBlockedDates: protectedProcedure
    .input(z.object({ propertyId: z.number() }))
    .query(async ({ ctx, input }) => {
      return await ctx.db.query.bookedDates.findMany({
        where: eq(bookedDates.propertyId, input.propertyId),
        columns: {
          date: true,
        },
      });
    }),

  deleteImage: roleRestrictedProcedure(["admin"])
    .input(z.string())
    .mutation(async ({ input: imageUrl }) => {
      const count = await db.query.properties
        .findMany({
          columns: { id: true, imageUrls: true },
          where: arrayContains(properties.imageUrls, [imageUrl]),
        })
        .then((res) =>
          Promise.all(
            res.map((p) =>
              db
                .update(properties)
                .set({ imageUrls: p.imageUrls.filter((i) => i !== imageUrl) })
                .where(eq(properties.id, p.id)),
            ),
          ).then((res) => res.length),
        );

      return { count };
    }),

  updateAutoOffer: protectedProcedure
    .input(
      z.object({
        id: z.number(),
        autoOfferEnabled: z.boolean(),
        autoOfferDiscountTiers: z.array(discountTierSchema),
      }),
    )
    .mutation(async ({ ctx, input }) => {
      await ctx.db
        .update(properties)
        .set({
          autoOfferEnabled: input.autoOfferEnabled,
          autoOfferDiscountTiers: input.autoOfferDiscountTiers,
        })
        .where(eq(properties.id, input.id));
    }),
  updateBookItNow: protectedProcedure
    .input(
      z.object({
        id: z.number(),
        bookItNowEnabled: z.boolean(),
        bookItNowDiscountTiers: z.array(discountTierSchema),
        requestToBookDiscountPercentage: z.number(),
      }),
    )
    .mutation(async ({ ctx, input }) => {
      await ctx.db
        .update(properties)
        .set({
          bookItNowEnabled: input.bookItNowEnabled,
          bookItNowDiscountTiers: input.bookItNowDiscountTiers,
          requestToBookDiscountPercentage:
            input.requestToBookDiscountPercentage,
        })
        .where(eq(properties.id, input.id));
    }),

  runSubscrapers: publicProcedure
    .input(
      z.object({
        propertyData: z.array(
          z.object({
            id: z.number(),
            originalListingId: z.string(),
            originalListingPlatform: z.string(),
            maxNumGuests: z.number(),
          }),
        ),
        checkIn: z.date(),
        checkOut: z.date(),
        numGuests: z.number(),
        location: z.string(),
      }),
    )
    .mutation(async ({ input }) => {
      const eligibleProperties = input.propertyData.filter(
        (p) => input.numGuests <= p.maxNumGuests,
      );

      if (eligibleProperties.length === 0) {
        return [];
      }

      const airbnbProperties = await scrapeAirbnbSearch({
        checkIn: input.checkIn,
        checkOut: input.checkOut,
        location: input.location,
        numGuests: input.numGuests,
      });

      const results = await checkAvailabilityForProperties({
        propertyIds: eligibleProperties.map((p) => p.id),
        originalListingIds: eligibleProperties.map((p) => p.originalListingId),
        originalListingPlatforms: eligibleProperties.map(
          (p) => p.originalListingPlatform,
        ),
        checkIn: input.checkIn,
        checkOut: input.checkOut,
        numGuests: input.numGuests,
      });

      // Filter the results to only include available properties with a price
      const filteredResults = results.filter(
        (result) =>
          result.isAvailableOnOriginalSite &&
          result.originalNightlyPrice !== undefined,
      );

      const filteredAirbnbProperties = airbnbProperties //use to have a filter function removing null values 

      const combinedResults = [...filteredAirbnbProperties, ...filteredResults];
      console.log("Combined results:", combinedResults);

      return combinedResults;
    }),

  // getBookItNowProperties: publicProcedure
  //   .input(z.object({
  //     checkIn: z.date(),
  //     checkOut: z.date(),
  //     numGuests: z.number(),
  //     location: z.string(),
  //     firstBatch: z.boolean(),
  //   }),
  //   )
  //   .query(async ({ input }) => {
  //     const { location } = await getCoordinates(input.location);
  //     if (!location) throw new Error("Could not get coordinates for address");
  //     console.log("location", location);

  //     let propertyIsNearRequest: SQL | undefined = sql`FALSE`;

  //     const radiusInMeters = 10 * 1609.34;

  //     propertyIsNearRequest = sql`
  //       ST_DWithin(
  //         ST_Transform(ST_SetSRID(properties.lat_lng_point, 4326), 3857),
  //         ST_Transform(ST_SetSRID(ST_MakePoint(${location.lng}, ${location.lat}), 4326), 3857),
  //         ${radiusInMeters}
  //       )
  //     `;
  //     console.time("Properties query");
  //     console.time("Airbnb search");
  //     console.time("full procedure")

  //     const propsPromise = db.query.properties.findMany({
  //       where: and(isNotNull(properties.originalListingPlatform), propertyIsNearRequest, ne(properties.originalListingPlatform, "Airbnb")),
  //     }).then(result => {
  //       console.timeEnd("Properties query");
  //       return result;
  //     });
  //     // const airbnbPromise = scrapeAirbnbSearch({
  //     //   checkIn: input.checkIn,
  //     //   checkOut: input.checkOut,
  //     //   location: input.location,
  //     //   numGuests: input.numGuests,
  //     // }).then(result => {
  //     //   console.timeEnd("Airbnb search");
  //     //   return result;
  //     // });

  //     const props = await propsPromise;

  //     let eligibleProperties = props.filter(
  //       (p) => input.numGuests <= p.maxNumGuests,
  //     );

  //     console.log("eligibleProperties", eligibleProperties.length);
  //     if (input.firstBatch) {
  //       eligibleProperties = eligibleProperties.slice(0, 30);
  //     } else {
  //       eligibleProperties = eligibleProperties.slice(30);
  //     }

  //     const results = await checkAvailabilityForProperties({
  //       propertyIds: eligibleProperties.map((p) => p.id),
  //       originalListingIds: eligibleProperties.map((p) => p.originalListingId ?? ""),
  //       originalListingPlatforms: eligibleProperties.map(
  //         (p) => p.originalListingPlatform ?? "",
  //       ),
  //       checkIn: input.checkIn,
  //       checkOut: input.checkOut,
  //       numGuests: input.numGuests,
  //     });

  //     console.timeEnd("checkAvailability");
  //     console.log("results", results.length);

  //     const fullPropertyData = await db.query.properties.findMany({
  //       where: inArray(properties.id, results.map((r) => r.propertyId)),
  //     });

  //     const updatedPropertyData = await Promise.all(results.map(async (r) => {
  //       const property = fullPropertyData.find((p) => p.id === r.propertyId);
  //       return { ...property, originalNightlyPrice: r.originalNightlyPrice };
  //     }));

  //     // const airbnbProperties = await airbnbPromise; // Ensures it completes before returning

  //     console.timeEnd("full procedure")

  //     return updatedPropertyData;
  //   }),

  getBookItNowProperties: publicProcedure
    .input(
      z.object({
        checkIn: z.date(),
        checkOut: z.date(),
        numGuests: z.number(),
        location: z.string(),
      }),
    )
    .query(async ({ input }) => {
      const { location } = await getCoordinates(input.location);
      if (!location) throw new Error("Could not get coordinates for address");
      console.log("location", location);

      const radiusInMeters = 20 * 1609.34;

      const propertyIsNearRequest = sql`
      ST_DWithin(
        ST_Transform(ST_SetSRID(properties.lat_lng_point, 4326), 3857),
        ST_Transform(ST_SetSRID(ST_MakePoint(${location.lng}, ${location.lat}), 4326), 3857),
        ${radiusInMeters}
      )
    `;
      const { checkIn, checkOut } = input;

      const checkInDate = checkIn.toISOString();
      const checkOutDate = checkOut.toISOString();

      const conflictingPropertyIds = await db.query.reservedDateRanges.findMany(
        {
          columns: { propertyId: true },
          where: and(
            or(
              and(
                lte(reservedDateRanges.start, checkInDate),
                gte(reservedDateRanges.end, checkInDate),
              ),
              and(
                lte(reservedDateRanges.start, checkOutDate),
                gte(reservedDateRanges.end, checkOutDate),
              ),
              and(
                gte(reservedDateRanges.start, checkInDate),
                lte(reservedDateRanges.end, checkOutDate),
              ),
            ),
          ),
        },
      );

      // Extract conflicting property IDs into an array
      const conflictingIds = conflictingPropertyIds.map(
        (item) => item.propertyId,
      );

      const hostProperties = await db.query.properties.findMany({
        where: and(
          eq(properties.originalListingPlatform, "Hospitable"),
          propertyIsNearRequest,
          notInArray(properties.id, conflictingIds), // Exclude properties with conflicting reservations
        ),
      });

      const checkInNew = new Date(checkInDate).toISOString().split("T")[0];
      const checkOutNew = new Date(checkOutDate).toISOString().split("T")[0];
      //set the accurate original nightly price for Hospitable properties
      await Promise.all(
        hostProperties.map(async (property) => {
          const originalPrice = await getPropertyOriginalPrice(property, {
            checkIn: checkInNew!,
            checkOut: checkOutNew!,
            numGuests: input.numGuests,
          });
          property.originalNightlyPrice = originalPrice ?? null;
        }),
      );

      // Query for scraped properties with non-intersecting dates
      const scrapedProperties = await db.query.properties.findMany({
        where: and(
          ne(properties.originalListingPlatform, "Hospitable"),
          ne(properties.originalListingPlatform, "Airbnb"),
          propertyIsNearRequest,
          ne(properties.originalNightlyPrice, -1),
          isNotNull(properties.originalNightlyPrice),
          notInArray(properties.id, conflictingIds), // Exclude properties with conflicting reservations
        ),
      });
      return { hostProperties, scrapedProperties };
    }),

  getSearchResults: hostProcedure
    .input(z.object({ searchQuery: z.string() }))
    .query(async ({ ctx, input }) => {
      if (input.searchQuery !== "") {
        return await ctx.db.query.properties.findMany({
          where: and(
            eq(properties.hostTeamId, ctx.hostProfile.curTeamId),
            or(
              like(properties.name, `%${input.searchQuery}%`),
              like(properties.city, `%${capitalize(input.searchQuery)}%`),
            ),
          ),
        });
      }
      return null;
    }),

  updatePropertySecurityDepositAmount: protectedProcedure
    .input(z.object({ propertyId: z.number(), amount: z.number() }))
    .mutation(async ({ input }) => {
      const property = await db
        .update(properties)
        .set({
          currentSecurityDeposit: input.amount,
        })
        .where(eq(properties.id, input.propertyId));

      return property;
    }),
});<|MERGE_RESOLUTION|>--- conflicted
+++ resolved
@@ -586,64 +586,6 @@
       });
     }),
 
-<<<<<<< HEAD
-    getHostPropertiesWithRequests: hostProcedure.query(async ({ ctx }) => {
-      const hostProperties = await db.query.properties.findMany({
-        where: and(
-          eq(properties.hostTeamId, ctx.hostProfile.curTeamId),
-          eq(properties.status, "Listed"),
-        ),
-  
-        // columns: {
-        //   id: true,
-        //   propertyStatus: true,
-        //   latLngPoint: true,
-        //   priceRestriction: true,
-        //   city: true,
-        // },
-      });
-  
-      // First, create groups for all cities from properties, even those without requests
-      const groupedByCity: HostRequestsPageData[] = [];
-      console.log(hostProperties.map(property => property.city))
-      const citiesSet = new Set(hostProperties.map(property => property.city));
-      citiesSet.forEach(city => {
-        groupedByCity.push({ city, requests: [] });
-      });
-  
-      const hostRequests = await getRequestsForProperties(hostProperties);
-      // console.log(hostRequests);
-  
-      const findOrCreateCityGroup = (city: string) => {
-        let cityGroup = groupedByCity.find((group) => group.city === city);
-        if (!cityGroup) {
-          cityGroup = { city, requests: [] };
-          groupedByCity.push(cityGroup);
-        }
-        return cityGroup;
-      };
-  
-      const requestsMap = new Map<
-        number,
-        {
-          request: Request & {
-            traveler: Pick<
-              User,
-              "firstName" | "lastName" | "name" | "image" | "location" | "about"
-            >;
-          };
-          properties: (Property & { taxAvailable: boolean })[];
-        }
-      >();
-  
-      // Iterate over the hostRequests and gather all properties for each request
-      for (const { property, request } of hostRequests) {
-        // Check if this request already exists in the map
-        // eslint-disable-next-line @typescript-eslint/no-unsafe-argument
-        if (!requestsMap.has(request.id)) {
-          // If not, create a new entry with an empty properties array
-          requestsMap.set(request.id, {
-=======
   updatePropertyDatesLastUpdated: hostProcedure
     .input(z.object({ propertyId: z.number(), datesLastUpdated: z.date() }))
     .mutation(async ({ ctx, input }) => {
@@ -730,7 +672,6 @@
         } else {
           // If the request doesn't exist, create a new entry with the property
           cityGroup.requests.push({
->>>>>>> 533da98e
             request,
             properties: [] as (Property & { taxAvailable: boolean })[],
           });
