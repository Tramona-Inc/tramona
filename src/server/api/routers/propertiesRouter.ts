import {
  createTRPCRouter,
  hostProcedure,
  optionallyAuthedProcedure,
  protectedProcedure,
  publicProcedure,
  roleRestrictedProcedure,
} from "@/server/api/trpc";
import { db } from "@/server/db";
import {
  hostProfiles,
  hostTeamMembers,
  hostTeams,
  propertyInsertSchema,
  propertySelectSchema,
  propertyUpdateSchema,
  reservedDateRanges,
  type Request,
  type RequestsToBook,
  type User,
<<<<<<< HEAD
  users,
  Offer,
=======
>>>>>>> 739cb557
} from "@/server/db/schema";
import { TRPCError } from "@trpc/server";
import { addDays } from "date-fns";
import {
  and,
  arrayContains,
  asc,
  eq,
  gt,
  gte,
  isNotNull,
  like,
  lte,
  ne,
  notExists,
  or,
  sql,
  notInArray,
} from "drizzle-orm";
import { z } from "zod";
import {
  ALL_PROPERTY_ROOM_TYPES,
  bookedDates,
  discountTierSchema,
  properties,
  type Property,
} from "./../../db/schema/tables/properties";
import {
  addProperty,
  createLatLngGISPoint,
  getPropertyOriginalPrice,
  getRequestsForProperties,
  getRequestsToBookForProperties,
} from "@/server/server-utils";
import { getCoordinates } from "@/server/google-maps";
import { checkAvailabilityForProperties } from "@/server/direct-sites-scraping";
import { scrapeAirbnbSearch } from "@/server/external-listings-scraping/airbnbScraper";
import { capitalize } from "@/utils/utils";

export type HostRequestsPageData = {
  city: string;
  requests: {
    request: Request & {
      traveler: Pick<
        User,
        "firstName" | "lastName" | "name" | "image" | "location" | "about"
      >;
    };
    properties: (Property & { taxAvailable: boolean })[];
  }[];
};

export type HostRequestsToBookPageData = {
  requestToBook: (RequestsToBook & {
    traveler: Pick<
      User,
      "firstName" | "lastName" | "name" | "image" | "location" | "about"
    >;
  })[];
  property: Property & { taxAvailable: boolean };
}[];

export type HostRequestsPageOfferData = {
  city: string;
  requests: {
    offer: Offer,
    request: {
      id: number,
      madeByGroupId: number;
      checkIn: Date,
      checkOut: Date,
      numGuests: number,
      location: string,
      traveler: Pick<
        User,
        "firstName" | "lastName" | "name" | "image" | "location" | "about"
      >;
    };
    property: ({ city: string });
  }[];
};

export const propertiesRouter = createTRPCRouter({
  create: protectedProcedure
    .input(
      propertyInsertSchema
        .omit({
          hostTeamId: true,
          countryISO: true,
          latLngPoint: true,
          city: true,
          county: true,
          stateName: true,
          stateCode: true,
          country: true,
        })
        .extend({
          latLngPoint: propertyInsertSchema.shape.latLngPoint.optional(),
        }),
    )
    .mutation(async ({ ctx, input }) => {
      const hostProfile = await db.query.hostProfiles.findFirst({
        where: eq(hostProfiles.userId, ctx.user.id),
        columns: { curTeamId: true },
      });

      if (!hostProfile) {
        throw new TRPCError({
          code: "BAD_REQUEST",
          message: "Host profile not found",
        });
      }

      const id = await addProperty({
        property: input,
        hostTeamId: hostProfile.curTeamId,
        isAdmin: ctx.user.role === "admin",
        userEmail: ctx.user.email,
      });
      return id;
    }),

  // uses the hostTeamId passed in the input instead of the admin's user id
  createForHostTeam: roleRestrictedProcedure(["admin"])
    .input(
      propertyInsertSchema.omit({
        city: true,
        latLngPoint: true,
      }),
    )
    .mutation(async ({ ctx, input }) => {
      const hostTeam = await db.query.hostTeams.findFirst({
        where: eq(hostTeams.id, input.hostTeamId),
      });

      if (!hostTeam) {
        return { status: "host team not found" } as const;
      }

      await addProperty({
        property: input,
        hostTeamId: hostTeam.id,
        isAdmin: true,
        userEmail: ctx.user.email,
      });

      return {
        status: "success",
      } as const;
    }),

  update: roleRestrictedProcedure(["admin", "host"])
    .input(propertyUpdateSchema.omit({ hostTeamId: true, latLngPoint: true }))
    .mutation(async ({ ctx, input }) => {
      // TODO: auth
      if (input.address) {
        const { location } = await getCoordinates(input.address);
        if (!location) throw new Error("Could not get coordinates for address");
        const latLngPoint = createLatLngGISPoint({
          lat: location.lat,
          lng: location.lng,
        });
        await ctx.db
          .update(properties)
          .set({ latLngPoint })
          .where(eq(properties.id, input.id));
      }

      await ctx.db
        .update(properties)
        .set(input)
        .where(eq(properties.id, input.id));
    }),

  delete: roleRestrictedProcedure(["admin", "host"])
    .input(propertySelectSchema.pick({ id: true }))
    .mutation(async ({ ctx, input }) => {
      if (ctx.user.role === "host") {
        const property = await db.query.properties.findFirst({
          where: eq(properties.id, input.id),
          columns: { hostTeamId: true },
        });

        if (!property) {
          throw new TRPCError({
            code: "NOT_FOUND",
            message: "Property not found",
          });
        }

        const hostTeamMember = await db.query.hostTeamMembers.findFirst({
          where: and(
            eq(hostTeamMembers.hostTeamId, property.hostTeamId),
            eq(hostTeamMembers.userId, ctx.user.id),
          ),
        });

        if (!hostTeamMember) {
          throw new TRPCError({ code: "UNAUTHORIZED" });
        }
      }

      await ctx.db.delete(properties).where(eq(properties.id, input.id));
    }),

  getById: publicProcedure
    .input(propertySelectSchema.pick({ id: true }))
    .query(async ({ ctx, input }) => {
      const property = await ctx.db.query.properties.findFirst({
        where: eq(properties.id, input.id),
        with: {
          hostTeam: {
            with: {
              owner: {
                columns: {
                  image: true,
                  firstName: true,
                  lastName: true,
                  email: true,
                  id: true,
                  about: true,
                  location: true,
                },
                // with: {
                //   hostProfile: {
                //     columns: { curTeamId: true },
                //   },
                // },
              },
            },
          },
          reviews: true,
        },
      });
      if (!property) throw new Error("no property");
      return property;
    }),
  getAll: publicProcedure.query(async ({ ctx }) => {
    return await ctx.db.query.properties.findMany();
  }),
  getAllByFilter: publicProcedure.query(async ({ ctx }) => {
    return await ctx.db.query.properties.findMany({
      limit: 100,
      offset: 0,
    });
  }),

  getAllInfiniteScroll: optionallyAuthedProcedure
    .input(
      z.object({
        cursor: z.number().nullish(), // <-- "cursor" needs to exist, but can be any type
        city: z.string().optional(),
        roomType: z.enum(ALL_PROPERTY_ROOM_TYPES).optional(),
        beds: z.number().optional(),
        bedrooms: z.number().optional(),
        bathrooms: z.number().optional(),
        houseRules: z.array(z.string()).optional(),
        guests: z.number().optional(),
        maxNightlyPrice: z.number().optional(),
        avgRating: z.number().optional(),
        numRatings: z.number().optional(),
        latLngPoint: z
          .object({
            lat: z.number(),
            lng: z.number(),
          })
          .optional(),
        radius: z.number().optional(),
        checkIn: z.date().optional(),
        checkOut: z.date().optional(),
        northeastLat: z.number().optional(),
        northeastLng: z.number().optional(),
        southwestLat: z.number().optional(),
        southwestLng: z.number().optional(),
      }),
    )
    .query(async ({ ctx, input }) => {
      const { cursor } = input;

      const lat = input.latLngPoint?.lat ?? 0;
      const lng = input.latLngPoint?.lng ?? 0;
      const radius = input.radius ?? 0;

      const northeastLat = input.northeastLat ?? 0;
      const northeastLng = input.northeastLng ?? 0;
      const southwestLat = input.southwestLat ?? 0;
      const southwestLng = input.southwestLng ?? 0;

      const data = await ctx.db
        .select({
          id: properties.id,
          imageUrls: properties.imageUrls,
          name: properties.name,
          maxNumGuests: properties.maxNumGuests,
          numBedrooms: properties.numBedrooms,
          numBathrooms: properties.numBathrooms,
          numBeds: properties.numBeds,
          avgRating: properties.avgRating,
          numRatings: properties.numRatings,
          originalNightlyPrice: properties.originalNightlyPrice,
          latLngPoint: properties.latLngPoint,
          bookItNowIsEnabled: properties.bookItNowEnabled,
          // lat: properties.latitude,
          // long: properties.longitude,
          distance: sql`
          6371 * ACOS(
            SIN(${(lat * Math.PI) / 180}) * SIN(radians(ST_Y(${properties.latLngPoint}))) +
            COS(${(lat * Math.PI) / 180}) * COS(radians(ST_Y(${properties.latLngPoint}))) *
            COS(radians(ST_X(${properties.latLngPoint})) - ${(lng * Math.PI) / 180})
          ) AS distance`,
          vacancyCount: sql`
          (SELECT COUNT(booked_dates.property_id)
          FROM booked_dates
          WHERE booked_dates.property_id = properties.id
            AND booked_dates.date >= CURRENT_DATE
            AND booked_dates.date <= CURRENT_DATE + INTERVAL '30 days') AS vacancyCount
        `,
        })
        .from(properties)
        .where(
          and(
            eq(properties.status, "Listed"),
            cursor ? gt(properties.id, cursor) : undefined, // Use property ID as cursor
            input.latLngPoint?.lat &&
              input.latLngPoint.lng &&
              !northeastLat &&
              !northeastLng &&
              !southwestLat &&
              !southwestLng
              ? sql`6371 * ACOS(
                SIN(${(lat * Math.PI) / 180}) * SIN(radians(ST_Y(${properties.latLngPoint}))) +
                COS(${(lat * Math.PI) / 180}) * COS(radians(ST_Y(${properties.latLngPoint}))) *
                COS(radians(ST_X(${properties.latLngPoint})) - ${(lng * Math.PI) / 180})
              ) <= ${radius}`
              : sql`TRUE`,
            input.roomType
              ? eq(properties.roomType, input.roomType)
              : sql`TRUE`,
            input.city && input.city !== "all"
              ? eq(properties.address, input.city)
              : sql`TRUE`,
            input.beds ? gte(properties.numBeds, input.beds) : sql`TRUE`,
            input.bedrooms
              ? gte(properties.numBedrooms, input.bedrooms)
              : sql`TRUE`,
            input.bathrooms
              ? gte(properties.numBathrooms, input.bathrooms)
              : sql`TRUE`,
            input.guests
              ? gte(properties.maxNumGuests, input.guests)
              : sql`TRUE`,
            input.maxNightlyPrice
              ? lte(properties.originalNightlyPrice, input.maxNightlyPrice)
              : sql`TRUE`,
            input.houseRules?.includes("pets allowed")
              ? eq(properties.petsAllowed, true)
              : sql`TRUE`,
            input.houseRules?.includes("smoking allowed")
              ? eq(properties.smokingAllowed, true)
              : sql`TRUE`,
            eq(properties.isPrivate, false),
            notExists(
              db
                .select()
                .from(bookedDates)
                .where(
                  and(
                    eq(bookedDates.propertyId, properties.id),
                    gte(bookedDates.date, new Date()), // today or future
                    lte(bookedDates.date, addDays(new Date(), 30)), // within next 30 days
                  ),
                ),
            ),
            sql`(SELECT COUNT(booked_dates.property_id)
            FROM booked_dates
            WHERE booked_dates.property_id = properties.id
              AND booked_dates.date >= CURRENT_DATE
              AND booked_dates.date <= CURRENT_DATE + INTERVAL '20 days') < 14`,

            northeastLat && northeastLng && southwestLat && southwestLng
              ? sql`
              ST_Y(${properties.latLngPoint}) BETWEEN ${southwestLat} AND ${northeastLat}
              AND ST_X(${properties.latLngPoint}) BETWEEN ${southwestLng} AND ${northeastLng}
            `
              : sql`true`,
          ),
        )
        .limit(15)
        .orderBy(asc(sql`id`), asc(sql`distance`));

      return {
        data,
        nextCursor: data.length ? data[data.length - 1]?.id : null, // Use last property ID as next cursor
      };
    }),

  getByBoundaryInfiniteScroll: optionallyAuthedProcedure
    .input(
      z.object({
        boundaries: z
          .object({
            north: z.number(),
            south: z.number(),
            east: z.number(),
            west: z.number(),
          })
          .nullable(),
        cursor: z.number().nullish(),
        city: z.string().optional(),
        roomType: z.enum(ALL_PROPERTY_ROOM_TYPES).optional(),
        beds: z.number().optional(),
        bedrooms: z.number().optional(),
        bathrooms: z.number().optional(),
        houseRules: z.array(z.string()).optional(),
        guests: z.number().optional(),
        maxNightlyPrice: z.number().optional(),
        latLngPoint: z
          .object({
            lat: z.number(),
            lng: z.number(),
          })
          .optional(),
        radius: z.number().optional(),
        checkIn: z.date().optional(),
        checkOut: z.date().optional(),
      }),
    )
    .query(async ({ ctx, input }) => {
      const { cursor, boundaries } = input;

      const lat = input.latLngPoint?.lat ?? 0;
      const lng = input.latLngPoint?.lng ?? 0;
      const radius = input.radius ?? 0; //just tried to fix a type error

      const data = await ctx.db
        .select({
          id: properties.id,
          imageUrls: properties.imageUrls,
          name: properties.name,
          maxNumGuests: properties.maxNumGuests,
          numBedrooms: properties.numBedrooms,
          numBathrooms: properties.numBathrooms,
          numBeds: properties.numBeds,
          avgRating: properties.avgRating,
          numRatings: properties.numRatings,
          originalNightlyPrice: properties.originalNightlyPrice,
          originalListingPlatform: properties.originalListingPlatform,
          originalListingId: properties.originalListingId,
          latLngPoint: properties.latLngPoint,
          bookItNowIsEnabled: properties.bookItNowEnabled,
          // lat: properties.latitude,
          // long: properties.longitude,
          distance: sql`
            6371 * ACOS(
              SIN(${(lat * Math.PI) / 180}) * SIN(radians(ST_Y(${properties.latLngPoint}))) +
              COS(${(lat * Math.PI) / 180}) * COS(radians(ST_Y(${properties.latLngPoint}))) *
              COS(radians(ST_X(${properties.latLngPoint})) - ${(lng * Math.PI) / 180})
            ) AS distance`,
          vacancyCount: sql`
            (SELECT COUNT(booked_dates.property_id)
            FROM booked_dates
            WHERE booked_dates.property_id = properties.id
              AND booked_dates.date >= CURRENT_DATE
              AND booked_dates.date <= CURRENT_DATE + INTERVAL '30 days') AS vacancyCount
          `,
        })
        .from(properties)
        .where(
          and(
            cursor ? gt(properties.id, cursor) : undefined,
            boundaries
              ? sql`
                ST_Y(${properties.latLngPoint}) BETWEEN ${boundaries.south} AND ${boundaries.north}
                AND ST_X(${properties.latLngPoint}) BETWEEN ${boundaries.west} AND ${boundaries.east}
              `
              : sql`TRUE`,
            input.latLngPoint?.lat && input.latLngPoint.lng && !boundaries
              ? sql`6371 * ACOS(
              SIN(${(lat * Math.PI) / 180}) * SIN(radians(ST_Y(${properties.latLngPoint}))) +
              COS(${(lat * Math.PI) / 180}) * COS(radians(ST_Y(${properties.latLngPoint}))) *
              COS(radians(ST_X(${properties.latLngPoint})) - ${(lng * Math.PI) / 180})
            ) <= ${radius}`
              : sql`TRUE`,
            input.roomType
              ? eq(properties.roomType, input.roomType)
              : sql`TRUE`,
            input.beds ? gte(properties.numBeds, input.beds) : sql`TRUE`,
            input.bedrooms
              ? gte(properties.numBedrooms, input.bedrooms)
              : sql`TRUE`,
            input.bathrooms
              ? gte(properties.numBathrooms, input.bathrooms)
              : sql`TRUE`,
            input.guests
              ? gte(properties.maxNumGuests, input.guests)
              : sql`TRUE`,
            input.maxNightlyPrice
              ? lte(properties.originalNightlyPrice, input.maxNightlyPrice)
              : sql`TRUE`,
            input.houseRules?.includes("pets allowed")
              ? eq(properties.petsAllowed, true)
              : sql`TRUE`,
            input.houseRules?.includes("smoking allowed")
              ? eq(properties.smokingAllowed, true)
              : sql`TRUE`,
            eq(properties.isPrivate, false),
            notExists(
              db
                .select()
                .from(bookedDates)
                .where(
                  and(
                    eq(bookedDates.propertyId, properties.id),
                    gte(bookedDates.date, new Date()),
                    lte(bookedDates.date, addDays(new Date(), 30)),
                  ),
                ),
            ),
            sql`(SELECT COUNT(booked_dates.property_id)
              FROM booked_dates
              WHERE booked_dates.property_id = properties.id
                AND booked_dates.date >= CURRENT_DATE
                AND booked_dates.date <= CURRENT_DATE + INTERVAL '20 days') < 14`,
          ),
        )
        // .limit(12)
        .limit(100)
        .orderBy(asc(sql`id`), asc(sql`distance`));

      return {
        data,
        nextCursor: data.length ? data[data.length - 1]?.id : null,
      };
    }),

  // getCities: publicProcedure.query(async ({ ctx }) => {
  //   const lat = 34.1010307;
  //   const long = -118.3806008;
  //   const radius = 10; // 100km.

  //   const data = await ctx.db
  //     .select({
  //       id: properties.id,
  //       distance: sql`
  //       6371 * ACOS(
  //           SIN(${(lat * Math.PI) / 180}) * SIN(radians(latitude)) + COS(${(lat * Math.PI) / 180}) * COS(radians(latitude)) * COS(radians(longitude) - ${(long * Math.PI) / 180})
  //       ) AS distance`,
  //     })
  //     .from(properties)
  //     .orderBy(sql`distance`)
  //     .where(
  //       sql`6371 * acos(SIN(${(lat * Math.PI) / 180}) * SIN(radians(latitude)) + COS(${(lat * Math.PI) / 180}) * COS(radians(latitude)) * COS(radians(longitude) - ${(long * Math.PI) / 180})) <= ${radius}`,
  //     );
  // }),
  getHostProperties: hostProcedure
    .input(z.object({ limit: z.number().optional() }).optional())
    .query(async ({ ctx, input }) => {
      return await ctx.db.query.properties.findMany({
        where: eq(properties.hostTeamId, ctx.hostProfile.curTeamId),
        limit: input?.limit,
      });
    }),

  getHostPropertiesWithRequests: hostProcedure.query(async ({ ctx }) => {
    const hostProperties = await db.query.properties.findMany({
      where: and(
        eq(properties.hostTeamId, ctx.hostProfile.curTeamId),
        eq(properties.status, "Listed"),
      ),

      // columns: {
      //   id: true,
      //   propertyStatus: true,
      //   latLngPoint: true,
      //   priceRestriction: true,
      //   city: true,
      // },
    });

    const hostRequests = await getRequestsForProperties(hostProperties, {
      user: ctx.user,
    });
    console.log(hostRequests);

    const groupedByCity: HostRequestsPageData[] = [];

    const findOrCreateCityGroup = (city: string) => {
      let cityGroup = groupedByCity.find((group) => group.city === city);
      if (!cityGroup) {
        cityGroup = { city, requests: [] };
        groupedByCity.push(cityGroup);
      }
      return cityGroup;
    };

    const requestsMap = new Map<
      number,
      {
        request: Request & {
          traveler: Pick<
            User,
            "firstName" | "lastName" | "name" | "image" | "location" | "about"
          >;
        };
        properties: (Property & { taxAvailable: boolean })[];
      }
    >();

    // Iterate over the hostRequests and gather all properties for each request
    for (const { property, request } of hostRequests) {
      // Check if this request already exists in the map
      // eslint-disable-next-line @typescript-eslint/no-unsafe-argument
      if (!requestsMap.has(request.id)) {
        // If not, create a new entry with an empty properties array
        requestsMap.set(request.id, {
          request,
          properties: [] as (Property & { taxAvailable: boolean })[],
        });
      }

      // Add the property to the request
      requestsMap.get(request.id)!.properties.push(property);
    }
    for (const requestWithProperties of requestsMap.values()) {
      const { request, properties } = requestWithProperties;

      for (const property of properties as unknown as (Property & {
        taxAvailable: boolean;
      })[]) {
        const cityGroup = findOrCreateCityGroup(property.city);

        // Find if the request already exists in the city's group to avoid duplicates
        const existingRequest = cityGroup.requests.find(
          (item) => item.request.id === request.id,
        );

        if (existingRequest) {
          // If the request already exists, just add the new property to it
          existingRequest.properties.push(property);
        } else {
          // If the request doesn't exist, create a new entry with the property
          cityGroup.requests.push({
            request,
            properties: [property], // Initialize with the current property
          });
        }
      }
    }
    console.log(groupedByCity);
    return groupedByCity;
  }),

  getHostPropertiesWithRequestsToBook: hostProcedure.query(async ({ ctx }) => {
    const hostProperties = await db.query.properties.findMany({
      where: and(
        eq(properties.hostTeamId, ctx.hostProfile.curTeamId),
        eq(properties.status, "Listed"),
      ),
    });

    const hostRequestsToBook = await getRequestsToBookForProperties(
      hostProperties,
      {
        user: ctx.user,
      },
    );

    console.log("hostreqs", hostRequestsToBook);

    const propertiesWithRequestsToBook = hostProperties
      .filter((property) =>
        hostRequestsToBook.some(
          (requestToBook) =>
            requestToBook.requestToBook.propertyId === property.id,
        ),
      )
      .map((property) => ({
        property,
        requestToBook: hostRequestsToBook.filter(
          (requestToBook) =>
            requestToBook.requestToBook.propertyId === property.id,
        ),
      }));

    return propertiesWithRequestsToBook;
  }),
  // hostInsertOnboardingProperty: roleRestrictedProcedure(["host"])
  //   .input(hostPropertyFormSchema)
  //   .mutation(async ({ ctx, input }) => {
  //     return await ctx.db.insert(properties).values({
  //       ...input,
  //       hostId: ctx.user.id,
  //       hostName: ctx.user.name,
  //       imageUrls: input.imageUrls,
  //     });
  //   }),
  getBlockedDates: protectedProcedure
    .input(z.object({ propertyId: z.number() }))
    .query(async ({ ctx, input }) => {
      return await ctx.db.query.bookedDates.findMany({
        where: eq(bookedDates.propertyId, input.propertyId),
        columns: {
          date: true,
        },
      });
    }),

  deleteImage: roleRestrictedProcedure(["admin"])
    .input(z.string())
    .mutation(async ({ input: imageUrl }) => {
      const count = await db.query.properties
        .findMany({
          columns: { id: true, imageUrls: true },
          where: arrayContains(properties.imageUrls, [imageUrl]),
        })
        .then((res) =>
          Promise.all(
            res.map((p) =>
              db
                .update(properties)
                .set({ imageUrls: p.imageUrls.filter((i) => i !== imageUrl) })
                .where(eq(properties.id, p.id)),
            ),
          ).then((res) => res.length),
        );

      return { count };
    }),

  updateAutoOffer: protectedProcedure
    .input(
      z.object({
        id: z.number(),
        autoOfferEnabled: z.boolean(),
        autoOfferDiscountTiers: z.array(discountTierSchema),
      }),
    )
    .mutation(async ({ ctx, input }) => {
      await ctx.db
        .update(properties)
        .set({
          autoOfferEnabled: input.autoOfferEnabled,
          autoOfferDiscountTiers: input.autoOfferDiscountTiers,
        })
        .where(eq(properties.id, input.id));
    }),
  updateBookItNow: protectedProcedure
    .input(
      z.object({
        id: z.number(),
        bookItNowEnabled: z.boolean(),
        bookItNowDiscountTiers: z.array(discountTierSchema),
        requestToBookDiscountPercentage: z.number(),
      }),
    )
    .mutation(async ({ ctx, input }) => {
      await ctx.db
        .update(properties)
        .set({
          bookItNowEnabled: input.bookItNowEnabled,
          bookItNowDiscountTiers: input.bookItNowDiscountTiers,
          requestToBookDiscountPercentage:
            input.requestToBookDiscountPercentage,
        })
        .where(eq(properties.id, input.id));
    }),

  runSubscrapers: publicProcedure
    .input(
      z.object({
        propertyData: z.array(
          z.object({
            id: z.number(),
            originalListingId: z.string(),
            originalListingPlatform: z.string(),
            maxNumGuests: z.number(),
          }),
        ),
        checkIn: z.date(),
        checkOut: z.date(),
        numGuests: z.number(),
        location: z.string(),
      }),
    )
    .mutation(async ({ input }) => {
      const eligibleProperties = input.propertyData.filter(
        (p) => input.numGuests <= p.maxNumGuests,
      );

      if (eligibleProperties.length === 0) {
        return [];
      }


      const airbnbProperties = await scrapeAirbnbSearch({
        checkIn: input.checkIn,
        checkOut: input.checkOut,
        location: input.location,
        numGuests: input.numGuests,
      });

      const results = await checkAvailabilityForProperties({
        propertyIds: eligibleProperties.map((p) => p.id),
        originalListingIds: eligibleProperties.map((p) => p.originalListingId),
        originalListingPlatforms: eligibleProperties.map(
          (p) => p.originalListingPlatform,
        ),
        checkIn: input.checkIn,
        checkOut: input.checkOut,
        numGuests: input.numGuests,
      });

      // Filter the results to only include available properties with a price
      const filteredResults = results.filter(
        (result) =>
          result.isAvailableOnOriginalSite &&
          result.originalNightlyPrice !== undefined,
      );

      const filteredAirbnbProperties = airbnbProperties.filter(
        (p) =>
          p.nightlyPrice !== undefined &&
          p.originalNightlyPrice !== undefined,
      );

      const combinedResults = [...filteredAirbnbProperties, ...filteredResults];
      console.log("Combined results:", combinedResults);

      return combinedResults;
    }),

  // getBookItNowProperties: publicProcedure
  //   .input(z.object({
  //     checkIn: z.date(),
  //     checkOut: z.date(),
  //     numGuests: z.number(),
  //     location: z.string(),
  //     firstBatch: z.boolean(),
  //   }),
  //   )
  //   .query(async ({ input }) => {
  //     const { location } = await getCoordinates(input.location);
  //     if (!location) throw new Error("Could not get coordinates for address");
  //     console.log("location", location);

  //     let propertyIsNearRequest: SQL | undefined = sql`FALSE`;

  //     const radiusInMeters = 10 * 1609.34;

  //     propertyIsNearRequest = sql`
  //       ST_DWithin(
  //         ST_Transform(ST_SetSRID(properties.lat_lng_point, 4326), 3857),
  //         ST_Transform(ST_SetSRID(ST_MakePoint(${location.lng}, ${location.lat}), 4326), 3857),
  //         ${radiusInMeters}
  //       )
  //     `;
  //     console.time("Properties query");
  //     console.time("Airbnb search");
  //     console.time("full procedure")

  //     const propsPromise = db.query.properties.findMany({
  //       where: and(isNotNull(properties.originalListingPlatform), propertyIsNearRequest, ne(properties.originalListingPlatform, "Airbnb")),
  //     }).then(result => {
  //       console.timeEnd("Properties query");
  //       return result;
  //     });
  //     // const airbnbPromise = scrapeAirbnbSearch({
  //     //   checkIn: input.checkIn,
  //     //   checkOut: input.checkOut,
  //     //   location: input.location,
  //     //   numGuests: input.numGuests,
  //     // }).then(result => {
  //     //   console.timeEnd("Airbnb search");
  //     //   return result;
  //     // });

  //     const props = await propsPromise;

  //     let eligibleProperties = props.filter(
  //       (p) => input.numGuests <= p.maxNumGuests,
  //     );

  //     console.log("eligibleProperties", eligibleProperties.length);
  //     if (input.firstBatch) {
  //       eligibleProperties = eligibleProperties.slice(0, 30);
  //     } else {
  //       eligibleProperties = eligibleProperties.slice(30);
  //     }

  //     const results = await checkAvailabilityForProperties({
  //       propertyIds: eligibleProperties.map((p) => p.id),
  //       originalListingIds: eligibleProperties.map((p) => p.originalListingId ?? ""),
  //       originalListingPlatforms: eligibleProperties.map(
  //         (p) => p.originalListingPlatform ?? "",
  //       ),
  //       checkIn: input.checkIn,
  //       checkOut: input.checkOut,
  //       numGuests: input.numGuests,
  //     });

  //     console.timeEnd("checkAvailability");
  //     console.log("results", results.length);

  //     const fullPropertyData = await db.query.properties.findMany({
  //       where: inArray(properties.id, results.map((r) => r.propertyId)),
  //     });

  //     const updatedPropertyData = await Promise.all(results.map(async (r) => {
  //       const property = fullPropertyData.find((p) => p.id === r.propertyId);
  //       return { ...property, originalNightlyPrice: r.originalNightlyPrice };
  //     }));

  //     // const airbnbProperties = await airbnbPromise; // Ensures it completes before returning

  //     console.timeEnd("full procedure")

  //     return updatedPropertyData;
  //   }),

  getBookItNowProperties: publicProcedure
    .input(z.object({
      checkIn: z.date(),
      checkOut: z.date(),
      numGuests: z.number(),
      location: z.string(),
    }))
    .query(async ({ input }) => {
      const { location } = await getCoordinates(input.location);
      if (!location) throw new Error("Could not get coordinates for address");
      console.log("location", location);

      const radiusInMeters = 20 * 1609.34;

      const propertyIsNearRequest = sql`
      ST_DWithin(
        ST_Transform(ST_SetSRID(properties.lat_lng_point, 4326), 3857),
        ST_Transform(ST_SetSRID(ST_MakePoint(${location.lng}, ${location.lat}), 4326), 3857),
        ${radiusInMeters}
      )
    `;
      const { checkIn, checkOut } = input;

      const checkInDate = checkIn.toISOString();
      const checkOutDate = checkOut.toISOString();

      const conflictingPropertyIds = await db.query.reservedDateRanges.findMany({
        columns: { propertyId: true },
        where: and(
          or(
            and(lte(reservedDateRanges.start, checkInDate), gte(reservedDateRanges.end, checkInDate)),
            and(lte(reservedDateRanges.start, checkOutDate), gte(reservedDateRanges.end, checkOutDate)),
            and(gte(reservedDateRanges.start, checkInDate), lte(reservedDateRanges.end, checkOutDate))
          )
        ),
      });

      // Extract conflicting property IDs into an array
      const conflictingIds = conflictingPropertyIds.map(item => item.propertyId);

      const hostProperties = await db.query.properties.findMany({
        where: and(
          eq(properties.originalListingPlatform, "Hospitable"),
          propertyIsNearRequest,
          notInArray(properties.id, conflictingIds) // Exclude properties with conflicting reservations
        ),
      });

      const checkInNew = new Date(checkInDate).toISOString().split("T")[0];
      const checkOutNew = new Date(checkOutDate).toISOString().split("T")[0];
      //set the accurate original nightly price for Hospitable properties
      await Promise.all(
        hostProperties.map(async (property) => {
          const originalPrice = await getPropertyOriginalPrice(property, {
            checkIn: checkInNew!,
            checkOut: checkOutNew!,
            numGuests: input.numGuests,
          });
          property.originalNightlyPrice = originalPrice ?? null;
        })
      );

      // Query for scraped properties with non-intersecting dates
      const scrapedProperties = await db.query.properties.findMany({
        where: and(
          ne(properties.originalListingPlatform, "Hospitable"),
          ne(properties.originalListingPlatform, "Airbnb"),
          propertyIsNearRequest,
          ne(properties.originalNightlyPrice, -1),
          isNotNull(properties.originalNightlyPrice),
          notInArray(properties.id, conflictingIds) // Exclude properties with conflicting reservations
        )
      });
      return { hostProperties, scrapedProperties };
    }),

  getSearchResults: hostProcedure
    .input(z.object({ searchQuery: z.string() }))
    .query(async ({ ctx, input }) => {
      if (input.searchQuery !== "") {
        return await ctx.db.query.properties.findMany({
          where: and(
            eq(properties.hostTeamId, ctx.hostProfile.curTeamId),
            or(
              like(properties.name, `%${input.searchQuery}%`),
              like(properties.city, `%${capitalize(input.searchQuery)}%`),
            ),
          ),
        });
      }
      return null;
    }),

  updatePropertySecurityDepositAmount: protectedProcedure
    .input(z.object({ propertyId: z.number(), amount: z.number() }))
    .mutation(async ({ input }) => {
      const property = await db
        .update(properties)
        .set({
          currentSecurityDeposit: input.amount,
        })
        .where(eq(properties.id, input.propertyId));

      return property;
    }),
});<|MERGE_RESOLUTION|>--- conflicted
+++ resolved
@@ -18,11 +18,8 @@
   type Request,
   type RequestsToBook,
   type User,
-<<<<<<< HEAD
   users,
   Offer,
-=======
->>>>>>> 739cb557
 } from "@/server/db/schema";
 import { TRPCError } from "@trpc/server";
 import { addDays } from "date-fns";
@@ -92,6 +89,7 @@
     request: {
       id: number,
       madeByGroupId: number;
+      maxTotalPrice: number;
       checkIn: Date,
       checkOut: Date,
       numGuests: number,
@@ -101,7 +99,7 @@
         "firstName" | "lastName" | "name" | "image" | "location" | "about"
       >;
     };
-    property: ({ city: string });
+    property: ({ city: string, name: string });
   }[];
 };
 
@@ -586,94 +584,98 @@
       });
     }),
 
-  getHostPropertiesWithRequests: hostProcedure.query(async ({ ctx }) => {
-    const hostProperties = await db.query.properties.findMany({
-      where: and(
-        eq(properties.hostTeamId, ctx.hostProfile.curTeamId),
-        eq(properties.status, "Listed"),
-      ),
-
-      // columns: {
-      //   id: true,
-      //   propertyStatus: true,
-      //   latLngPoint: true,
-      //   priceRestriction: true,
-      //   city: true,
-      // },
-    });
-
-    const hostRequests = await getRequestsForProperties(hostProperties, {
-      user: ctx.user,
-    });
-    console.log(hostRequests);
-
-    const groupedByCity: HostRequestsPageData[] = [];
-
-    const findOrCreateCityGroup = (city: string) => {
-      let cityGroup = groupedByCity.find((group) => group.city === city);
-      if (!cityGroup) {
-        cityGroup = { city, requests: [] };
-        groupedByCity.push(cityGroup);
-      }
-      return cityGroup;
-    };
-
-    const requestsMap = new Map<
-      number,
-      {
-        request: Request & {
-          traveler: Pick<
-            User,
-            "firstName" | "lastName" | "name" | "image" | "location" | "about"
-          >;
-        };
-        properties: (Property & { taxAvailable: boolean })[];
-      }
-    >();
-
-    // Iterate over the hostRequests and gather all properties for each request
-    for (const { property, request } of hostRequests) {
-      // Check if this request already exists in the map
-      // eslint-disable-next-line @typescript-eslint/no-unsafe-argument
-      if (!requestsMap.has(request.id)) {
-        // If not, create a new entry with an empty properties array
-        requestsMap.set(request.id, {
-          request,
-          properties: [] as (Property & { taxAvailable: boolean })[],
-        });
-      }
-
-      // Add the property to the request
-      requestsMap.get(request.id)!.properties.push(property);
-    }
-    for (const requestWithProperties of requestsMap.values()) {
-      const { request, properties } = requestWithProperties;
-
-      for (const property of properties as unknown as (Property & {
-        taxAvailable: boolean;
-      })[]) {
-        const cityGroup = findOrCreateCityGroup(property.city);
-
-        // Find if the request already exists in the city's group to avoid duplicates
-        const existingRequest = cityGroup.requests.find(
-          (item) => item.request.id === request.id,
-        );
-
-        if (existingRequest) {
-          // If the request already exists, just add the new property to it
-          existingRequest.properties.push(property);
-        } else {
-          // If the request doesn't exist, create a new entry with the property
-          cityGroup.requests.push({
+    getHostPropertiesWithRequests: hostProcedure.query(async ({ ctx }) => {
+      const hostProperties = await db.query.properties.findMany({
+        where: and(
+          eq(properties.hostTeamId, ctx.hostProfile.curTeamId),
+          eq(properties.status, "Listed"),
+        ),
+  
+        // columns: {
+        //   id: true,
+        //   propertyStatus: true,
+        //   latLngPoint: true,
+        //   priceRestriction: true,
+        //   city: true,
+        // },
+      });
+  
+      // First, create groups for all cities from properties, even those without requests
+      const groupedByCity: HostRequestsPageData[] = [];
+      console.log(hostProperties.map(property => property.city))
+      const citiesSet = new Set(hostProperties.map(property => property.city));
+      citiesSet.forEach(city => {
+        groupedByCity.push({ city, requests: [] });
+      });
+  
+      const hostRequests = await getRequestsForProperties(hostProperties);
+      console.log(hostRequests);
+  
+      const findOrCreateCityGroup = (city: string) => {
+        let cityGroup = groupedByCity.find((group) => group.city === city);
+        if (!cityGroup) {
+          cityGroup = { city, requests: [] };
+          groupedByCity.push(cityGroup);
+        }
+        return cityGroup;
+      };
+  
+      const requestsMap = new Map<
+        number,
+        {
+          request: Request & {
+            traveler: Pick<
+              User,
+              "firstName" | "lastName" | "name" | "image" | "location" | "about"
+            >;
+          };
+          properties: (Property & { taxAvailable: boolean })[];
+        }
+      >();
+  
+      // Iterate over the hostRequests and gather all properties for each request
+      for (const { property, request } of hostRequests) {
+        // Check if this request already exists in the map
+        // eslint-disable-next-line @typescript-eslint/no-unsafe-argument
+        if (!requestsMap.has(request.id)) {
+          // If not, create a new entry with an empty properties array
+          requestsMap.set(request.id, {
             request,
-            properties: [property], // Initialize with the current property
+            properties: [] as (Property & { taxAvailable: boolean })[],
           });
         }
+  
+        // Add the property to the request
+        requestsMap.get(request.id)!.properties.push(property);
       }
-    }
-    console.log(groupedByCity);
-    return groupedByCity;
-  }),
+      for (const requestWithProperties of requestsMap.values()) {
+        const { request, properties } = requestWithProperties;
+  
+        for (const property of properties as unknown as (Property & {
+          taxAvailable: boolean;
+        })[]) {
+          const cityGroup = findOrCreateCityGroup(property.city);
+  
+          // Find if the request already exists in the city's group to avoid duplicates
+          const existingRequest = cityGroup.requests.find(
+            (item) => item.request.id === request.id,
+          );
+  
+          if (existingRequest) {
+            // If the request already exists, just add the new property to it
+            existingRequest.properties.push(property);
+          } else {
+            // If the request doesn't exist, create a new entry with the property
+            cityGroup.requests.push({
+              request,
+              properties: [property], // Initialize with the current property
+            });
+          }
+        }
+      }
+      console.log(groupedByCity);
+      return groupedByCity;
+    }),
 
   getHostPropertiesWithRequestsToBook: hostProcedure.query(async ({ ctx }) => {
     const hostProperties = await db.query.properties.findMany({
