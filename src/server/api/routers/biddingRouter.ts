import {
  type Bid,
  bidInsertSchema,
  bidSelectSchema,
  bids,
  groupMembers,
  groups,
  hostTeamMembers,
  properties,
} from "@/server/db/schema";
import { TRPCError } from "@trpc/server";
<<<<<<< HEAD
import { and, desc, eq, exists, isNull } from "drizzle-orm";
import {
  createTRPCRouter,
  protectedProcedure,
  roleRestrictedProcedure,
} from "../trpc";
import { z } from "zod";
import { db } from "@/server/db";
import { random } from "lodash";
import { add } from "date-fns";

async function updateBidStatus({
  id,
  status,
}: {
  id: number;
  status: Bid["status"];
}) {
  await db.transaction(async (tx) => {
    await tx.update(bids).set({ status }).where(eq(bids.id, id));
    await tx
      .update(bids)
      .set({ statusUpdatedAt: new Date() })
      .where(eq(bids.id, id));
  });
}
=======
import { and, eq, exists, isNull } from "drizzle-orm";
import { z } from "zod";
import { createTRPCRouter, protectedProcedure } from "../trpc";
>>>>>>> a8441f25

export const biddingRouter = createTRPCRouter({
  getMyBids: protectedProcedure.query(async ({ ctx }) => {
    return await ctx.db.query.bids.findMany({
      where: exists(
        ctx.db
          .select()
          .from(groupMembers)
          .where(
            and(
              eq(groupMembers.groupId, bids.madeByGroupId),
              eq(groupMembers.userId, ctx.user.id),
            ),
          ),
      ),
      with: {
        property: {
          columns: { id: true, imageUrls: true, name: true, address: true },
        },
        madeByGroup: {
          with: { members: { with: { user: true } }, invites: true },
        },
      },
    });
  }),

  create: protectedProcedure
    .input(bidInsertSchema.omit({ madeByGroupId: true }))
    .mutation(async ({ ctx, input }) => {
      // Check if already exists
      const bidExist = await ctx.db.query.bids.findMany({
        where: exists(
          ctx.db
            .select()
            .from(groupMembers)
            .where(
              and(
                eq(groupMembers.groupId, bids.madeByGroupId),
                eq(groupMembers.userId, ctx.user.id),
                eq(bids.propertyId, input.propertyId),
              ),
            ),
        ),
        columns: {
          propertyId: true,
        },
      });

      if (bidExist.length > 0) {
        throw new TRPCError({ code: "BAD_REQUEST" });
      }
      else {
        const madeByGroupId = await ctx.db
          .insert(groups)
          .values({ ownerId: ctx.user.id })
          .returning()
          .then((res) => res[0]!.id);

        await ctx.db.insert(groupMembers).values({
          userId: ctx.user.id,
          groupId: madeByGroupId,
        });

        await ctx.db
          .insert(bids)
          .values({ ...input, madeByGroupId: madeByGroupId });
      }
    }),

  update: protectedProcedure
    .input(bidInsertSchema)
    .mutation(async ({ ctx, input }) => {
      const bid = await ctx.db.query.bids.findFirst({
        where: eq(bids.id, input.id!),
      });

      if (!bid) {
        throw new TRPCError({ code: "NOT_FOUND" });
      }

      await ctx.db
        .update(bids)
        .set({ updatedAt: new Date(), amount: input.amount })
        .where(eq(bids.id, input.id!));
    }),

  delete: protectedProcedure
    .input(bidSelectSchema.pick({ id: true }))
    .mutation(async ({ ctx, input }) => {
      if (ctx.user.role !== "admin") {
        const groupOwnerId = await ctx.db.query.bids
          .findFirst({
            where: eq(bids.id, input.id),
            columns: {},
            with: {
              madeByGroup: { columns: { ownerId: true } },
            },
          })
          .then((res) => res?.madeByGroup.ownerId);

        if (!groupOwnerId) {
          throw new TRPCError({ code: "BAD_REQUEST" });
        }

        if (ctx.user.id !== groupOwnerId) {
          throw new TRPCError({ code: "UNAUTHORIZED" });
        }
      }

      await ctx.db.delete(bids).where(eq(bids.id, input.id));
    }),

  getByPropertyId: protectedProcedure
    .input(z.number())
    .query(async ({ ctx, input: propertyId }) => {
      const propertyHostTeamId = await ctx.db.query.properties
        .findFirst({
          where: eq(properties.id, propertyId),
          columns: { hostTeamId: true },
        })
        .then((res) => res?.hostTeamId);

      if (!propertyHostTeamId) {
        throw new TRPCError({ code: "NOT_FOUND" });
      }

      const userHostTeamIds = await ctx.db.query.hostTeamMembers
        .findMany({
          where: eq(hostTeamMembers.userId, ctx.user.id),
        })
        .then((res) => res.map((x) => x.hostTeamId));

      if (!userHostTeamIds.includes(propertyHostTeamId)) {
        throw new TRPCError({ code: "UNAUTHORIZED" });
      }

      return await ctx.db.query.bids.findMany({
        where: and(eq(bids.propertyId, propertyId), eq(bids.status, "Pending")),
      });
    }),

  getAllPending: roleRestrictedProcedure(["admin"]).query(async () => {
    return await db.query.bids.findMany({
      with: {
        madeByGroup: {
          with: { members: { with: { user: true } }, invites: true },
        },
        property: {
          columns: { id: true, name: true, address: true, imageUrls: true },
        },
      },
      where: eq(bids.status, "Pending"),
      orderBy: desc(bids.createdAt),
    });
  }),

  accept: protectedProcedure
    .input(z.object({ bidId: z.number() }))
    .mutation(async ({ ctx, input }) => {
      if (ctx.user.role !== "admin") {
        const hostId = await ctx.db.query.bids
          .findFirst({
            where: eq(bids.id, input.bidId),
            columns: {},
            with: { property: { columns: { hostId: true } } },
          })
          .then((res) => res?.property.hostId);

        if (hostId !== ctx.user.id) {
          throw new TRPCError({ code: "UNAUTHORIZED" });
        }
      }

      await updateBidStatus({ id: input.bidId, status: "Accepted" });

      // TODO: email travellers
    }),

<<<<<<< HEAD
  reject: protectedProcedure
    .input(z.object({ bidId: z.number() }))
    .mutation(async ({ ctx, input }) => {
      if (ctx.user.role !== "admin") {
        const hostId = await ctx.db.query.bids
          .findFirst({
            where: eq(bids.id, input.bidId),
            columns: {},
            with: { property: { columns: { hostId: true } } },
          })
          .then((res) => res?.property.hostId);

        if (hostId !== ctx.user.id) {
          throw new TRPCError({ code: "UNAUTHORIZED" });
        }
      }

      await updateBidStatus({ id: input.bidId, status: "Rejected" });

      // TODO: email travellers
    }),

  createRandom: protectedProcedure.mutation(async ({ ctx }) => {
    const groupId = await ctx.db
      .insert(groups)
      .values({ ownerId: ctx.user.id })
      .returning()
      .then((res) => res[0]!.id);

    await ctx.db.insert(bids).values({
      amount: random(200, 300) * 100,
      checkIn: add(new Date(), { days: random(1, 10) }),
      checkOut: add(new Date(), { days: random(11, 20) }),
      madeByGroupId: groupId,
      propertyId: random(3000, 6000),
      numGuests: random(1, 5),
    });
=======
  getAllPropertyBids: protectedProcedure.query(async ({ ctx }) => {
    const result = await ctx.db.query.bids.findMany({
      where: exists(
        ctx.db
          .select()
          .from(groupMembers)
          .where(
            and(
              eq(groupMembers.groupId, bids.madeByGroupId),
              eq(groupMembers.userId, ctx.user.id),
            ),
          ),
      ),
      columns: {
        propertyId: true,
      },
    });

    return result.map((res) => res.propertyId);
>>>>>>> a8441f25
  }),
});<|MERGE_RESOLUTION|>--- conflicted
+++ resolved
@@ -9,14 +9,13 @@
   properties,
 } from "@/server/db/schema";
 import { TRPCError } from "@trpc/server";
-<<<<<<< HEAD
 import { and, desc, eq, exists, isNull } from "drizzle-orm";
+import { z } from "zod";
 import {
   createTRPCRouter,
   protectedProcedure,
   roleRestrictedProcedure,
 } from "../trpc";
-import { z } from "zod";
 import { db } from "@/server/db";
 import { random } from "lodash";
 import { add } from "date-fns";
@@ -36,11 +35,6 @@
       .where(eq(bids.id, id));
   });
 }
-=======
-import { and, eq, exists, isNull } from "drizzle-orm";
-import { z } from "zod";
-import { createTRPCRouter, protectedProcedure } from "../trpc";
->>>>>>> a8441f25
 
 export const biddingRouter = createTRPCRouter({
   getMyBids: protectedProcedure.query(async ({ ctx }) => {
@@ -91,8 +85,7 @@
 
       if (bidExist.length > 0) {
         throw new TRPCError({ code: "BAD_REQUEST" });
-      }
-      else {
+      } else {
         const madeByGroupId = await ctx.db
           .insert(groups)
           .values({ ownerId: ctx.user.id })
@@ -197,67 +190,6 @@
     });
   }),
 
-  accept: protectedProcedure
-    .input(z.object({ bidId: z.number() }))
-    .mutation(async ({ ctx, input }) => {
-      if (ctx.user.role !== "admin") {
-        const hostId = await ctx.db.query.bids
-          .findFirst({
-            where: eq(bids.id, input.bidId),
-            columns: {},
-            with: { property: { columns: { hostId: true } } },
-          })
-          .then((res) => res?.property.hostId);
-
-        if (hostId !== ctx.user.id) {
-          throw new TRPCError({ code: "UNAUTHORIZED" });
-        }
-      }
-
-      await updateBidStatus({ id: input.bidId, status: "Accepted" });
-
-      // TODO: email travellers
-    }),
-
-<<<<<<< HEAD
-  reject: protectedProcedure
-    .input(z.object({ bidId: z.number() }))
-    .mutation(async ({ ctx, input }) => {
-      if (ctx.user.role !== "admin") {
-        const hostId = await ctx.db.query.bids
-          .findFirst({
-            where: eq(bids.id, input.bidId),
-            columns: {},
-            with: { property: { columns: { hostId: true } } },
-          })
-          .then((res) => res?.property.hostId);
-
-        if (hostId !== ctx.user.id) {
-          throw new TRPCError({ code: "UNAUTHORIZED" });
-        }
-      }
-
-      await updateBidStatus({ id: input.bidId, status: "Rejected" });
-
-      // TODO: email travellers
-    }),
-
-  createRandom: protectedProcedure.mutation(async ({ ctx }) => {
-    const groupId = await ctx.db
-      .insert(groups)
-      .values({ ownerId: ctx.user.id })
-      .returning()
-      .then((res) => res[0]!.id);
-
-    await ctx.db.insert(bids).values({
-      amount: random(200, 300) * 100,
-      checkIn: add(new Date(), { days: random(1, 10) }),
-      checkOut: add(new Date(), { days: random(11, 20) }),
-      madeByGroupId: groupId,
-      propertyId: random(3000, 6000),
-      numGuests: random(1, 5),
-    });
-=======
   getAllPropertyBids: protectedProcedure.query(async ({ ctx }) => {
     const result = await ctx.db.query.bids.findMany({
       where: exists(
@@ -277,6 +209,66 @@
     });
 
     return result.map((res) => res.propertyId);
->>>>>>> a8441f25
+  }),
+
+  accept: protectedProcedure
+    .input(z.object({ bidId: z.number() }))
+    .mutation(async ({ ctx, input }) => {
+      if (ctx.user.role !== "admin") {
+        const hostId = await ctx.db.query.bids
+          .findFirst({
+            where: eq(bids.id, input.bidId),
+            columns: {},
+            with: { property: { columns: { hostId: true } } },
+          })
+          .then((res) => res?.property.hostId);
+
+        if (hostId !== ctx.user.id) {
+          throw new TRPCError({ code: "UNAUTHORIZED" });
+        }
+      }
+
+      await updateBidStatus({ id: input.bidId, status: "Accepted" });
+
+      // TODO: email travellers
+    }),
+
+  reject: protectedProcedure
+    .input(z.object({ bidId: z.number() }))
+    .mutation(async ({ ctx, input }) => {
+      if (ctx.user.role !== "admin") {
+        const hostId = await ctx.db.query.bids
+          .findFirst({
+            where: eq(bids.id, input.bidId),
+            columns: {},
+            with: { property: { columns: { hostId: true } } },
+          })
+          .then((res) => res?.property.hostId);
+
+        if (hostId !== ctx.user.id) {
+          throw new TRPCError({ code: "UNAUTHORIZED" });
+        }
+      }
+
+      await updateBidStatus({ id: input.bidId, status: "Rejected" });
+
+      // TODO: email travellers
+    }),
+
+  createRandom: protectedProcedure.mutation(async ({ ctx }) => {
+    const groupId = await ctx.db
+      .insert(groups)
+      .values({ ownerId: ctx.user.id })
+      .returning()
+      .then((res) => res[0]!.id);
+
+    await ctx.db.insert(bids).values({
+      amount: random(200, 300) * 100,
+      checkIn: add(new Date(), { days: random(1, 10) }),
+      checkOut: add(new Date(), { days: random(11, 20) }),
+      madeByGroupId: groupId,
+      propertyId: random(3000, 6000),
+      numGuests: random(1, 5),
+    });
   }),
 });