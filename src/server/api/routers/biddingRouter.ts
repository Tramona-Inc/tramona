--- conflicted
+++ resolved
@@ -215,7 +215,6 @@
     return result.map((res) => res.propertyId);
   }),
 
-<<<<<<< HEAD
   createCounter: protectedProcedure
     .input(counterInsertSchema)
     .mutation(async ({ ctx, input }) => {
@@ -232,7 +231,6 @@
         .insert(counters)
         .values({ bidId, propertyId, userId, counterAmount });
     }),
-=======
   accept: protectedProcedure
     .input(z.object({ bidId: z.number() }))
     .mutation(async ({ ctx, input }) => {
@@ -293,5 +291,4 @@
       numGuests: random(1, 5),
     });
   }),
->>>>>>> 44824ab3
 });