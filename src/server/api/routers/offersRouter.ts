--- conflicted
+++ resolved
@@ -1,49 +1,49 @@
-import { createTRPCRouter, protectedProcedure, roleRestrictedProcedure } from '@/server/api/trpc';
-import { offers, requests } from '@/server/db/schema';
-import { formatArrayToString } from '@/utils/utils';
-import { TRPCError } from '@trpc/server';
-import { eq } from 'drizzle-orm';
-import { createInsertSchema, createSelectSchema } from 'drizzle-zod';
+import {
+  createTRPCRouter,
+  protectedProcedure,
+  roleRestrictedProcedure,
+} from "@/server/api/trpc";
+import { offers, requests } from "@/server/db/schema";
+import { formatArrayToString } from "@/utils/utils";
+import { TRPCError } from "@trpc/server";
+import { eq } from "drizzle-orm";
+import { createInsertSchema, createSelectSchema } from "drizzle-zod";
 
 export const offersRouter = createTRPCRouter({
-  accept: protectedProcedure.input(createSelectSchema(offers).pick({ id: true })).mutation(async ({ ctx, input }) => {
-    const offerDetails = await ctx.db.query.offers.findFirst({
-      where: eq(offers.id, input.id),
-      columns: {},
-      with: {
-        request: {
-          columns: {
-            id: true,
-          },
-          with: {
-            madeByUser: {
-              columns: { id: true },
+  accept: protectedProcedure
+    .input(createSelectSchema(offers).pick({ id: true }))
+    .mutation(async ({ ctx, input }) => {
+      const offerDetails = await ctx.db.query.offers.findFirst({
+        where: eq(offers.id, input.id),
+        columns: {},
+        with: {
+          request: {
+            columns: {
+              id: true,
+            },
+            with: {
+              madeByUser: {
+                columns: { id: true },
+              },
             },
           },
         },
-      },
-    });
+      });
 
-    // request must still exist
-    if (!offerDetails?.request) {
-      throw new TRPCError({
-        code: 'NOT_FOUND',
-      });
-    }
+      // request must still exist
+      if (!offerDetails?.request) {
+        throw new TRPCError({
+          code: "NOT_FOUND",
+        });
+      }
 
-    // you can only accept your own offers
-    if (offerDetails.request.madeByUser.id !== ctx.user.id) {
-      throw new TRPCError({
-        code: 'UNAUTHORIZED',
-      });
-    }
+      // you can only accept your own offers
+      if (offerDetails.request.madeByUser.id !== ctx.user.id) {
+        throw new TRPCError({
+          code: "UNAUTHORIZED",
+        });
+      }
 
-<<<<<<< HEAD
-    // deactivate the request
-    // TODO: payments (make sure to do a batch write)
-    await ctx.db.update(requests).set({ isActive: false }).where(eq(offers.id, offerDetails.request.id));
-  }),
-=======
       // resolve the request
       // TODO: payments (make sure to do a batch write)
       await ctx.db
@@ -51,7 +51,6 @@
         .set({ resolvedAt: new Date() })
         .where(eq(offers.id, offerDetails.request.id));
     }),
->>>>>>> 1fb74877
 
   getByRequestId: protectedProcedure
     .input(createSelectSchema(requests).pick({ id: true }))
@@ -68,7 +67,7 @@
 
       if (requestDetails?.madeByUser?.id !== ctx.user.id) {
         throw new TRPCError({
-          code: 'UNAUTHORIZED',
+          code: "UNAUTHORIZED",
         });
       }
 
@@ -89,7 +88,7 @@
       return offersForRequest;
     }),
 
-  create: roleRestrictedProcedure(['admin', 'host'])
+  create: roleRestrictedProcedure(["admin", "host"])
     .input(createInsertSchema(offers))
     .mutation(async ({ ctx, input }) => {
       const requestPromise = ctx.db.query.requests.findFirst({
@@ -100,25 +99,14 @@
         where: eq(offers.propertyId, input.propertyId),
       });
 
-      const [request, property] = await Promise.all([requestPromise, propertyPromise]);
+      const [request, property] = await Promise.all([
+        requestPromise,
+        propertyPromise,
+      ]);
 
       // request must exist,
       if (!request) {
         throw new TRPCError({
-<<<<<<< HEAD
-          code: 'BAD_REQUEST',
-          message: "That request isn't active anymore",
-        });
-      }
-
-      // host must own property (or its an admin)
-      if (ctx.user.role === 'host' && property?.hostId !== ctx.user.id) {
-        throw new TRPCError({ code: 'UNAUTHORIZED' });
-      }
-
-      // the property must fulfill the request
-      const notEnoughSpace = property?.maxNumGuests != null && request.numGuests > property.maxNumGuests;
-=======
           code: "BAD_REQUEST",
           message: "That request doesn't exist",
         });
@@ -141,10 +129,11 @@
       const notEnoughSpace =
         property?.maxNumGuests != null &&
         request.numGuests > property.maxNumGuests;
->>>>>>> 1fb74877
 
       const tooFewBeds =
-        request.minNumBeds != null && property?.numBeds != null && request.minNumBeds < property.numBeds;
+        request.minNumBeds != null &&
+        property?.numBeds != null &&
+        request.minNumBeds < property.numBeds;
 
       const tooFewBedrooms =
         request.minNumBedrooms != null &&
@@ -161,13 +150,15 @@
           ["doesn't accomodate enough guests", notEnoughSpace],
           ["doesn't have enough beds", tooFewBeds],
           ["doesn't have enough bedrooms", tooFewBedrooms],
-          ['is the wrong type', wrongPropertyType],
+          ["is the wrong type", wrongPropertyType],
         ] as const;
 
-        const errorMessage = formatArrayToString(messagesMap.filter(x => x[1]).map(x => x[0]));
+        const errorMessage = formatArrayToString(
+          messagesMap.filter((x) => x[1]).map((x) => x[0]),
+        );
 
         throw new TRPCError({
-          code: 'BAD_REQUEST',
+          code: "BAD_REQUEST",
           message: "That property doesn't meet the requirements of the request",
           cause: `It ${errorMessage}`,
         });
@@ -177,14 +168,14 @@
       await ctx.db.insert(offers).values(input);
     }),
 
-  delete: roleRestrictedProcedure(['admin', 'host'])
+  delete: roleRestrictedProcedure(["admin", "host"])
     .input(
       createSelectSchema(offers).pick({
         id: true,
       }),
     )
     .mutation(async ({ ctx, input }) => {
-      if (ctx.user.role === 'host') {
+      if (ctx.user.role === "host") {
         const request = await ctx.db.query.offers.findFirst({
           where: eq(offers.id, input.id),
           columns: {},
@@ -198,7 +189,7 @@
         });
 
         if (request?.property?.hostId !== ctx.user.id) {
-          throw new TRPCError({ code: 'UNAUTHORIZED' });
+          throw new TRPCError({ code: "UNAUTHORIZED" });
         }
       }
 
