import { env } from "@/env";
import {
  createTRPCRouter,
  protectedProcedure,
  publicProcedure,
  roleRestrictedProcedure,
} from "@/server/api/trpc";
import {
  groupMembers,
  offerInsertSchema,
  offerSelectSchema,
  offerUpdateSchema,
  offers,
  properties,
  referralCodes,
  requestSelectSchema,
  trips,
} from "@/server/db/schema";
import { getCity, getCoordinates } from "@/server/google-maps";
import { sendText, sendWhatsApp } from "@/server/server-utils";
import { formatDateRange } from "@/utils/utils";

import { TRPCError } from "@trpc/server";
import {
  and,
  desc,
  eq,
  isNotNull,
  isNull,
  lt,
  notInArray,
  or,
  sql,
} from "drizzle-orm";
import { z } from "zod";
import { requests } from "../../db/schema/tables/requests";
import { requestsToProperties } from "../../db/schema/tables/requestsToProperties";

export const offersRouter = createTRPCRouter({
  accept: protectedProcedure
    .input(offerSelectSchema.pick({ id: true }))
    .mutation(async ({ ctx, input }) => {
      const offer = await ctx.db.query.offers.findFirst({
        where: eq(offers.id, input.id),
        columns: { totalPrice: true, propertyId: true, paymentIntentId: true },
        with: {
          request: {
            columns: {
              id: true,
              checkIn: true,
              checkOut: true,
              numGuests: true,
            },
            with: { madeByGroup: { columns: { ownerId: true, id: true } } },
          },
        },
      });

      if (!offer) throw new TRPCError({ code: "NOT_FOUND" });

      // if the offer comes from a request, only the owner of the group can accept offers
      // otherwise, anyone can
      if (offer.request?.madeByGroup.ownerId !== ctx.user.id) {
        throw new TRPCError({ code: "UNAUTHORIZED" });
      }

      await ctx.db.transaction(async (tx) => {
        const results = await Promise.allSettled([
          offer.request &&
          // resolve the request if it exists
          tx
            .update(requests)
            .set({ resolvedAt: new Date() })
            .where(eq(offers.id, offer.request.id)),

          offer.request &&
<<<<<<< HEAD
          // add a trip
          tx.insert(trips).values({
            offerId: input.id,
            checkIn: offer.request.checkIn,
            checkOut: offer.request.checkOut,
            numGuests: offer.request.numGuests,
            groupId: offer.request.madeByGroup.id,
            propertyId: offer.propertyId,
          }),
=======
            // add a trip
            tx.insert(trips).values({
              offerId: input.id,
              checkIn: offer.request.checkIn,
              checkOut: offer.request.checkOut,
              numGuests: offer.request.numGuests,
              groupId: offer.request.madeByGroup.id,
              propertyId: offer.propertyId,
              paymentIntentId: offer.paymentIntentId, //testing maybe this will get populatated first
            }),
>>>>>>> 2cf8aae3

          // mark the offer as accepted
          tx
            .update(offers)
            .set({ acceptedAt: new Date() })
            .where(eq(offers.id, input.id)),

          // update referralCode
          ctx.user.referralCodeUsed &&
          tx
            .update(referralCodes)
            .set({
              totalBookingVolume: sql`${referralCodes.totalBookingVolume} + ${offer.totalPrice}`,
            })
            .where(eq(referralCodes.referralCode, ctx.user.referralCodeUsed)),

          ctx.user.referralCodeUsed &&
          tx
            .update(referralCodes)
            .set({
              numBookingsUsingCode: sql`${referralCodes.numBookingsUsingCode} + 1`,
            })
            .where(eq(referralCodes.referralCode, ctx.user.referralCodeUsed)),
        ]);

        if (results.some((result) => result.status === "rejected")) {
          throw new TRPCError({
            code: "INTERNAL_SERVER_ERROR",
          });
        }
      });
    }),

  getByRequestId: protectedProcedure
    .input(requestSelectSchema.pick({ id: true }))
    .query(async ({ ctx, input }) => {
      const requestPromise = ctx.db.query.requests.findFirst({
        where: eq(requests.id, input.id),
      });

      const request = await requestPromise;

      // request must exist
      if (!request) {
        throw new TRPCError({
          code: "BAD_REQUEST",
          message: "That request doesn't exist",
        });
      }

      return await ctx.db.query.offers.findMany({
        where: eq(offers.requestId, input.id),
      });
    }),

  getByRequestIdWithProperty: publicProcedure
    .input(requestSelectSchema.pick({ id: true }))
    .query(async ({ ctx, input }) => {
      const request = await ctx.db.query.requests.findFirst({
        where: eq(requests.id, input.id),
      });

      // request must exist
      if (!request) {
        throw new TRPCError({
          code: "BAD_REQUEST",
          message: "That request doesn't exist",
        });
      }

      return await ctx.db.query.offers.findMany({
        where: eq(offers.requestId, input.id),
        columns: {
          createdAt: true,
          totalPrice: true,
          acceptedAt: true,
          tramonaFee: true,
          checkIn: true,
          checkOut: true,
          id: true,
        },
        with: {
          request: {
            with: {
              madeByGroup: { with: { members: true } },
            },
            columns: { numGuests: true, location: true, id: true },
          },
          property: {
            with: {
              host: {
                columns: { id: true, name: true, email: true, image: true },
              },
            },
          },
        },
      });
    }),

  getCoordinates: publicProcedure
    .input(z.object({ location: z.string() }))
    .query(async ({ input }) => {
      const coords = await getCoordinates(input.location);
      return {
        coordinates: coords,
      };
    }),

  getCity: publicProcedure
    .input(z.object({ lat: z.number(), lng: z.number() }))
    .query(async ({ input }) => {
      return await getCity(input);
    }),

  getByIdWithDetails: protectedProcedure
    .input(offerSelectSchema.pick({ id: true }))
    .query(async ({ ctx, input }) => {
      const offer = await ctx.db.query.offers.findFirst({
        where: eq(offers.id, input.id),
        columns: {
          checkIn: true,
          checkOut: true,
          createdAt: true,
          totalPrice: true,
          acceptedAt: true,
          tramonaFee: true,
          id: true,
        },
        with: {
          request: {
            with: {
              madeByGroup: { with: { members: true } },
            },
            columns: {
              numGuests: true,
              location: true,
              id: true,
            },
          },
          property: {
            with: {
              host: {
                columns: { id: true, name: true, email: true, image: true },
              },
            },
          },
        },
      });

      if (!offer) {
        throw new TRPCError({ code: "BAD_REQUEST" });
      }

      if (offer.request) {
        const memberIds = offer.request.madeByGroup.members.map(
          (member) => member.userId,
        );

        if (!memberIds.includes(ctx.user.id) && ctx.user.role !== "admin") {
          throw new TRPCError({ code: "UNAUTHORIZED" });
        }
      }

      return offer;
    }),

  getByPublicIdWithDetails: publicProcedure
    .input(offerSelectSchema.pick({ id: true }))
    .query(async ({ ctx, input }) => {
      const offer = await ctx.db.query.offers.findFirst({
        where: and(
          eq(offers.id, input.id),
          //isNotNull(offers.madePublicAt) //for now this is empty because we we want users to be able to share.
        ),
        columns: {
          createdAt: true,
          totalPrice: true,
          acceptedAt: true,
          id: true,
          tramonaFee: true,
        },
        with: {
          request: {
            columns: {
              checkIn: true,
              checkOut: true,
              numGuests: true,
              location: true,
              id: true,
            },
          },
          property: {
            with: {
              host: {
                columns: { id: true, name: true, email: true, image: true },
              },
            },
          },
        },
      });

      if (!offer) {
        throw new TRPCError({ code: "BAD_REQUEST" });
      }

      return offer;
    }),

  makePublic: roleRestrictedProcedure(["admin", "host"])
    .input(offerSelectSchema.pick({ id: true }))
    .mutation(async ({ ctx, input }) => {
      if (ctx.user.role === "host") {
        const offer = await ctx.db.query.offers.findFirst({
          where: eq(offers.id, input.id),
          columns: {},
          with: {
            property: { columns: { hostId: true } },
          },
        });

        if (offer?.property.hostId !== ctx.user.id) {
          throw new TRPCError({ code: "UNAUTHORIZED" });
        }
      }

      await ctx.db
        .update(offers)
        .set({ madePublicAt: new Date() })
        .where(eq(offers.id, input.id));
    }),

  getAllPublicOffers: publicProcedure.query(async ({ ctx }) => {
    return (
      await ctx.db.query.offers.findMany({
        where: and(
          isNull(offers.acceptedAt),
          lt(offers.madePublicAt, new Date()),
        ),
        columns: { acceptedAt: false },
        with: {
          property: {
            with: {
              host: { columns: { name: true, email: true, image: true } },
            },
          },
          request: { columns: { checkIn: true, checkOut: true } },
        },
        orderBy: desc(offers.madePublicAt),
      })
    ).map((offer) => ({
      ...offer,
      madePublicAt: offer.madePublicAt ?? new Date(), // will never be null, just fixes types
    }));
  }),

  // getAllOffers: publicProcedure.query(async ({ ctx }) => {
  //   return await ctx.db.query.offers.findMany({
  //     with: {
  //       property: {
  //         with: {
  //           host: { columns: { name: true, email: true, image: true } },
  //         },
  //         columns: { name: true, originalNightlyPrice: true, imageUrls: true },
  //       },
  //       request: {
  //         columns: {
  //           userId: true,
  //           checkIn: true,
  //           checkOut: true,
  //           resolvedAt: true,
  //         },
  //         with: {
  //           madeByUser: { columns: { name: true, image: true } }, // Fetch user name
  //         },
  //       },
  //     },
  //     where: and(
  //       isNotNull(offers.acceptedAt),
  //       isNotNull(offers.paymentIntentId),
  //       isNotNull(offers.checkoutSessionId),
  //     ),
  //     orderBy: desc(offers.createdAt),
  //   });

  // return await ctx.db.query.requests.findMany({
  //   with: {
  //     offers: {
  //       with: {
  //         property: {
  //           with: {
  //             host: { columns: { name: true, email: true, image: true } },
  //           },
  //         },
  //       },
  //     },
  //     madeByUser: { columns: { name: true, image: true } },
  //   },
  //   orderBy: desc(requests.createdAt),
  // });
  // }),

  getStripePaymentIntentAndCheckoutSessionId: publicProcedure
    .input(offerSelectSchema.pick({ id: true }))
    .query(async ({ ctx, input }) => {
      return await ctx.db.query.offers.findFirst({
        where: eq(offers.id, input.id),
        columns: { paymentIntentId: true, checkoutSessionId: true },
      });
    }),

  create: protectedProcedure
    .input(
      z.object({
        requestId: z.number(),
        propertyId: z.number(),
        totalPrice: z.number().min(1),
      }),
    )
    .mutation(async ({ ctx, input }) => {
      const propertyHostTeam = await ctx.db.query.properties
        .findFirst({
          where: eq(properties.id, input.propertyId),
          columns: { id: true },
          with: {
            hostTeam: { with: { members: true } },
          },
        })
        .then((res) => res?.hostTeam);

      if (!propertyHostTeam) {
        throw new TRPCError({ code: "BAD_REQUEST" });
      }

      if (
        !propertyHostTeam.members.find(
          (member) => member.userId === ctx.user.id,
        )
      ) {
        throw new TRPCError({ code: "UNAUTHORIZED" });
      }

      const requestDetails = await ctx.db.query.requests.findFirst({
        where: eq(requests.id, input.requestId),
        columns: { checkIn: true, checkOut: true, madeByGroupId: true },
      });

      if (!requestDetails) {
        throw new TRPCError({ code: "BAD_REQUEST" });
      }

      await ctx.db.insert(offers).values({
        ...input,
        checkIn: requestDetails.checkIn,
        checkOut: requestDetails.checkOut,
      });

      await ctx.db
        .delete(requestsToProperties)
        .where(
          and(
            eq(requestsToProperties.propertyId, input.propertyId),
            eq(requestsToProperties.requestId, input.requestId),
          ),
        );
    }),

  // create: roleRestrictedProcedure(["admin", "host"])
  //   .input(offerInsertSchema)
  //   .mutation(async ({ ctx, input }) => {
  //     if (ctx.user.role === "host") {
  //       const property = await ctx.db.query.properties.findFirst({
  //         where: eq(properties.id, input.propertyId),
  //         columns: { hostId: true },
  //       });

  //       if (property?.hostId !== ctx.user.id) {
  //         throw new TRPCError({ code: "UNAUTHORIZED" });
  //       }
  //     }

  //     await ctx.db.insert(offers).values(input);
  //   }),

  update: roleRestrictedProcedure(["admin", "host"])
    .input(offerUpdateSchema)
    .mutation(async ({ ctx, input }) => {
      // offer must exist...
      const offer = await ctx.db.query.offers.findFirst({
        where: eq(offers.id, input.id),
        columns: {},
        with: {
          property: { columns: { id: true } },
        },
      });

      if (!offer) {
        throw new TRPCError({ code: "NOT_FOUND" });
      }

      // ...and the associated property must be owned by the current user
      // (or its an admin)
      if (ctx.user.role === "host") {
        const property = await ctx.db.query.properties.findFirst({
          where: eq(properties.id, offer.property.id),
          columns: { hostId: true },
        });

        if (property?.hostId !== ctx.user.id) {
          throw new TRPCError({ code: "UNAUTHORIZED" });
        }
      }

      await ctx.db.update(offers).set(input).where(eq(offers.id, input.id));
    }),

  delete: roleRestrictedProcedure(["admin", "host"])
    .input(offerSelectSchema.pick({ id: true }))
    .mutation(async ({ ctx, input }) => {
      const offer = await ctx.db.query.offers.findFirst({
        where: eq(offers.id, input.id),
        columns: {
          checkIn: true,
          checkOut: true,
        },
        with: {
          property: {
            columns: { hostId: true, name: true, address: true },
          },
          request: {
            with: {
              madeByGroup: {
                with: {
                  members: {
                    with: {
                      user: {
                        columns: {
                          phoneNumber: true,
                          isWhatsApp: true,
                          id: true,
                        },
                      },
                    },
                  },
                },
              },
            },
            columns: { location: true },
          },
        },
      });

      if (!offer) {
        throw new TRPCError({ code: "NOT_FOUND" });
      }

      if (ctx.user.role === "host") {
        if (offer.property.hostId !== ctx.user.id) {
          throw new TRPCError({ code: "UNAUTHORIZED" });
        }
      }

      await ctx.db.delete(offers).where(eq(offers.id, input.id));

      const { request, property } = offer;

      const members =
        offer.request?.madeByGroup.members.map((m) => m.user) ?? [];

      for (const member of members) {
        const memberHasOtherOffers = await ctx.db.query.groupMembers
          .findFirst({
            where: eq(groupMembers.userId, member.id),
            columns: {},
            with: {
              group: {
                columns: {},
                with: {
                  requests: {
                    columns: {},
                    with: { offers: { columns: { id: true } } },
                  },
                },
              },
            },
          })
          .then(
            (res) =>
              res && res.group.requests.some((req) => req.offers.length > 0),
          );

        const fmtdDateRange = formatDateRange(offer.checkIn, offer.checkOut);
        const url = `${env.NEXTAUTH_URL}/requests`;

        const location = await getCoordinates(property.address).then((res) =>
          res.location ? getCity(res.location) : "[Unknown location]",
        );

        if (member.phoneNumber) {
          if (member.isWhatsApp) {
            memberHasOtherOffers
              ? void sendWhatsApp({
                templateId: "HXd5256ff10d6debdf70a13d70504d39d5",
                to: member.phoneNumber,
                propertyName: property.name,
                propertyAddress: request?.location, //??can this be null
                checkIn: offer.checkIn,
                checkOut: offer.checkOut,
                url: url,
              })
              : void sendWhatsApp({
                templateId: "HXb293923af34665e7eefc81be0579e5db",
                to: member.phoneNumber,
                propertyName: property.name,
                propertyAddress: request?.location,
                checkIn: offer.checkIn,
                checkOut: offer.checkOut,
              });
          } else {
            void sendText({
              to: member.phoneNumber,
              content: `Tramona: Hello, your ${property.name} in ${location} offer from ${fmtdDateRange} has expired. ${memberHasOtherOffers ? `Please tap below view your other offers: ${url}` : ""}`,
            });
          }
        }
      }
    }),

  //I want the all of the offers from each request that has been accepted except for the offer that has been accepted
  //Search in all requests, if there has been an off that has been accepted, then remove that offer from the list of offers
  //If there has been no offer accepted, then return nothing for that request
  getAllUnmatchedOffers: publicProcedure.query(async ({ ctx }) => {
    //go through all the requests and filter out the ones that have an offer that has been accepted

    const completedRequests = await ctx.db.query.requests.findMany({
      where: isNotNull(requests.resolvedAt),
    });

    const unMatchedOffers = await ctx.db.query.offers.findMany({
      where: and(
        isNull(offers.acceptedAt),
        or(
          isNull(offers.requestId),
          notInArray(
            offers.requestId,
            completedRequests.map((req) => req.id),
          ),
        ),
      ),
      with: {
        property: {
          columns: {
            name: true,
            originalNightlyPrice: true,
            imageUrls: true,
            id: true,
            maxNumGuests: true,
            numBedrooms: true,
          },
        },
      },
    });
    return unMatchedOffers;
  }),
});<|MERGE_RESOLUTION|>--- conflicted
+++ resolved
@@ -74,17 +74,6 @@
             .where(eq(offers.id, offer.request.id)),
 
           offer.request &&
-<<<<<<< HEAD
-          // add a trip
-          tx.insert(trips).values({
-            offerId: input.id,
-            checkIn: offer.request.checkIn,
-            checkOut: offer.request.checkOut,
-            numGuests: offer.request.numGuests,
-            groupId: offer.request.madeByGroup.id,
-            propertyId: offer.propertyId,
-          }),
-=======
             // add a trip
             tx.insert(trips).values({
               offerId: input.id,
@@ -95,7 +84,6 @@
               propertyId: offer.propertyId,
               paymentIntentId: offer.paymentIntentId, //testing maybe this will get populatated first
             }),
->>>>>>> 2cf8aae3
 
           // mark the offer as accepted
           tx
