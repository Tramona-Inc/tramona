import { env } from "@/env";

import {
  createTRPCRouter,
  protectedProcedure,
  publicProcedure,
  roleRestrictedProcedure,
} from "@/server/api/trpc";
import {
  groupMembers,
  offerSelectSchema,
  offerUpdateSchema,
  offers,
  properties,
  referralCodes,
  requestSelectSchema,
  trips,
} from "@/server/db/schema";
import { getCity, getCoordinates } from "@/server/google-maps";
import {
  sendEmail,
  sendText,
  sendWhatsApp,
  updateTravelerandHostMarkup,
} from "@/server/server-utils";
import { formatDateRange, getNumNights } from "@/utils/utils";

import { TRPCError } from "@trpc/server";
import { and, eq, isNotNull, isNull, notInArray, or, sql } from "drizzle-orm";
import { z } from "zod";
import { requests } from "../../db/schema/tables/requests";
import { requestsToProperties } from "../../db/schema/tables/requestsToProperties";
import { db } from "@/server/db";
import NewOfferReceivedEmail from "packages/transactional/emails/NewOfferReceivedEmail";
import {
  directSiteScrapers,
  scrapeDirectListings,
} from "@/server/direct-sites-scraping";
import { createNormalDistributionDates } from "@/server/server-utils";
import { scrapeAirbnbPrice } from "@/server/scrapePrice";

export const offersRouter = createTRPCRouter({
  accept: protectedProcedure
    .input(offerSelectSchema.pick({ id: true }))
    .mutation(async ({ ctx, input }) => {
      const offer = await ctx.db.query.offers.findFirst({
        where: eq(offers.id, input.id),
        columns: { totalPrice: true, propertyId: true, paymentIntentId: true },
        with: {
          request: {
            columns: {
              id: true,
              checkIn: true,
              checkOut: true,
              numGuests: true,
            },
            with: { madeByGroup: { columns: { ownerId: true, id: true } } },
          },
        },
      });

      if (!offer) throw new TRPCError({ code: "NOT_FOUND" });

      // if the offer comes from a request, only the owner of the group can accept offers
      // otherwise, anyone can
      if (offer.request?.madeByGroup.ownerId !== ctx.user.id) {
        throw new TRPCError({ code: "UNAUTHORIZED" });
      }

      await ctx.db.transaction(async (tx) => {
        const results = await Promise.allSettled([
          offer.request &&
            // resolve the request if it exists
            tx
              .update(requests)
              .set({ resolvedAt: new Date() })
              .where(eq(offers.id, offer.request.id)),

          offer.request &&
            // add a trip
            tx.insert(trips).values({
              offerId: input.id,
              checkIn: offer.request.checkIn,
              checkOut: offer.request.checkOut,
              numGuests: offer.request.numGuests,
              groupId: offer.request.madeByGroup.id,
              propertyId: offer.propertyId,
              paymentIntentId: offer.paymentIntentId, //testing maybe this will get populatated first
            }),

          // mark the offer as accepted
          tx
            .update(offers)
            .set({ acceptedAt: new Date() })
            .where(eq(offers.id, input.id)),

          // update referralCode
          ctx.user.referralCodeUsed &&
            tx
              .update(referralCodes)
              .set({
                totalBookingVolume: sql`${referralCodes.totalBookingVolume} + ${offer.totalPrice}`,
              })
              .where(eq(referralCodes.referralCode, ctx.user.referralCodeUsed)),

          ctx.user.referralCodeUsed &&
            tx
              .update(referralCodes)
              .set({
                numBookingsUsingCode: sql`${referralCodes.numBookingsUsingCode} + 1`,
              })
              .where(eq(referralCodes.referralCode, ctx.user.referralCodeUsed)),
        ]);

        if (results.some((result) => result.status === "rejected")) {
          throw new TRPCError({
            code: "INTERNAL_SERVER_ERROR",
          });
        }
      });
    }),

  getByRequestId: protectedProcedure
    .input(requestSelectSchema.pick({ id: true }))
    .query(async ({ ctx, input }) => {
      const requestPromise = ctx.db.query.requests.findFirst({
        where: eq(requests.id, input.id),
      });

      const request = await requestPromise;

      // request must exist
      if (!request) {
        throw new TRPCError({
          code: "BAD_REQUEST",
          message: "That request doesn't exist",
        });
      }

      return await ctx.db.query.offers.findMany({
        where: eq(offers.requestId, input.id),
      });
    }),

  getByRequestIdWithProperty: publicProcedure
    .input(requestSelectSchema.pick({ id: true }))
    .query(async ({ ctx, input }) => {
      const request = await ctx.db.query.requests.findFirst({
        where: eq(requests.id, input.id),
      });

      // request must exist
      if (!request) {
        throw new TRPCError({
          code: "BAD_REQUEST",
          message: "That request doesn't exist",
        });
      }

      const offersByRequest = await ctx.db.query.offers
        .findMany({
          where: eq(offers.requestId, input.id),
          with: {
            request: {
              with: {
                madeByGroup: { with: { members: true } },
              },
              columns: { numGuests: true, location: true, id: true },
            },
            property: {
              columns: {},
              with: {
                host: {
                  columns: { id: true, name: true, email: true, image: true },
                },
                reviews: true,
              },
            },
          },
        })
        .then((res) =>
          res.map((offer) => {
            if (offer.acceptedAt !== null || offer.scrapeUrl) return offer;
            void updateTravelerandHostMarkup({
              offerTotalPrice: offer.totalPrice,
              offerId: offer.id,
            });
            return offer;
          }),
        );

      return offersByRequest;
    }),

  getCoordinates: publicProcedure
    .input(z.object({ location: z.string() }))
    .query(async ({ input }) => {
      const coords = await getCoordinates(input.location);
      return {
        coordinates: coords,
      };
    }),

  getCity: publicProcedure
    .input(z.object({ lat: z.number(), lng: z.number() }))
    .query(async ({ input }) => {
      return await getCity(input);
    }),

  getByIdWithDetails: protectedProcedure
    .input(offerSelectSchema.pick({ id: true }))
    .query(async ({ ctx, input }) => {
      const offer = await getOfferPageData(input.id);
      if (!offer) {
        throw new TRPCError({ code: "BAD_REQUEST" });
      }
      const propertyForOffer = await getPropertyForOffer(offer.propertyId);
      if (!propertyForOffer) {
        throw new TRPCError({ code: "BAD_REQUEST" });
      }
      offer.property = propertyForOffer;

      if (offer.request) {
        const memberIds = offer.request.madeByGroup.members.map(
          (member) => member.userId,
        );

        if (!memberIds.includes(ctx.user.id) && ctx.user.role !== "admin") {
          throw new TRPCError({ code: "UNAUTHORIZED" });
        }
      }
      return offer;
    }),

  getByPublicIdWithDetails: publicProcedure
    .input(offerSelectSchema.pick({ id: true }))
    .query(async ({ ctx, input }) => {
      const offer = await ctx.db.query.offers.findFirst({
        where: and(
          eq(offers.id, input.id),
          //isNotNull(offers.madePublicAt) //for now this is empty because we we want users to be able to share.
        ),
        columns: {
          createdAt: true,
          totalPrice: true,
          acceptedAt: true,
          id: true,
          tramonaFee: true,
          hostPayout: true,
          travelerOfferedPrice: true,
        },
        with: {
          request: {
            columns: {
              checkIn: true,
              checkOut: true,
              numGuests: true,
              location: true,
              id: true,
            },
          },
          property: {
            with: {
              host: {
                columns: { id: true, name: true, email: true, image: true },
              },
            },
          },
        },
      });

      if (!offer) {
        throw new TRPCError({ code: "BAD_REQUEST" });
      }
      return offer;
    }),

  makePublic: roleRestrictedProcedure(["admin", "host"])
    .input(offerSelectSchema.pick({ id: true }))
    .mutation(async ({ ctx, input }) => {
      if (ctx.user.role === "host") {
        const offer = await ctx.db.query.offers.findFirst({
          where: eq(offers.id, input.id),
          columns: {},
          with: {
            property: { columns: { hostId: true } },
          },
        });

        if (offer?.property.hostId !== ctx.user.id) {
          throw new TRPCError({ code: "UNAUTHORIZED" });
        }
      }

      await ctx.db
        .update(offers)
        .set({ madePublicAt: new Date() })
        .where(eq(offers.id, input.id));
    }),

  // getAllPublicOffers: publicProcedure.query(async ({ ctx }) => {
  //   return (
  //     await ctx.db.query.offers.findMany({
  //       where: and(
  //         isNull(offers.acceptedAt),
  //         lt(offers.madePublicAt, new Date()),
  //       ),
  //       columns: { acceptedAt: false },
  //       with: {
  //         property: {
  //           with: {
  //             host: { columns: { name: true, email: true, image: true } },
  //           },
  //         },
  //         request: { columns: { checkIn: true, checkOut: true } },
  //       },
  //       orderBy: desc(offers.madePublicAt),
  //     })
  //   ).map((offer) => ({
  //     ...offer,
  //     madePublicAt: offer.madePublicAt!,
  //   }));
  // }),

  // getAllOffers: publicProcedure.query(async ({ ctx }) => {
  //   return await ctx.db.query.offers.findMany({
  //     with: {
  //       property: {
  //         with: {
  //           host: { columns: { name: true, email: true, image: true } },
  //         },
  //         columns: { name: true, originalNightlyPrice: true, imageUrls: true },
  //       },
  //       request: {
  //         columns: {
  //           userId: true,
  //           checkIn: true,
  //           checkOut: true,
  //           resolvedAt: true,
  //         },
  //         with: {
  //           madeByUser: { columns: { name: true, image: true } }, // Fetch user name
  //         },
  //       },
  //     },
  //     where: and(
  //       isNotNull(offers.acceptedAt),
  //       isNotNull(offers.paymentIntentId),
  //       isNotNull(offers.checkoutSessionId),
  //     ),
  //     orderBy: desc(offers.createdAt),
  //   });

  // return await ctx.db.query.requests.findMany({
  //   with: {
  //     offers: {
  //       with: {
  //         property: {
  //           with: {
  //             host: { columns: { name: true, email: true, image: true } },
  //           },
  //         },
  //       },
  //     },
  //     madeByUser: { columns: { name: true, image: true } },
  //   },
  //   orderBy: desc(requests.createdAt),
  // });
  // }),

  getStripePaymentIntentAndCheckoutSessionId: publicProcedure
    .input(offerSelectSchema.pick({ id: true }))
    .query(async ({ ctx, input }) => {
      return await ctx.db.query.offers.findFirst({
        where: eq(offers.id, input.id),
        columns: { paymentIntentId: true, checkoutSessionId: true },
      });
    }),

  create: protectedProcedure
    .input(
      z
        .object({
          propertyId: z.number(),
          totalPrice: z.number().min(1),
          hostPayout: z.number(),
          travelerOfferedPrice: z.number(),
        })
        .and(
          z.union([
            z.object({ requestId: z.number() }),
            z.object({
              requestId: z.undefined(),
              checkIn: z.date(),
              checkOut: z.date(),
            }),
          ]),
        ),
    )
    .mutation(async ({ ctx, input }) => {
      // const propertyHostTeam = await ctx.db.query.properties
      //   .findFirst({
      //     where: eq(properties.id, input.propertyId),
      //     columns: { id: true },
      //     with: {
      //       hostTeam: { with: { members: true } },
      //     },
      //   })
      //   .then((res) => res?.hostTeam);

      // if (!propertyHostTeam) {
      //   throw new TRPCError({ code: "BAD_REQUEST" });
      // }

      // if (
      //   !propertyHostTeam.members.find(
      //     (member) => member.userId === ctx.user.id,
      //   )
      // ) {
      //   throw new TRPCError({ code: "UNAUTHORIZED" });
      // }
      if (input.requestId !== undefined) {
        const requestDetails = await ctx.db.query.requests.findFirst({
          where: eq(requests.id, input.requestId),
          columns: {
            checkIn: true,
            checkOut: true,
            madeByGroupId: true,
            numGuests: true,
          },
        });

        if (!requestDetails) throw new TRPCError({ code: "BAD_REQUEST" });

        const curProperty = await db.query.properties.findFirst({
          where: eq(properties.id, input.propertyId),
          columns: {
            name: true,
            imageUrls: true,
            originalListingId: true,
            maxNumGuests: true,
          },
        });

        const scrapeParams = {
          checkIn: requestDetails.checkIn,
          checkOut: requestDetails.checkOut,
          numGuests: requestDetails.numGuests,
        };
        const datePriceFromAirbnb = curProperty?.originalListingId
          ? await scrapeAirbnbPrice({
              airbnbListingId: curProperty.originalListingId,
              params: scrapeParams,
            }).then((res) => {
              if (!res) throw new Error("Error scraping airbnb price");
              return res;
            })
          : null;

        await ctx.db.insert(offers).values({
          ...input,
          checkIn: requestDetails.checkIn,
          checkOut: requestDetails.checkOut,
          datePriceFromAirbnb: datePriceFromAirbnb,
        });

        await ctx.db
          .delete(requestsToProperties)
          .where(
            and(
              eq(requestsToProperties.propertyId, input.propertyId),
              eq(requestsToProperties.requestId, input.requestId),
            ),
          );

        //find the property

        const request = await db.query.requests.findFirst({
          where: eq(requests.id, input.requestId),
          columns: {
            id: true,
            location: true,
            checkIn: true,
            checkOut: true,
            maxTotalPrice: true,
          },
        });

        const traveler = await db.query.requests
          .findFirst({
            where: eq(requests.id, input.requestId),
            with: {
              madeByGroup: {
                with: {
                  owner: {
                    columns: { id: true, phoneNumber: true, isWhatsApp: true },
                  },
                },
              },
            },
          })
          .then((res) => res?.madeByGroup.owner);

        traveler &&
          request &&
          (await sendText({
            to: traveler.phoneNumber!,
            content: `Tramona: You have 1 match for your request for ${request.location} from ${formatDateRange(request.checkIn, request.checkOut)} for ${request.maxTotalPrice / getNumNights(request.checkIn, request.checkOut)}. Please tap below to view your offer: ${env.NEXTAUTH_URL}/requests/${request.id}`,
          }));
        //sending emails to everyone in the groug
        //get everymember in the group
        console.log("GETTING FOR GROUP", requestDetails.madeByGroupId);
        const allGroupMembers = await db.query.groupMembers.findMany({
          where: eq(groupMembers.groupId, requestDetails.madeByGroupId),
          columns: { userId: true },
          with: {
            user: {
              columns: { email: true, firstName: true, name: true },
            },
          },
        });
        console.log("ALL GROUP MEMBERS", allGroupMembers);
        for (const member of allGroupMembers) {
          console.log("MEMBER", member);

          // await sendEmail({
          //   to: member.user.email,
          //   subject: "New offer received",
          //   content: NewOfferReceivedEmail({
          //     userName:
          //       member.user.firstName ?? member.user.name ?? "Tramona Traveler",
          //     airbnbPrice: input.totalPrice * 1.25,
          //     ourPrice: input.totalPrice,
          //     property: curProperty!.name,
          //     discountPercentage: 25,
          //     nights: getNumNights(
          //       requestDetails.checkIn,
          //       requestDetails.checkOut,
          //     ),
          //     adults: curProperty!.maxNumGuests,
          //     checkInDateTime: requestDetails.checkIn,
          //     checkOutDateTime: requestDetails.checkOut,
          //     imgUrl: curProperty!.imageUrls[0]!,
          //     offerLink: `${env.NEXTAUTH_URL}/requests/${input.requestId}`,
          //   }),
          // });
        }
      } else {
        await ctx.db.insert(offers).values({
          ...input,
          checkIn: input.checkIn,
          checkOut: input.checkOut,
        });
      }
    }),

  // create: roleRestrictedProcedure(["admin", "host"])
  //   .input(offerInsertSchema)
  //   .mutation(async ({ ctx, input }) => {
  //     if (ctx.user.role === "host") {
  //       const property = await ctx.db.query.properties.findFirst({
  //         where: eq(properties.id, input.propertyId),
  //         columns: { hostId: true },
  //       });

  //       if (property?.hostId !== ctx.user.id) {
  //         throw new TRPCError({ code: "UNAUTHORIZED" });
  //       }
  //     }

  //     await ctx.db.insert(offers).values(input);
  //   }),

  update: roleRestrictedProcedure(["admin", "host"])
    .input(offerUpdateSchema)
    .mutation(async ({ ctx, input }) => {
      // offer must exist...
      const offer = await ctx.db.query.offers.findFirst({
        where: eq(offers.id, input.id),
        columns: {},
        with: {
          property: { columns: { id: true } },
        },
      });

      if (!offer) {
        throw new TRPCError({ code: "NOT_FOUND" });
      }

      // ...and the associated property must be owned by the current user
      // (or its an admin)
      if (ctx.user.role === "host") {
        const property = await ctx.db.query.properties.findFirst({
          where: eq(properties.id, offer.property.id),
          columns: { hostId: true },
        });

        if (property?.hostId !== ctx.user.id) {
          throw new TRPCError({ code: "UNAUTHORIZED" });
        }
      }

      await ctx.db.update(offers).set(input).where(eq(offers.id, input.id));
    }),

  delete: roleRestrictedProcedure(["admin", "host"])
    .input(offerSelectSchema.pick({ id: true }))
    .mutation(async ({ ctx, input }) => {
      const offer = await ctx.db.query.offers.findFirst({
        where: eq(offers.id, input.id),
        columns: {
          checkIn: true,
          checkOut: true,
        },
        with: {
          property: {
            columns: { hostId: true, name: true, address: true },
          },
          request: {
            with: {
              madeByGroup: {
                with: {
                  members: {
                    with: {
                      user: {
                        columns: {
                          phoneNumber: true,
                          isWhatsApp: true,
                          id: true,
                        },
                      },
                    },
                  },
                },
              },
            },
            columns: { location: true },
          },
        },
      });

      if (!offer) {
        throw new TRPCError({ code: "NOT_FOUND" });
      }

      if (ctx.user.role === "host") {
        if (offer.property.hostId !== ctx.user.id) {
          throw new TRPCError({ code: "UNAUTHORIZED" });
        }
      }

      await ctx.db.delete(offers).where(eq(offers.id, input.id));

      const { request, property } = offer;

      const members =
        offer.request?.madeByGroup.members.map((m) => m.user) ?? [];

      for (const member of members) {
        const memberHasOtherOffers = await ctx.db.query.groupMembers
          .findFirst({
            where: eq(groupMembers.userId, member.id),
            columns: {},
            with: {
              group: {
                columns: {},
                with: {
                  requests: {
                    columns: {},
                    with: { offers: { columns: { id: true } } },
                  },
                },
              },
            },
          })
          .then(
            (res) =>
              res && res.group.requests.some((req) => req.offers.length > 0),
          );

        const fmtdDateRange = formatDateRange(offer.checkIn, offer.checkOut);
        const url = `${env.NEXTAUTH_URL}/requests`;

        const location = await getCoordinates(property.address).then((res) =>
          res.location ? getCity(res.location) : "[Unknown location]",
        );

        if (member.phoneNumber) {
          if (member.isWhatsApp) {
            memberHasOtherOffers
              ? void sendWhatsApp({
                  templateId: "HXd5256ff10d6debdf70a13d70504d39d5",
                  to: member.phoneNumber,
                  propertyName: property.name,
                  propertyAddress: request?.location, //??can this be null
                  checkIn: offer.checkIn,
                  checkOut: offer.checkOut,
                  url: url,
                })
              : void sendWhatsApp({
                  templateId: "HXb293923af34665e7eefc81be0579e5db",
                  to: member.phoneNumber,
                  propertyName: property.name,
                  propertyAddress: request?.location,
                  checkIn: offer.checkIn,
                  checkOut: offer.checkOut,
                });
          } else {
            void sendText({
              to: member.phoneNumber,
              content: `Tramona: Hello, your ${property.name} in ${location} offer from ${fmtdDateRange} has expired. ${memberHasOtherOffers ? `Please tap below view your other offers: ${url}` : ""}`,
            });
          }
        }
      }
    }),

  //I want the all of the offers from each request that has been accepted except for the offer that has been accepted
  //Search in all requests, if there has been an off that has been accepted, then remove that offer from the list of offers
  //If there has been no offer accepted, then return nothing for that request
  getAllUnmatchedOffers: publicProcedure.query(async ({ ctx }) => {
    //go through all the requests and filter out the ones that have an offer that has been accepted

    const completedRequests = await ctx.db.query.requests.findMany({
      where: isNotNull(requests.resolvedAt),
    });

    const unMatchedOffers = await ctx.db.query.offers.findMany({
      where: and(
        isNull(offers.acceptedAt),
        or(
          isNull(offers.requestId),
          notInArray(
            offers.requestId,
            completedRequests.map((req) => req.id),
          ),
        ),
      ),
      with: {
        property: {
          columns: {
            name: true,
            originalNightlyPrice: true,
            imageUrls: true,
            id: true,
            maxNumGuests: true,
            numBedrooms: true,
            avgRating: true,
            numRatings: true,
          },
        },
      },
    });
    return unMatchedOffers;
  }),

  scrapeUnclaimedOffers: publicProcedure
    .input(
      z.object({
        numOfOffers: z.number().min(1).max(50),
      }),
    )
    .mutation(async ({ input }) => {
      // numOfOffers = numOfOffersPerDateRange * numOfDateRanges
      const numOfOffersPerDateRange = 6;
      const numOfScrapers = directSiteScrapers.length;
      const numOfDateRanges = Math.ceil(
        input.numOfOffers / numOfOffersPerDateRange,
      ); // at least 1
      const dateRanges = createNormalDistributionDates(numOfDateRanges);
      return await Promise.all(
        dateRanges.map((dateRange) =>
          scrapeDirectListings({
            checkIn: dateRange.checkIn,
            checkOut: dateRange.checkOut,
            numOfOffersInEachScraper: numOfOffersPerDateRange / numOfScrapers,
            scrapersToExecute: directSiteScrapers.map((s) => s.name), // execute all scrapers
          }),
        ),
      ).then((res) => res.flat());
    }),

  scrapeOfferForRequest: protectedProcedure
    .input(
      z.object({
        requestId: z.number(),
        numOfOffers: z.number().min(1).max(50),
        scrapersToExecute: z
          .array(z.string())
          .default(directSiteScrapers.map((s) => s.name)), // execute all scrapers by default
        location: z.string(),
      }),
    )
    .mutation(async ({ ctx, input }) => {
      const request = await ctx.db.query.requests.findFirst({
        where: eq(requests.id, input.requestId),
        columns: { checkIn: true, checkOut: true, maxTotalPrice: true },
      });
      if (!request) {
        throw new TRPCError({
          code: "BAD_REQUEST",
          message: "Request not found",
        });
      }
      return await scrapeDirectListings({
        checkIn: request.checkIn,
        checkOut: request.checkOut,
        numOfOffersInEachScraper: input.numOfOffers,
        requestNightlyPrice:
          request.maxTotalPrice /
          getNumNights(request.checkIn, request.checkOut),
        requestId: input.requestId,
        scrapersToExecute: input.scrapersToExecute,
        location: input.location,
      }).catch((error) => {
        throw new TRPCError({
          code: "INTERNAL_SERVER_ERROR",
          message: "Error scraping listings. " + error,
        });
      });
    }),
});

export async function getPropertyForOffer(propertyId: number) {
  return await db.query.properties.findFirst({
    where: eq(properties.id, propertyId),
    with: {
      reviews: true,
      host: {
        columns: {
          id: true,
          name: true,
          email: true,
          image: true,
        },
        with: {
          hostProfile: {
            columns: {
              userId: true,
            },
          },
        },
      },
    },
  });
}

export async function getOfferPageData(offerId: number) {
  return await db.query.offers.findFirst({
    where: eq(offers.id, offerId),
    columns: {
      checkIn: true,
      checkOut: true,
      createdAt: true,
      totalPrice: true,
      acceptedAt: true,
      tramonaFee: true,
      id: true,
      propertyId: true,
      requestId: true,
      hostPayout: true,
      travelerOfferedPrice: true,
      scrapeUrl: true,
      isAvailableOnOriginalSite: true,
      randomDirectListingDiscount: true,
      datePriceFromAirbnb: true,
    },
    with: {
      request: {
        with: {
          madeByGroup: { with: { members: true } },
        },
        columns: {
          numGuests: true,
          location: true,
          id: true,
        },
      },
<<<<<<< HEAD
      property: {
        with: {
          reviews: true,
          host: {
            columns: {
              id: true,
              name: true,
              email: true,
              image: true,
            },
            with: {
              hostProfile: {
                columns: {
                  userId: true,
                },
              },
            },
          },
        },
      },
=======
>>>>>>> 60ba571d
    },
  });
}<|MERGE_RESOLUTION|>--- conflicted
+++ resolved
@@ -876,29 +876,6 @@
           id: true,
         },
       },
-<<<<<<< HEAD
-      property: {
-        with: {
-          reviews: true,
-          host: {
-            columns: {
-              id: true,
-              name: true,
-              email: true,
-              image: true,
-            },
-            with: {
-              hostProfile: {
-                columns: {
-                  userId: true,
-                },
-              },
-            },
-          },
-        },
-      },
-=======
->>>>>>> 60ba571d
     },
   });
 }