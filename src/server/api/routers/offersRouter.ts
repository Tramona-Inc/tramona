--- conflicted
+++ resolved
@@ -16,13 +16,8 @@
   requestSelectSchema,
   trips,
 } from "@/server/db/schema";
-<<<<<<< HEAD
-import { getAddress, getCoordinates } from "@/server/google-maps";
+import { getCity, getCoordinates } from "@/server/google-maps";
 import { sendEmail, sendText, sendWhatsApp } from "@/server/server-utils";
-=======
-import { getCity, getCoordinates } from "@/server/google-maps";
-import { sendText, sendWhatsApp } from "@/server/server-utils";
->>>>>>> 2cf04eea
 import { formatDateRange } from "@/utils/utils";
 import NewOfferReceivedEmail from "packages/transactional/emails/NewOfferReceivedEmail";
 import BookingConfirmationEmail from "packages/transactional/emails/BookingConfirmationEmail";
@@ -297,75 +292,104 @@
 
       return offer;
     }),
-  
-    sendByEmail: protectedProcedure
-    .input(z.object({
-      to: z.string(),
-      userName: z.string(),
-      property: z.string(),
-      airbnbPrice: z.number(),
-      ourPrice: z.number(),
-      discountPercentage: z.number(),
-      nights: z.number(),
-      adults: z.number(),
-      checkInDateTime: z.date(),
-      checkOutDateTime: z.date(),}
-    ))
-    .mutation(async ({input}) => {
-      const { to, userName, property, airbnbPrice, ourPrice, discountPercentage, nights, adults, checkInDateTime, checkOutDateTime } = input
+
+  sendByEmail: protectedProcedure
+    .input(
+      z.object({
+        to: z.string(),
+        userName: z.string(),
+        property: z.string(),
+        airbnbPrice: z.number(),
+        ourPrice: z.number(),
+        discountPercentage: z.number(),
+        nights: z.number(),
+        adults: z.number(),
+        checkInDateTime: z.date(),
+        checkOutDateTime: z.date(),
+      }),
+    )
+    .mutation(async ({ input }) => {
+      const {
+        to,
+        userName,
+        property,
+        airbnbPrice,
+        ourPrice,
+        discountPercentage,
+        nights,
+        adults,
+        checkInDateTime,
+        checkOutDateTime,
+      } = input;
       await sendEmail({
         to: to,
         subject: "You have a new offer for your request",
         content: NewOfferReceivedEmail({
           userName,
           property,
-          airbnbPrice, 
-          ourPrice, 
-          discountPercentage, 
-          nights, 
-          adults, 
-          checkInDateTime, 
+          airbnbPrice,
+          ourPrice,
+          discountPercentage,
+          nights,
+          adults,
+          checkInDateTime,
           checkOutDateTime,
-        })
-      }) 
-    }),
-
-    bookingConfirmationEmail: protectedProcedure
-    .input(z.object({
-      to: z.string(),
-      userName: z.string(),
-      placeName: z.string(),
-      startDate: z.date(),
-      endDate: z.date(),
-      address: z.string(),
-      propertyImageLink: z.string(),
-      tripDetailLink: z.string(),
-      originalPrice: z.number(),
-      tramonaPrice: z.number(),
-      offerLink: z.string(),
-      numOfNights: z.number(),
-      tramonaServiceFee: z.number(),
-    }))
-    .mutation( async ({ input }) => {
-      const { to, userName, placeName, startDate, endDate, address, propertyImageLink, tripDetailLink, originalPrice, tramonaPrice, offerLink, numOfNights, tramonaServiceFee } = input
+        }),
+      });
+    }),
+
+  bookingConfirmationEmail: protectedProcedure
+    .input(
+      z.object({
+        to: z.string(),
+        userName: z.string(),
+        placeName: z.string(),
+        startDate: z.date(),
+        endDate: z.date(),
+        address: z.string(),
+        propertyImageLink: z.string(),
+        tripDetailLink: z.string(),
+        originalPrice: z.number(),
+        tramonaPrice: z.number(),
+        offerLink: z.string(),
+        numOfNights: z.number(),
+        tramonaServiceFee: z.number(),
+      }),
+    )
+    .mutation(async ({ input }) => {
+      const {
+        to,
+        userName,
+        placeName,
+        startDate,
+        endDate,
+        address,
+        propertyImageLink,
+        tripDetailLink,
+        originalPrice,
+        tramonaPrice,
+        offerLink,
+        numOfNights,
+        tramonaServiceFee,
+      } = input;
       sendEmail({
         to,
         subject: "Your booking has been confirmed",
         content: BookingConfirmationEmail({
           userName,
-          placeName, 
-          startDate, 
-          endDate, 
-          address, 
-          propertyImageLink, 
-          tripDetailLink, 
-          originalPrice, 
-          tramonaPrice, 
-          offerLink, 
-          numOfNights, 
+          placeName,
+          startDate,
+          endDate,
+          address,
+          propertyImageLink,
+          tripDetailLink,
+          originalPrice,
+          tramonaPrice,
+          offerLink,
+          numOfNights,
           tramonaServiceFee,
-        })
-      })
+        }),
+      });
     }),
 
   makePublic: roleRestrictedProcedure(["admin", "host"])
