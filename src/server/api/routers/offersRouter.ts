import {
  createTRPCRouter,
  protectedProcedure,
  publicProcedure,
  roleRestrictedProcedure,
} from "@/server/api/trpc";
import {
  offerInsertSchema,
  offerSelectSchema,
  offers,
  referralCodes,
  requestSelectSchema,
  requests,
} from "@/server/db/schema";

import { TRPCError } from "@trpc/server";
import { and, desc, eq, isNull, lt, sql } from "drizzle-orm";

export const offersRouter = createTRPCRouter({
  accept: protectedProcedure
    .input(offerSelectSchema.pick({ id: true }))
    .mutation(async ({ ctx, input }) => {
      const offerDetails = await ctx.db.query.offers.findFirst({
        where: eq(offers.id, input.id),
        columns: { totalPrice: true },
        with: {
          request: {
            columns: { id: true },
            with: {
              madeByUser: { columns: { id: true } },
            },
          },
        },
      });

      // request must still exist
      if (!offerDetails?.request) {
        throw new TRPCError({
          code: "NOT_FOUND",
        });
      }

      // you can only accept your own offers
      if (offerDetails.request.madeByUser.id !== ctx.user.id) {
        throw new TRPCError({
          code: "UNAUTHORIZED",
        });
      }

      await ctx.db.transaction(async (tx) => {
        const results = await Promise.allSettled([
          // resolve the request
          tx
            .update(requests)
            .set({ resolvedAt: new Date() })
            .where(eq(offers.id, offerDetails.request.id)),

          // mark the offer as accepted
          tx
            .update(offers)
            .set({ acceptedAt: new Date() })
            .where(eq(offers.id, input.id)),

          // update referralCode
          ctx.user.referralCodeUsed &&
            tx
              .update(referralCodes)
              .set({
                totalBookingVolume: sql`${referralCodes.totalBookingVolume} + ${offerDetails.totalPrice}`,
              })
              .where(eq(referralCodes.referralCode, ctx.user.referralCodeUsed)),

          ctx.user.referralCodeUsed &&
            tx
              .update(referralCodes)
              .set({
                numBookingsUsingCode: sql`${referralCodes.numBookingsUsingCode} + 1`,
              })
              .where(eq(referralCodes.referralCode, ctx.user.referralCodeUsed)),
        ]);

        if (results.some((result) => result.status === "rejected")) {
          throw new TRPCError({
            code: "INTERNAL_SERVER_ERROR",
          });
        }
      });
    }),

  getByRequestId: protectedProcedure
    .input(requestSelectSchema.pick({ id: true }))
    .query(async ({ ctx, input }) => {
      const requestPromise = ctx.db.query.requests.findFirst({
        where: eq(requests.id, input.id),
      });

      const request = await requestPromise;

      // request must exist
      if (!request) {
        throw new TRPCError({
          code: "BAD_REQUEST",
          message: "That request doesn't exist",
        });
      }

      return await ctx.db.query.offers.findMany({
        where: eq(offers.requestId, input.id),
      });
    }),

  getByRequestIdWithProperty: protectedProcedure
    .input(requestSelectSchema.pick({ id: true }))
    .query(async ({ ctx, input }) => {
      const request = await ctx.db.query.requests.findFirst({
        where: eq(requests.id, input.id),
      });

      // request must exist
      if (!request) {
        throw new TRPCError({
          code: "BAD_REQUEST",
          message: "That request doesn't exist",
        });
      }

      return await ctx.db.query.offers.findMany({
        where: eq(offers.requestId, input.id),
        columns: {
          createdAt: true,
          totalPrice: true,
          id: true,
        },
        with: {
          property: {
            with: {
              host: {
                columns: { id: true, name: true, email: true, image: true },
              },
            },
          },
        },
      });
    }),

  getByIdWithDetails: protectedProcedure
    .input(offerSelectSchema.pick({ id: true }))
    .query(async ({ ctx, input }) => {
      const offer = await ctx.db.query.offers.findFirst({
        where: eq(offers.id, input.id),
        columns: {
          createdAt: true,
          totalPrice: true,
          id: true,
        },
        with: {
          request: {
            columns: {
              checkIn: true,
              checkOut: true,
              numGuests: true,
              id: true,
            },
            with: { madeByUser: { columns: { id: true } } },
          },
          property: {
            with: {
              host: {
                columns: { id: true, name: true, email: true, image: true },
              },
            },
          },
        },
      });

      if (offer?.request.madeByUser.id !== ctx.user.id) {
        throw new TRPCError({ code: "UNAUTHORIZED" });
      }

      return offer;
    }),

  makePublic: roleRestrictedProcedure(["admin", "host"])
    .input(offerSelectSchema.pick({ id: true }))
    .mutation(async ({ ctx, input }) => {
      if (ctx.user.role === "host") {
        const offer = await ctx.db.query.offers.findFirst({
          where: eq(offers.id, input.id),
          columns: {},
          with: {
            property: { columns: { hostId: true } },
          },
        });

        if (offer?.property.hostId !== ctx.user.id) {
          throw new TRPCError({ code: "UNAUTHORIZED" });
        }
      }

      await ctx.db
        .update(offers)
        .set({ madePublicAt: new Date() })
        .where(eq(offers.id, input.id));
    }),

  getAllPublicOffers: publicProcedure.query(async ({ ctx }) => {
    return (
      await ctx.db.query.offers.findMany({
        where: and(
          isNull(offers.acceptedAt),
          lt(offers.madePublicAt, new Date()),
        ),
        columns: { acceptedAt: false },
        with: {
          property: {
            with: {
              host: { columns: { name: true, email: true, image: true } },
            },
          },
          request: { columns: { checkIn: true, checkOut: true } },
        },
        orderBy: desc(offers.madePublicAt),
      })
    ).map((offer) => ({
      ...offer,
      madePublicAt: offer.madePublicAt ?? new Date(), // will never be null, just fixes types
    }));
  }),

  getAllOffers: publicProcedure.query(async ({ ctx }) => {
    return await ctx.db.query.offers.findMany({
      // where: isNotNull(offers.acceptedAt),
      columns: { acceptedAt: false },
      with: {
        property: {
          with: {
            host: { columns: { name: true, email: true, image: true } },
          },
          columns: { name: true, originalNightlyPrice: true, imageUrls: true },
        },
        request: {
          columns: { userId: true, checkIn: true, checkOut: true },
          with: {
            madeByUser: { columns: { name: true } }, // Fetch user name
          },
        },
      },
      orderBy: desc(offers.createdAt),
    });
  }),

  create: roleRestrictedProcedure(["admin", "host"])
    .input(offerInsertSchema)
    .mutation(async ({ ctx, input }) => {
<<<<<<< HEAD
      //   const requestPromise = ctx.db.query.requests.findFirst({
      //     where: eq(requests.id, input.requestId),
      //   });

      //   const propertyPromise = ctx.db.query.properties.findFirst({
      //     where: eq(properties.id, input.propertyId),
      //   });

      //   const [request, property] = await Promise.all([
      //     requestPromise,
      //     propertyPromise,
      //   ]);

      // TODO

      // // request must exist,
      // if (!request) {
      //   throw new TRPCError({
      //     code: "BAD_REQUEST",
      //     message: "That request doesn't exist",
      //   });
      // }

      // // ...be unresolved,
      // if (request?.resolvedAt) {
      //   throw new TRPCError({
      //     code: "BAD_REQUEST",
      //     message: "That request was already resolved",
      //   });
      // }

      // // ...host must own property (or its an admin),
      // if (ctx.user.role === "host" && property?.hostId !== ctx.user.id) {
      //   throw new TRPCError({ code: "UNAUTHORIZED" });
      // }

      // // ...and the property must fulfill the request
      // const notEnoughSpace =
      //   property?.maxNumGuests != null &&
      //   request.numGuests > property.maxNumGuests;

      // const tooFewBeds =
      //   request.minNumBeds != null &&
      //   property?.numBeds != null &&
      //   request.minNumBeds < property.numBeds;

      // const tooFewBedrooms =
      //   request.minNumBedrooms != null &&
      //   property?.numBedrooms != null &&
      //   request.minNumBedrooms < property.numBedrooms;

      // const wrongPropertyType =
      //   request.propertyType != null &&
      //   property?.propertyType != null &&
      //   request.propertyType !== property.propertyType;

      // const tooExpensive = input.totalPrice > request.maxTotalPrice;

      // if (notEnoughSpace || tooFewBeds || tooFewBedrooms || wrongPropertyType) {
      //   const messagesMap = [
      //     ["doesn't accomodate enough guests", notEnoughSpace],
      //     ["doesn't have enough beds", tooFewBeds],
      //     ["doesn't have enough bedrooms", tooFewBedrooms],
      //     ["is the wrong type", wrongPropertyType],
      //     ["is too expensive", tooExpensive],
      //   ] as const;

      //   const errorMessage = formatArrayToString(
      //     messagesMap.filter((x) => x[1]).map((x) => x[0]),
      //   );
=======
      if (ctx.user.role === "host") {
        const property = await ctx.db.query.properties.findFirst({
          where: eq(properties.id, input.propertyId),
          columns: { hostId: true },
        });
>>>>>>> d24e6c03

        if (ctx.user.role === "host" && property?.hostId !== ctx.user.id) {
          throw new TRPCError({ code: "UNAUTHORIZED" });
        }
      }

      await ctx.db.insert(offers).values(input);
    }),

  delete: roleRestrictedProcedure(["admin", "host"])
    .input(offerSelectSchema.pick({ id: true }))
    .mutation(async ({ ctx, input }) => {
      if (ctx.user.role === "host") {
        const request = await ctx.db.query.offers.findFirst({
          where: eq(offers.id, input.id),
          columns: {},
          with: {
            property: { columns: { hostId: true } },
          },
        });

        if (request?.property.hostId !== ctx.user.id) {
          throw new TRPCError({ code: "UNAUTHORIZED" });
        }
      }

      await ctx.db.delete(offers).where(eq(offers.id, input.id));
    }),
});<|MERGE_RESOLUTION|>--- conflicted
+++ resolved
@@ -8,6 +8,7 @@
   offerInsertSchema,
   offerSelectSchema,
   offers,
+  properties,
   referralCodes,
   requestSelectSchema,
   requests,
@@ -252,84 +253,11 @@
   create: roleRestrictedProcedure(["admin", "host"])
     .input(offerInsertSchema)
     .mutation(async ({ ctx, input }) => {
-<<<<<<< HEAD
-      //   const requestPromise = ctx.db.query.requests.findFirst({
-      //     where: eq(requests.id, input.requestId),
-      //   });
-
-      //   const propertyPromise = ctx.db.query.properties.findFirst({
-      //     where: eq(properties.id, input.propertyId),
-      //   });
-
-      //   const [request, property] = await Promise.all([
-      //     requestPromise,
-      //     propertyPromise,
-      //   ]);
-
-      // TODO
-
-      // // request must exist,
-      // if (!request) {
-      //   throw new TRPCError({
-      //     code: "BAD_REQUEST",
-      //     message: "That request doesn't exist",
-      //   });
-      // }
-
-      // // ...be unresolved,
-      // if (request?.resolvedAt) {
-      //   throw new TRPCError({
-      //     code: "BAD_REQUEST",
-      //     message: "That request was already resolved",
-      //   });
-      // }
-
-      // // ...host must own property (or its an admin),
-      // if (ctx.user.role === "host" && property?.hostId !== ctx.user.id) {
-      //   throw new TRPCError({ code: "UNAUTHORIZED" });
-      // }
-
-      // // ...and the property must fulfill the request
-      // const notEnoughSpace =
-      //   property?.maxNumGuests != null &&
-      //   request.numGuests > property.maxNumGuests;
-
-      // const tooFewBeds =
-      //   request.minNumBeds != null &&
-      //   property?.numBeds != null &&
-      //   request.minNumBeds < property.numBeds;
-
-      // const tooFewBedrooms =
-      //   request.minNumBedrooms != null &&
-      //   property?.numBedrooms != null &&
-      //   request.minNumBedrooms < property.numBedrooms;
-
-      // const wrongPropertyType =
-      //   request.propertyType != null &&
-      //   property?.propertyType != null &&
-      //   request.propertyType !== property.propertyType;
-
-      // const tooExpensive = input.totalPrice > request.maxTotalPrice;
-
-      // if (notEnoughSpace || tooFewBeds || tooFewBedrooms || wrongPropertyType) {
-      //   const messagesMap = [
-      //     ["doesn't accomodate enough guests", notEnoughSpace],
-      //     ["doesn't have enough beds", tooFewBeds],
-      //     ["doesn't have enough bedrooms", tooFewBedrooms],
-      //     ["is the wrong type", wrongPropertyType],
-      //     ["is too expensive", tooExpensive],
-      //   ] as const;
-
-      //   const errorMessage = formatArrayToString(
-      //     messagesMap.filter((x) => x[1]).map((x) => x[0]),
-      //   );
-=======
       if (ctx.user.role === "host") {
         const property = await ctx.db.query.properties.findFirst({
           where: eq(properties.id, input.propertyId),
           columns: { hostId: true },
         });
->>>>>>> d24e6c03
 
         if (ctx.user.role === "host" && property?.hostId !== ctx.user.id) {
           throw new TRPCError({ code: "UNAUTHORIZED" });
