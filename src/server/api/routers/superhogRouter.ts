import { createTRPCRouter, roleRestrictedProcedure } from "@/server/api/trpc";
import { z } from "zod";
import { env } from "@/env";
import axios from "axios";
import { db } from "@/server/db";
<<<<<<< HEAD
import { reservations } from "../../db/schema/tables/reservations";
import { eq } from "drizzle-orm";
import { TRPCError } from "@trpc/server";
import { sendEmail } from "@/server/server-utils";
import { properties, users } from "@/server/db/schema";
import BookingModificationEmail from "packages/transactional/emails/BookingModificationEmail";
=======
import {
  properties,
  users,
  superhogRequests,
  trips,
  superhogErrors,
} from "@/server/db/schema";
>>>>>>> 8d6402e0

import { eq, isNotNull } from "drizzle-orm";
import { TRPCError } from "@trpc/server";
import { generateTimeStamp } from "@/utils/utils";
import { v4 as uuidv4 } from "uuid";
import type { Trip } from "@/server/db/schema/tables/trips";
import { formatDateYearMonthDay } from "@/utils/utils";
import { getCountryISO, getPostcode } from "@/server/google-maps";
import { sendSlackMessage } from "@/server/slack";
export interface ReservationInterface {
  id: number;
  checkIn: string;
  checkOut: string;
  echoToken: string;
  propertyAddress: string;
  propertyTown: string;
  propertyCountryIso: string;
  superhogStatus: string;
  superhogVerificationId: string;
  superhogReservationId: string;
  nameOfVerifiedUser: string;
  userId: string;
  propertyId: string;
}

// interface ResponseType {
//   {
//     metadata: {
//         timeStamp: string,
//         echoToken: string
//     },
//     verification: {
//         verificationId: string,
//         status: string
//     }
// }
// }

const config = {
  headers: {
    "Content-Type": "application/json",
    "Ocp-Apim-Subscription-Key": `${env.OCP_APIM_SUBSCRIPTION_KEY}`,
    "x-environment": `${env.X_ENVIRONMENT}`,
  },
};

interface AxiosError extends Error {
  response: {
    data: {
      detail: string;
    };
  };
}

type ResponseType = {
  data: {
    verification?: {
      verificationId: string;
      status: "Pending" | "Rejected" | "Approved" | "Flagged";
    };
  };
};

// this is the metadata to work with
// metadata: {
//   confirmed_at: '2024-07-23T23:22:44.297Z',
//   total_savings: '-13000',
//   price: '54000',
//   property_id: '25',
//   tramonaServiceFee: '10000',
//   request_id: '123',
//   user_id: '6cf59186-bf24-4609-b978-450ffa9d5ad6',
//   listing_id: '27'
// },
//   //check to see if the reservation has already been created by checking the trips table since this will becalled on everyupdate

export async function createSuperhogReservation({
  listingId,
  propertyId,
  userId,
  trip,
}: {
  listingId: number;
  propertyId: number;
  userId: string;
  trip: Trip;
}) {
  //find the property using its id
  const property = await db.query.properties.findFirst({
    where: eq(properties.id, propertyId),
  });

  const user = await db.query.users.findFirst({
    where: eq(users.id, userId),
  });

  if (property && user) {
    const reservationObject = {
      metadata: {
        timeStamp: generateTimeStamp(),
        echoToken: uuidv4(),
      },
      listing: {
        listingId: propertyId.toString(), //this is the offer ID
        listingName: property.name,
        address: {
          addressLine1: property.address,
          addressLine2: "", //can be null
          town: property.city,
          countryIso: await getCountryISO({
            lat: property.latitude,
            lng: property.longitude,
          }),
          postcode: await getPostcode({
            lat: property.latitude,
            lng: property.longitude,
          }),
        },
        petsAllowed: property.petsAllowed ? "true" : "false",
      },
      reservation: {
        reservationId: trip.id.toString(),
        checkIn: formatDateYearMonthDay(trip.checkIn), // 2024-08-24 format
        checkOut: formatDateYearMonthDay(trip.checkOut),
        channel: "Tramona",
        creationDate: formatDateYearMonthDay(new Date()),
      },
      guest: {
        firstName: user.name?.split(" ")[0] ?? " ", //change to first name
        lastName: user.name?.split(" ")[1] ?? " ", //change to last name
        email: user.email,
        telephoneNumber: user.phoneNumber?.toString() ?? "+19496833881",
      },
    };

    const { verification } = await axios
      .post<unknown, ResponseType>(
        "https://superhog-apim.azure-api.net/e-deposit-sandbox/verifications",
        reservationObject,
        config,
      )
      .then((res) => res.data)
      .catch(async (error: AxiosError) => {
        sendSlackMessage(
          [
            `SUPERHOG REQUEST ERROR: axios error... ${error.response.data.detail}`,
          ].join("\n"),
        );
        await db.insert(superhogErrors).values({
          echoToken: reservationObject.metadata.echoToken,
          error: error.response.data.detail,
          userId: userId,
          tripId: trip.id,
          propertiesId: propertyId,
          action: "create",
        });
        throw new Error(error.response.data.detail);
      });

    if (!verification) {
      sendSlackMessage(
        [
          `SUPERHOG REQUEST ERROR: The verification was not created because it was not found`,
        ].join("\n"),
      );
      throw new TRPCError({ code: "NOT_FOUND" });
    }

    //now we can create the superhog_ request table
    const currentSuperHogRequestId = await db
      .insert(superhogRequests)
      .values({
        echoToken: reservationObject.metadata.echoToken,
        propertyId: propertyId,
        userId: userId,
        superhogStatus: verification.status,
        superhogVerificationId: verification.verificationId,
        superhogReservationId: reservationObject.reservation.reservationId, //this is the trip id but not connected it doesnt matter what the value is tbh
      })
      .returning({ id: superhogRequests.id });

    //update the trip with the superhog request id
    if (currentSuperHogRequestId.length > 0) {
      await db
        .update(trips)
        .set({
          superhogRequestId: currentSuperHogRequestId[0]!.id,
        })
        .where(eq(trips.id, trip.id));
    }
    if (
      verification.status === "Rejected" ||
      verification.status == "Flagged"
    ) {
      sendSlackMessage(
        [
          `*SUPERHOG REQUEST*: The verification was created successfully but was denied with status of ${verification.status} for tripID ${trip.id} for ${user.name}`,
        ].join("\n"),
      );
    }
  }
  //top level if statement
  else {
    sendSlackMessage(
      [
        `*SUPERHOG REQUEST ERROR*: The property with id ${propertyId} or the user with id ${userId} does not exist in the database`,
      ].join("\n"),
    );
  }
}

//TRPC FUNCTIONS

export const superhogRouter = createTRPCRouter({
  //this is for manuel upload and testing
  createSuperhogRequest: roleRestrictedProcedure(["admin"])
    //update later this should be updating the schema, not creating it
    .input(
      z.object({
        metadata: z.object({
          timeStamp: z.string(),
          echoToken: z.string(),
        }),
        listing: z.object({
          listingId: z.string(),
          listingName: z.string(),
          address: z.object({
            addressLine1: z.string(),
            addressLine2: z.string(),
            town: z.string(),
            countryIso: z.string(),
            postcode: z.string(),
          }),
          petsAllowed: z.string(),
        }),
        reservation: z.object({
          reservationId: z.string(),
          checkIn: z.string(),
          checkOut: z.string(),
          channel: z.string(),
          creationDate: z.string(),
        }),
        guest: z.object({
          firstName: z.string(),
          lastName: z.string(),
          email: z.string(),
          telephoneNumber: z.string(),
        }),
      }),
    )
    .mutation(async ({ ctx, input }) => {
      const { verification } = await axios
        .post<unknown, ResponseType>(
          "https://superhog-apim.azure-api.net/e-deposit-sandbox/verifications",
          input,
          config,
        )
        .then((res) => res.data)
        .catch(async (error: AxiosError) => {
          //there were errors
          await db.insert(superhogErrors).values({
            echoToken: input.metadata.echoToken,
            error: error.response.data.detail,
            propertiesId: parseInt(input.listing.listingId), //only for testing
            userId: null, //only for testing
            tripId: parseInt(input.reservation.reservationId),
            action: "create",
          });
          sendSlackMessage(
            [
              `SUPERHOG REQUEST ERROR: axios error... ${error.response.data.detail}`,
            ].join("\n"),
          );
          throw new Error(error.response.data.detail);
        });

      if (!verification) {
        sendSlackMessage(
          [
            `SUPERHOG REQUEST ERROR: there was no verification for ${input.metadata.echoToken}`,
          ].join("\n"),
        );
        throw new TRPCError({ code: "NOT_FOUND" });
      }

<<<<<<< HEAD
      await db.insert(reservations).values({
        checkIn: new Date(input.reservation.checkIn),
        checkOut: new Date(input.reservation.checkOut),
        echoToken: input.metadata.echoToken,
        propertyAddress: input.listing.address.addressLine1,
        propertyTown: input.listing.address.town,
        propertyCountryIso: input.listing.address.countryIso,
        superhogStatus:
          verification.status === "null" ? null : verification.status,
        superhogVerificationId: verification.verificationId,
        superhogReservationId: input.reservation.reservationId,
        nameOfVerifiedUser: `${input.guest.firstName} ${input.guest.lastName}`,
=======
      const superhogRequestId = await db
        .insert(superhogRequests)
        .values({
          echoToken: input.metadata.echoToken,
          superhogStatus: verification.status,
          superhogVerificationId: verification.verificationId,
          superhogReservationId: input.reservation.reservationId, //this is actually the trip id
          userId: ctx.user.id, //since we dont have access to the user id
          propertyId: 5000, //since we dont have access to the property id THIS FUNCTION IS JUST SO WE CAN GET CERTIFIED
        })
        .returning({ id: superhogRequests.id });

      //update the trip with the superhog request id
      //check if trip even exists if it doesnt return an error
      const tripExists = await db.query.trips.findFirst({
        where: eq(trips.id, parseInt(input.listing.listingId)),
>>>>>>> 8d6402e0
      });
      if (tripExists) {
        await db
          .update(trips)
          .set({
            superhogRequestId: superhogRequestId[0]!.id,
          })
          .where(eq(trips.id, parseInt(input.listing.listingId)));
      } else {
        throw new Error("The trip does not exist");
      }
    }),

  getAllVerifications: roleRestrictedProcedure(["admin"]).query(async () => {
    const allSuperhogRequestWithTrips = await db.query.trips.findMany({
      where: isNotNull(trips.superhogRequestId),
      with: {
        superhogRequests: {
          with: {
            property: {
              columns: {
                address: true,
                city: true,
                latitude: true,
                longitude: true,
              },
            },
            user: {
              columns: { name: true, firstName: true, lastName: true },
            },
          },
        },
      },
    });

    const allReservations = await Promise.all(
      allSuperhogRequestWithTrips.map(async (reservation) => {
        const countryISO = await getCountryISO({
          lat: reservation.superhogRequests!.property.latitude,
          lng: reservation.superhogRequests!.property.longitude,
        });
        return {
          id: reservation.id,
          checkIn: formatDateYearMonthDay(reservation.checkIn).toString(),
          checkOut: formatDateYearMonthDay(reservation.checkOut).toString(),
          echoToken: reservation.superhogRequests!.echoToken,
          propertyAddress: reservation.superhogRequests!.property.address,
          propertyTown: reservation.superhogRequests!.property.city,
          propertyCountryIso: countryISO,
          superhogStatus: reservation.superhogRequests!.superhogStatus,
          superhogVerificationId:
            reservation.superhogRequests!.superhogVerificationId,
          superhogReservationId:
            reservation.superhogRequests!.superhogReservationId,
          nameOfVerifiedUser: reservation.superhogRequests!.user.name,
          userId: reservation.superhogRequests!.userId,
          propertyId: reservation.superhogRequests!.propertyId.toString(),
        };
      }),
    );

    return allReservations as ReservationInterface[];
  }),

  deleteVerification: roleRestrictedProcedure(["admin"])
    .input(
      z.object({
        metadata: z.object({
          echoToken: z.string(),
          timeStamp: z.string(),
        }),
        verification: z.object({
          verificationId: z.string(),
        }),
        reservation: z.object({
          reservationId: z.string(),
        }),
      }),
    )
    .mutation(async ({ input }) => {
      try {
        const currentSuperhogRequestId =
          await db.query.superhogRequests.findFirst({
            where: eq(
              superhogRequests.superhogVerificationId,
              input.verification.verificationId,
            ),
          });

        await db
          .update(trips)
          .set({ superhogRequestId: null })
          .where(eq(trips.superhogRequestId, currentSuperhogRequestId!.id));

        await db
          .delete(superhogRequests)
          .where(
            eq(
              superhogRequests.superhogVerificationId,
              input.verification.verificationId,
            ),
          )
          .then();
        const response = await axios.put(
          "https://superhog-apim.azure-api.net/e-deposit-sandbox/verifications/cancel",
          input,
          config,
        );
      } catch (error) {
        if (error instanceof Error) {
          const axiosError = error as AxiosError;
          await db.insert(superhogErrors).values({
            echoToken: input.metadata.echoToken,
            error: axiosError.message,
            propertiesId: null,
            userId: null,
            tripId: null,
            action: "delete",
          });
          throw new Error(axiosError.response.data.detail);
        }
      }
    }),
  updateVerification: roleRestrictedProcedure(["admin"])
    .input(
      z.object({
        metadata: z.object({
          echoToken: z.string(),
          timeStamp: z.string(),
        }),
        verification: z.object({
          verificationId: z.string(),
        }),
        reservation: z.object({
          reservationId: z.string(),
          checkIn: z.string(),
          checkOut: z.string(),
        }),
      }),
    )

    .mutation(async ({ input }) => {
      try {
        const response = await axios.put(
          "https://superhog-apim.azure-api.net/e-deposit-sandbox/verifications",
          input,
          config,
        );
<<<<<<< HEAD
        console.log(response.data);
        console.log("it worked ");
        const previousDates = await db.query.reservations.findFirst({
          where: eq(reservations.superhogReservationId, input.reservation.reservationId),
          columns: {
            checkIn: true,
            checkOut: true,
          }
        })
=======

        //find the id of the superhog request
        const superhogRequestId = await db.query.superhogRequests.findFirst({
          columns: { id: true },
          where: eq(
            superhogRequests.superhogVerificationId,
            input.verification.verificationId,
          ),
        });

>>>>>>> 8d6402e0
        await db
          .update(trips)
          .set({
            checkIn: new Date(input.reservation.checkIn),
            checkOut: new Date(input.reservation.checkOut),
          })
          .where(
            eq(
              trips.superhogRequestId, // we need another query to acces the actual superhog db
              superhogRequestId!.id,
            ),
          );
<<<<<<< HEAD
          const valuesFromReservation = await db.query.reservations.findFirst({
            where: eq(reservations.superhogReservationId, input.reservation.reservationId),
            columns: {
              nameOfVerifiedUser: true,
              propertyId: true,
              userId: true
            }
          })
          const propertyInfo= await db.query.properties.findFirst({
            where: eq(properties.id, valuesFromReservation?.propertyId ?? 0),
            columns: {
              name: true,
            }
          })
  
          const userInfo = await db.query.users.findFirst({
            where: eq(users.id, valuesFromReservation?.userId?.toString() ?? ""),
            columns: {
              email: true,
              name: true,
            }
          })
          sendEmail({
            to: userInfo?.email ?? "",
            subject: 'there was a modification made to your booking',
            content: BookingModificationEmail({
              userName: userInfo?.name ?? "",
                // confirmationNumber: string;
                property: propertyInfo?.name ?? "",
                previousDates: { from: previousDates?.checkIn ?? "", to: previousDates?.checkOut ?? "" },
                changedDates: { from: input.reservation.checkIn, to: input.reservation.checkOut },
            })
          })
=======

        //update the superhog request update time
        await db
          .update(superhogRequests)
          .set({
            updatedAt: new Date(),
          })
          .where(eq(superhogRequests.id, superhogRequestId!.id));
>>>>>>> 8d6402e0
      } catch (error) {
        if (error instanceof Error) {
          const axiosError = error as AxiosError;
          sendSlackMessage(
            [
              `SUPERHOG REQUEST ERROR: axios error... ${axiosError.response.data.detail}`,
            ].join("\n"),
          );
          await db.insert(superhogErrors).values({
            echoToken: input.metadata.echoToken,
            error: axiosError.message,
            propertiesId: null,
            userId: null,
            tripId: null,
            action: "update",
          });
          throw new Error(axiosError.response.data.detail);
        }
      }
    }),
});<|MERGE_RESOLUTION|>--- conflicted
+++ resolved
@@ -3,14 +3,6 @@
 import { env } from "@/env";
 import axios from "axios";
 import { db } from "@/server/db";
-<<<<<<< HEAD
-import { reservations } from "../../db/schema/tables/reservations";
-import { eq } from "drizzle-orm";
-import { TRPCError } from "@trpc/server";
-import { sendEmail } from "@/server/server-utils";
-import { properties, users } from "@/server/db/schema";
-import BookingModificationEmail from "packages/transactional/emails/BookingModificationEmail";
-=======
 import {
   properties,
   users,
@@ -18,7 +10,6 @@
   trips,
   superhogErrors,
 } from "@/server/db/schema";
->>>>>>> 8d6402e0
 
 import { eq, isNotNull } from "drizzle-orm";
 import { TRPCError } from "@trpc/server";
@@ -304,20 +295,6 @@
         throw new TRPCError({ code: "NOT_FOUND" });
       }
 
-<<<<<<< HEAD
-      await db.insert(reservations).values({
-        checkIn: new Date(input.reservation.checkIn),
-        checkOut: new Date(input.reservation.checkOut),
-        echoToken: input.metadata.echoToken,
-        propertyAddress: input.listing.address.addressLine1,
-        propertyTown: input.listing.address.town,
-        propertyCountryIso: input.listing.address.countryIso,
-        superhogStatus:
-          verification.status === "null" ? null : verification.status,
-        superhogVerificationId: verification.verificationId,
-        superhogReservationId: input.reservation.reservationId,
-        nameOfVerifiedUser: `${input.guest.firstName} ${input.guest.lastName}`,
-=======
       const superhogRequestId = await db
         .insert(superhogRequests)
         .values({
@@ -334,7 +311,6 @@
       //check if trip even exists if it doesnt return an error
       const tripExists = await db.query.trips.findFirst({
         where: eq(trips.id, parseInt(input.listing.listingId)),
->>>>>>> 8d6402e0
       });
       if (tripExists) {
         await db
@@ -483,17 +459,6 @@
           input,
           config,
         );
-<<<<<<< HEAD
-        console.log(response.data);
-        console.log("it worked ");
-        const previousDates = await db.query.reservations.findFirst({
-          where: eq(reservations.superhogReservationId, input.reservation.reservationId),
-          columns: {
-            checkIn: true,
-            checkOut: true,
-          }
-        })
-=======
 
         //find the id of the superhog request
         const superhogRequestId = await db.query.superhogRequests.findFirst({
@@ -504,7 +469,6 @@
           ),
         });
 
->>>>>>> 8d6402e0
         await db
           .update(trips)
           .set({
@@ -517,41 +481,6 @@
               superhogRequestId!.id,
             ),
           );
-<<<<<<< HEAD
-          const valuesFromReservation = await db.query.reservations.findFirst({
-            where: eq(reservations.superhogReservationId, input.reservation.reservationId),
-            columns: {
-              nameOfVerifiedUser: true,
-              propertyId: true,
-              userId: true
-            }
-          })
-          const propertyInfo= await db.query.properties.findFirst({
-            where: eq(properties.id, valuesFromReservation?.propertyId ?? 0),
-            columns: {
-              name: true,
-            }
-          })
-  
-          const userInfo = await db.query.users.findFirst({
-            where: eq(users.id, valuesFromReservation?.userId?.toString() ?? ""),
-            columns: {
-              email: true,
-              name: true,
-            }
-          })
-          sendEmail({
-            to: userInfo?.email ?? "",
-            subject: 'there was a modification made to your booking',
-            content: BookingModificationEmail({
-              userName: userInfo?.name ?? "",
-                // confirmationNumber: string;
-                property: propertyInfo?.name ?? "",
-                previousDates: { from: previousDates?.checkIn ?? "", to: previousDates?.checkOut ?? "" },
-                changedDates: { from: input.reservation.checkIn, to: input.reservation.checkOut },
-            })
-          })
-=======
 
         //update the superhog request update time
         await db
@@ -560,7 +489,6 @@
             updatedAt: new Date(),
           })
           .where(eq(superhogRequests.id, superhogRequestId!.id));
->>>>>>> 8d6402e0
       } catch (error) {
         if (error instanceof Error) {
           const axiosError = error as AxiosError;
