--- conflicted
+++ resolved
@@ -22,10 +22,7 @@
 import { sendSlackMessage } from "@/server/slack";
 
 import { stripe } from "@/server/api/routers/stripeRouter";
-<<<<<<< HEAD
-=======
-
->>>>>>> 90e92f3f
+
 export interface ReservationInterface {
   id: number;
   checkIn: string;
@@ -343,15 +340,12 @@
             superhogRequestId: superhogRequestId[0]!.id,
           })
           .where(eq(trips.id, parseInt(input.reservation.reservationId)));
-<<<<<<< HEAD
-=======
 
         await db.insert(superhogActionOnTrips).values({
           action: "create",
           tripId: tripExists.id,
           superhogRequestId: superhogRequestId[0]!.id,
         });
->>>>>>> 90e92f3f
         //super temp for testing
         sendSlackMessage(
           [
