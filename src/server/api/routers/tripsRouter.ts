--- conflicted
+++ resolved
@@ -11,11 +11,7 @@
   groups,
   trips,
   tripCancellations,
-<<<<<<< HEAD
-  tripCheckouts,
   users,
-=======
->>>>>>> 420aa153
 } from "@/server/db/schema";
 import { cancelSuperhogReservation } from "@/utils/webhook-functions/superhog-utils";
 import { sendEmail } from "@/server/server-utils";
