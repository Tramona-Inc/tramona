import {
  createTRPCRouter,
  protectedProcedure,
  roleRestrictedProcedure,
} from "@/server/api/trpc";
import { db } from "@/server/db";
import {
  groupMembers,
  properties,
  superhogRequests,
  groups,
  trips,
  tripCancellations,
  tripCheckouts,
} from "@/server/db/schema";
import { cancelSuperhogReservation } from "@/utils/webhook-functions/superhog-utils";
import { sendEmail } from "@/server/server-utils";

import { TRPCError } from "@trpc/server";
import { and, eq, exists, isNotNull, isNull, ne, sql } from "drizzle-orm";
import { z } from "zod";
import BookingCancellationEmail from "packages/transactional/emails/BookingCancellationEmail";
import { formatDateRange, getNumNights, removeTax } from "@/utils/utils";
import { refundTripWithStripe } from "@/utils/stripe-utils";
import { TAX_PERCENTAGE } from "@/utils/constants";

export const tripsRouter = createTRPCRouter({
  getAllPreviousTripsWithDetails: roleRestrictedProcedure(["admin"]).query(
    async () => {
      return await db.query.trips.findMany({
        with: {
          property: {
            columns: {
              id: true,
              name: true,
              city: true,
            },
            with: { host: { columns: { name: true, profileUrl: true } } },
          },
          offer: {
            columns: {
              checkIn: true,
              checkOut: true,
            },
          },
          group: {
            with: {
              owner: {
                columns: {
                  name: true,
                  id: true,
                  stripeCustomerId: true,
                  setupIntentId: true,
                },
              },
            },
          },
        },
      });
    },
  ),

  getMyTrips: protectedProcedure.query(async ({ ctx }) => {
    return await db.query.trips.findMany({
      where: and(
        exists(
          db
            .select()
            .from(groupMembers)
            .where(
              and(
                eq(groupMembers.groupId, trips.groupId),
                eq(groupMembers.userId, ctx.user.id),
              ),
            ),
        ),
      ),
      with: {
        property: {
          columns: {
            id: true,
            name: true,
            imageUrls: true,
            address: true,
            city: true,
            cancellationPolicy: true,
            checkInTime: true,
            checkOutTime: true,
          },
          with: { host: { columns: { name: true, image: true } } },
        },
        offer: {
          columns: {
            checkIn: true,
            checkOut: true,
          },
        },
      },
    });
  }),

  getHostTrips: protectedProcedure.query(async ({ ctx }) => {
    return await db.query.trips.findMany({
      where: exists(
        db
          .select()
          .from(properties)
          .where(
            and(
              eq(properties.hostId, ctx.user.id),
              eq(properties.id, trips.propertyId),
            ),
          ),
      ),
      with: {
        property: {
          columns: { name: true, imageUrls: true, city: true },
          with: { host: { columns: { name: true, image: true, id: true } } },
        },
        offer: {
          columns: {
            totalPrice: true,
            checkIn: true,
            checkOut: true,
          },
          with: {
            request: {
              columns: {
                location: true,
                numGuests: true,
              },
              with: {
                madeByGroup: {
                  with: { owner: { columns: { name: true } } },
                },
              },
            },
          },
        },
      },
    });
  }),

  getMyTripsPageDetails: protectedProcedure
    .input(z.object({ tripId: z.number() }))
    .query(async ({ input }) => {
      const trip = await db.query.trips.findFirst({
        where: eq(trips.id, input.tripId),
        with: {
          tripCheckout: true,
        },
      });

      const propertyForTrip = await db.query.properties.findFirst({
        where: eq(properties.id, trip!.propertyId),
        columns: {
          latLngPoint: true,
          id: true,
          imageUrls: true,
          city: true,
          name: true,
          checkInInfo: true,
          address: true,
          cancellationPolicy: true,
          checkInTime: true,
          checkOutTime: true,
        },
        with: {
          host: {
            columns: { name: true, email: true, image: true, id: true },
          },
        },
      });
      if (!trip || !propertyForTrip) throw new TRPCError({ code: "NOT_FOUND" });

      const fullTrip = { ...trip, property: propertyForTrip };

      const coordinates = {
        location: {
          lat: fullTrip.property.latLngPoint.y,
          lng: fullTrip.property.latLngPoint.x,
        },
      };
      return { trip: fullTrip, coordinates };
    }),
  getMyTripsPageDetailsByPaymentIntentId: protectedProcedure
    .input(z.object({ paymentIntentId: z.string() }))
    .query(async ({ input }) => {
      const trip = await db.query.trips.findFirst({
        where: eq(trips.paymentIntentId, input.paymentIntentId),
        with: {
          tripCheckout: true,
          property: {
            columns: {
              id: true,
              latLngPoint: false,
              imageUrls: true,
              city: true,
              name: true,
              checkInInfo: true,
              address: true,
              cancellationPolicy: true,
              checkInTime: true,
              checkOutTime: true,
            },
            with: {
              host: {
                columns: { name: true, email: true, image: true, id: true },
              },
            },
          },
        },
      });
      const propertyLatLngPoint = await db.query.properties.findFirst({
        where: eq(properties.id, trip!.propertyId),
        columns: { latLngPoint: true },
      });
      if (!trip) {
        throw new Error("Trip not found");
      } else {
        const coordinates = {
          location: {
            lat: propertyLatLngPoint!.latLngPoint.y,
            lng: propertyLatLngPoint!.latLngPoint.x,
          },
        };
        return { trip, coordinates };
      }
    }),
  get24HourPostCheckInTrips: protectedProcedure.query(async () => {
    console.log("RUNNING 24 HOUR CHECK IN TRIPS");
    const now = new Date().toISOString();
    return await db.query.trips.findMany({
      with: {
        offer: {
          columns: {
            hostPayout: true,
          },
        },
        property: {
          columns: {
            hostId: true,
          },
        },
      },
      where: and(
        isNull(trips.hostPayed),
        isNotNull(trips.paymentCaptured),
        eq(trips.tripsStatus, "Booked"),
        sql`${trips.checkIn} <= ${sql`(${now}::timestamp - interval '24 hours')`}`,
      ),
    });
  }),
  getAllclaimItems: roleRestrictedProcedure(["admin"]).query(async () => {
    const allTrips = await db.query.claimItems.findMany({});
    return allTrips.length > 0 ? allTrips : [];
  }),

  getTripCancelationPolicyByTripId: protectedProcedure
    .input(z.number())
    .query(async ({ input }) => {
      const trip = await db.query.trips.findFirst({
        where: eq(trips.id, input),
      });
      return trip;
    }),

  cancelTripById: protectedProcedure
    .input(
      z.object({
        tripId: z.number(),
        reason: z.string(),
        refundAmount: z.number().optional(),
      }),
    )
    .mutation(async ({ input }) => {
      //1.cancel superhog.. skip request with null or rejected
      const curSuperhogRequest = await db.query.superhogRequests.findFirst({
        where: and(
          eq(superhogRequests.superhogReservationId, input.tripId.toString()),
          and(ne(superhogRequests.superhogStatus, "Rejected")),
          isNotNull(superhogRequests.superhogStatus),
        ),
        columns: {
          superhogVerificationId: true,
          superhogReservationId: true,
          isCancelled: true,
        },
      });
      //--- only update if superhog exist, has not been cancelled and is approved or pending --
      if (curSuperhogRequest && curSuperhogRequest.isCancelled === false)
        await cancelSuperhogReservation({
          verificationId: curSuperhogRequest.superhogVerificationId,
          reservationId: curSuperhogRequest.superhogReservationId,
        });

      //2.update trip status
      const currentTrip = await db
        .update(trips)
        .set({
          tripsStatus: "Cancelled",
        })
        .where(eq(trips.id, input.tripId))
        .returning()
        .then((res) => res[0]!);

      //3.add the reason
      const currentCancellations = await db
        .insert(tripCancellations)
        .values({
          tripId: input.tripId,
          reason: input.reason,
        })
        .returning()
        .then((res) => res[0]!);

      //4. send email
      // ------send an email to the group --------
      const requestGroupId = await db.query.groups.findFirst({
        where: eq(groups.id, currentTrip.groupId),
      });

      const requestGroup = await db.query.groupMembers.findMany({
        where: eq(groupMembers.groupId, requestGroupId!.id),
        with: {
          user: {
            columns: { email: true, firstName: true, name: true },
          },
        },
      });
      //get property name
      const property = await db.query.properties.findFirst({
        columns: { name: true },
        where: eq(properties.id, currentTrip.propertyId),
      });

      //send email to each member
      for (const member of requestGroup) {
        console.log("Sending Email to: ", member.user.email);
        await sendEmail({
          to: member.user.email,
          subject: "Booking Cancelled - Tramona",
          content: BookingCancellationEmail({
            userName: member.user.firstName ?? member.user.name ?? "Traveler",
            confirmationNumber: currentTrip.id.toString(),
            dateRange: formatDateRange(
              currentTrip.checkIn,
              currentTrip.checkOut,
            ).toString(),

            property: property!.name,
            reason: currentCancellations.reason,
            refund: currentTrip.totalPriceAfterFees,

            //partial refund
            //partialRefund: true
            //partialRefundDateRange: formatDateRange(
            //   currentTrip.checkIn,
            //   currentTrip.checkOut,
            // ).toString(),
          }),
        });
      }
      //------------- 5. Issue refund  ----------
      //$220.15
      const amountWithoutProcessingFees = Math.round(
        Math.round((currentTrip.totalPriceAfterFees - 3) / 1.029),
      );

      const amountWithoutSuperhogOrTax = input.refundAmount
        ? input.refundAmount
        : amountWithoutProcessingFees;

      //------add the taxes we took and the superhog fees if not scraped property----
      //1. offer with trips
      const curTrip = await db.query.trips.findFirst({
        where: eq(trips.id, input.tripId),
        with: {
          offer: {
            columns: {
              madePublicAt: false,
              becomeVisibleAt: false,
            },
          },
        },
      });

      // determine if it is a scraped property
      let amount;
      if (curTrip?.offer?.scrapeUrl) {
        amount = amountWithoutSuperhogOrTax;
      } else {
        //dont refund the tax or superhog
        const numOfNights = getNumNights(curTrip!.checkIn, curTrip!.checkOut);
        amount =
          removeTax(amountWithoutSuperhogOrTax, TAX_PERCENTAGE) -
          numOfNights * 300;
      }
      console.log(amount);

      await refundTripWithStripe({
        paymentIntentId: currentTrip.paymentIntentId!,
        amount: amount,
        metadata: {
          tripId: currentTrip.id,
          propertyId: currentTrip.propertyId,
          groupId: currentTrip.groupId,
          cancellationRefund: currentCancellations.amountRefunded,
          cancellationId: currentCancellations.id,
          description: currentCancellations.reason,
        },
      });
      return;
    }),
<<<<<<< HEAD
  getMyTripsPaymentHistory: protectedProcedure.query(async ({ ctx }) => {
    const allPayments = await db.query.trips.findMany({
      where: exists(
        db
          .select()
          .from(groupMembers)
          .where(
            and(
              eq(groupMembers.groupId, trips.groupId),
              eq(groupMembers.userId, ctx.user.id),
            ),
          ),
      ),
      with: {
        tripCheckout: true,
        property: {
          columns: {
            name: true,
            city: true,
          },
        },
      },
    });
    return allPayments;
  }),
=======
  getTripCheckoutByTripId: protectedProcedure
    .input(z.number())
    .query(async ({ input }) => {
      const tripCheckout = await db.query.trips.findFirst({
        where: eq(trips.id, input),
        columns: { tripCheckoutId: true },
        with: { tripCheckout: true },
      });

      console.log(tripCheckout?.tripCheckout);
      return tripCheckout?.tripCheckout;
    }),
>>>>>>> ff30c3d7
});<|MERGE_RESOLUTION|>--- conflicted
+++ resolved
@@ -412,7 +412,6 @@
       });
       return;
     }),
-<<<<<<< HEAD
   getMyTripsPaymentHistory: protectedProcedure.query(async ({ ctx }) => {
     const allPayments = await db.query.trips.findMany({
       where: exists(
@@ -438,7 +437,6 @@
     });
     return allPayments;
   }),
-=======
   getTripCheckoutByTripId: protectedProcedure
     .input(z.number())
     .query(async ({ input }) => {
@@ -451,5 +449,4 @@
       console.log(tripCheckout?.tripCheckout);
       return tripCheckout?.tripCheckout;
     }),
->>>>>>> ff30c3d7
 });