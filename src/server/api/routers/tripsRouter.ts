--- conflicted
+++ resolved
@@ -4,9 +4,6 @@
   roleRestrictedProcedure,
 } from "@/server/api/trpc";
 import { db } from "@/server/db";
-<<<<<<< HEAD
-import { groupMembers, properties, trips, users } from "@/server/db/schema";
-=======
 import {
   groupMembers,
   properties,
@@ -14,10 +11,10 @@
   groups,
   trips,
   tripCancellations,
+  users,
 } from "@/server/db/schema";
 import { cancelSuperhogReservation } from "@/utils/webhook-functions/superhog-utils";
 import { sendEmail } from "@/server/server-utils";
->>>>>>> 46652815
 
 import { TRPCError } from "@trpc/server";
 import { and, eq, exists, isNotNull, isNull, ne, sql } from "drizzle-orm";
