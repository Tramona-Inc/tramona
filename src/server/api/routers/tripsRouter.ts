import {
  createTRPCRouter,
  protectedProcedure,
  roleRestrictedProcedure,
} from "@/server/api/trpc";
import { db } from "@/server/db";
import {
  groupMembers,
  properties,
  superhogRequests,
  groups,
  trips,
  tripCancellations,
<<<<<<< HEAD
  users,
=======
  tripCheckouts,
>>>>>>> fba94038
} from "@/server/db/schema";
import { cancelSuperhogReservation } from "@/utils/webhook-functions/superhog-utils";
import { sendEmail } from "@/server/server-utils";

import { TRPCError } from "@trpc/server";
import { and, eq, exists, isNotNull, isNull, ne, sql } from "drizzle-orm";
import { z } from "zod";
import BookingCancellationEmail from "packages/transactional/emails/BookingCancellationEmail";
import { formatDateRange, getNumNights, removeTax } from "@/utils/utils";
import { refundTripWithStripe } from "@/utils/stripe-utils";
import { TAX_PERCENTAGE } from "@/utils/constants";

export const tripsRouter = createTRPCRouter({
  getAllPreviousTripsWithDetails: roleRestrictedProcedure(["admin"]).query(
    async () => {
      return await db.query.trips.findMany({
        with: {
          property: {
            columns: {
              id: true,
              name: true,
              city: true,
            },
            with: { host: { columns: { name: true, profileUrl: true } } },
          },
          offer: {
            columns: {
              checkIn: true,
              checkOut: true,
            },
          },
          group: {
            with: {
              owner: {
                columns: {
                  name: true,
                  id: true,
                  stripeCustomerId: true,
                  setupIntentId: true,
                },
              },
            },
          },
        },
      });
    },
  ),

  getMyTrips: protectedProcedure.query(async ({ ctx }) => {
    return await db.query.trips.findMany({
      where: and(
        exists(
          db
            .select()
            .from(groupMembers)
            .where(
              and(
                eq(groupMembers.groupId, trips.groupId),
                eq(groupMembers.userId, ctx.user.id),
              ),
            ),
        ),
      ),
      with: {
        property: {
          columns: {
            id: true,
            name: true,
            imageUrls: true,
            address: true,
            city: true,
            cancellationPolicy: true,
            checkInTime: true,
            checkOutTime: true,
          },
          with: { host: { columns: { name: true, image: true } } },
        },
        offer: {
          columns: {
            checkIn: true,
            checkOut: true,
          },
        },
      },
    });
  }),

  getHostTrips: protectedProcedure.query(async ({ ctx }) => {
    const user = await ctx.db.query.users.findFirst({
      where: eq(users.id, ctx.user.id),
    });

    return await db.query.trips.findMany({
      where: exists(
        db
          .select()
          .from(properties)
          .where(
<<<<<<< HEAD
            eq(
              properties.hostId,
              user?.mainHostId ? user.mainHostId : ctx.user.id,
=======
            and(
              eq(properties.hostId, ctx.user.id),
              eq(properties.id, trips.propertyId),
>>>>>>> fba94038
            ),
          ),
      ),
      with: {
        property: {
          columns: { name: true, imageUrls: true, city: true },
          with: { host: { columns: { name: true, image: true, id: true } } },
        },
        offer: {
          columns: {
            totalPrice: true,
            checkIn: true,
            checkOut: true,
          },
          with: {
            request: {
              columns: {
                location: true,
                numGuests: true,
              },
              with: {
                madeByGroup: {
                  with: { owner: { columns: { name: true } } },
                },
              },
            },
          },
        },
      },
    });
  }),

  getMyTripsPageDetails: protectedProcedure
    .input(z.object({ tripId: z.number() }))
    .query(async ({ input }) => {
      const trip = await db.query.trips.findFirst({
        where: eq(trips.id, input.tripId),
        with: {
          tripCheckout: true,
        },
      });

      const propertyForTrip = await db.query.properties.findFirst({
        where: eq(properties.id, trip!.propertyId),
        columns: {
          latLngPoint: true,
          id: true,
          imageUrls: true,
          city: true,
          name: true,
          checkInInfo: true,
          address: true,
          cancellationPolicy: true,
          checkInTime: true,
          checkOutTime: true,
        },
        with: {
          host: {
            columns: { name: true, email: true, image: true, id: true },
          },
        },
      });
      if (!trip || !propertyForTrip) throw new TRPCError({ code: "NOT_FOUND" });

      const fullTrip = { ...trip, property: propertyForTrip };

      const coordinates = {
        location: {
          lat: fullTrip.property.latLngPoint.y,
          lng: fullTrip.property.latLngPoint.x,
        },
      };
      return { trip: fullTrip, coordinates };
    }),
  getMyTripsPageDetailsByPaymentIntentId: protectedProcedure
    .input(z.object({ paymentIntentId: z.string() }))
    .query(async ({ input }) => {
      const trip = await db.query.trips.findFirst({
        where: eq(trips.paymentIntentId, input.paymentIntentId),
        with: {
          tripCheckout: true,
          property: {
            columns: {
              id: true,
              latLngPoint: false,
              imageUrls: true,
              city: true,
              name: true,
              checkInInfo: true,
              address: true,
              cancellationPolicy: true,
              checkInTime: true,
              checkOutTime: true,
            },
            with: {
              host: {
                columns: { name: true, email: true, image: true, id: true },
              },
            },
          },
        },
      });
      const propertyLatLngPoint = await db.query.properties.findFirst({
        where: eq(properties.id, trip!.propertyId),
        columns: { latLngPoint: true },
      });
      if (!trip) {
        throw new Error("Trip not found");
      } else {
        const coordinates = {
          location: {
            lat: propertyLatLngPoint!.latLngPoint.y,
            lng: propertyLatLngPoint!.latLngPoint.x,
          },
        };
        return { trip, coordinates };
      }
    }),
  get24HourPostCheckInTrips: protectedProcedure.query(async () => {
    console.log("RUNNING 24 HOUR CHECK IN TRIPS");
    const now = new Date().toISOString();
    return await db.query.trips.findMany({
      with: {
        offer: {
          columns: {
            hostPayout: true,
          },
        },
        property: {
          columns: {
            hostId: true,
          },
        },
      },
      where: and(
        isNull(trips.hostPayed),
        isNotNull(trips.paymentCaptured),
        eq(trips.tripsStatus, "Booked"),
        sql`${trips.checkIn} <= ${sql`(${now}::timestamp - interval '24 hours')`}`,
      ),
    });
  }),
  getAllTripDamages: roleRestrictedProcedure(["admin"]).query(async () => {
    const allTrips = await db.query.tripDamages.findMany({});
    return allTrips.length > 0 ? allTrips : [];
  }),

  getTripCancelationPolicyByTripId: protectedProcedure
    .input(z.number())
    .query(async ({ input }) => {
      const trip = await db.query.trips.findFirst({
        where: eq(trips.id, input),
      });
      return trip;
    }),

  cancelTripById: protectedProcedure
    .input(
      z.object({
        tripId: z.number(),
        reason: z.string(),
        refundAmount: z.number().optional(),
      }),
    )
    .mutation(async ({ input }) => {
      //1.cancel superhog.. skip request with null or rejected
      const curSuperhogRequest = await db.query.superhogRequests.findFirst({
        where: and(
          eq(superhogRequests.superhogReservationId, input.tripId.toString()),
          and(ne(superhogRequests.superhogStatus, "Rejected")),
          isNotNull(superhogRequests.superhogStatus),
        ),
        columns: {
          superhogVerificationId: true,
          superhogReservationId: true,
          isCancelled: true,
        },
      });
      //--- only update if superhog exist, has not been cancelled and is approved or pending --
      if (curSuperhogRequest && curSuperhogRequest.isCancelled === false)
        await cancelSuperhogReservation({
          verificationId: curSuperhogRequest.superhogVerificationId,
          reservationId: curSuperhogRequest.superhogReservationId,
        });

      //2.update trip status
      const currentTrip = await db
        .update(trips)
        .set({
          tripsStatus: "Cancelled",
        })
        .where(eq(trips.id, input.tripId))
        .returning()
        .then((res) => res[0]!);

      //3.add the reason
      const currentCancellations = await db
        .insert(tripCancellations)
        .values({
          tripId: input.tripId,
          reason: input.reason,
        })
        .returning()
        .then((res) => res[0]!);

      //4. send email
      // ------send an email to the group --------
      const requestGroupId = await db.query.groups.findFirst({
        where: eq(groups.id, currentTrip.groupId),
      });

      const requestGroup = await db.query.groupMembers.findMany({
        where: eq(groupMembers.groupId, requestGroupId!.id),
        with: {
          user: {
            columns: { email: true, firstName: true, name: true },
          },
        },
      });
      //get property name
      const property = await db.query.properties.findFirst({
        columns: { name: true },
        where: eq(properties.id, currentTrip.propertyId),
      });

      //send email to each member
      for (const member of requestGroup) {
        console.log("Sending Email to: ", member.user.email);
        await sendEmail({
          to: member.user.email,
          subject: "Booking Cancelled - Tramona",
          content: BookingCancellationEmail({
            userName: member.user.firstName ?? member.user.name ?? "Traveler",
            confirmationNumber: currentTrip.id.toString(),
            dateRange: formatDateRange(
              currentTrip.checkIn,
              currentTrip.checkOut,
            ).toString(),

            property: property!.name,
            reason: currentCancellations.reason,
            refund: currentTrip.totalPriceAfterFees,

            //partial refund
            //partialRefund: true
            //partialRefundDateRange: formatDateRange(
            //   currentTrip.checkIn,
            //   currentTrip.checkOut,
            // ).toString(),
          }),
        });
      }
      //------------- 5. Issue refund  ----------
      //$220.15
      const amountWithoutProcessingFees = Math.round(
        Math.round((currentTrip.totalPriceAfterFees - 3) / 1.029),
      );

      const amountWithoutSuperhogOrTax = input.refundAmount
        ? input.refundAmount
        : amountWithoutProcessingFees;

      //------add the taxes we took and the superhog fees if not scraped property----
      //1. offer with trips
      const curTrip = await db.query.trips.findFirst({
        where: eq(trips.id, input.tripId),
        with: {
          offer: {
            columns: {
              madePublicAt: false,
              becomeVisibleAt: false,
            },
          },
        },
      });

      // determine if it is a scraped property
      let amount;
      if (curTrip?.offer?.scrapeUrl) {
        amount = amountWithoutSuperhogOrTax;
      } else {
        //dont refund the tax or superhog
        const numOfNights = getNumNights(curTrip!.checkIn, curTrip!.checkOut);
        amount =
          removeTax(amountWithoutSuperhogOrTax, TAX_PERCENTAGE) -
          numOfNights * 300;
      }
      console.log(amount);

      await refundTripWithStripe({
        paymentIntentId: currentTrip.paymentIntentId!,
        amount: amount,
        metadata: {
          tripId: currentTrip.id,
          propertyId: currentTrip.propertyId,
          groupId: currentTrip.groupId,
          cancellationRefund: currentCancellations.amountRefunded,
          cancellationId: currentCancellations.id,
          description: currentCancellations.reason,
        },
      });
      return;
    }),
  getTripCheckoutByTripId: protectedProcedure
    .input(z.number())
    .query(async ({ input }) => {
      const tripCheckout = await db.query.trips.findFirst({
        where: eq(trips.id, input),
        columns: { tripCheckoutId: true },
        with: { tripCheckout: true },
      });

      console.log(tripCheckout?.tripCheckout);
      return tripCheckout?.tripCheckout;
    }),
});<|MERGE_RESOLUTION|>--- conflicted
+++ resolved
@@ -11,11 +11,8 @@
   groups,
   trips,
   tripCancellations,
-<<<<<<< HEAD
+  tripCheckouts,
   users,
-=======
-  tripCheckouts,
->>>>>>> fba94038
 } from "@/server/db/schema";
 import { cancelSuperhogReservation } from "@/utils/webhook-functions/superhog-utils";
 import { sendEmail } from "@/server/server-utils";
@@ -114,15 +111,9 @@
           .select()
           .from(properties)
           .where(
-<<<<<<< HEAD
-            eq(
-              properties.hostId,
-              user?.mainHostId ? user.mainHostId : ctx.user.id,
-=======
             and(
               eq(properties.hostId, ctx.user.id),
               eq(properties.id, trips.propertyId),
->>>>>>> fba94038
             ),
           ),
       ),
