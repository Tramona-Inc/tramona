import {
  createTRPCRouter,
  hostProcedure,
  protectedProcedure,
  roleRestrictedProcedure,
} from "@/server/api/trpc";
import { db } from "@/server/db";
import {
  groupMembers,
  properties,
  superhogRequests,
  groups,
  trips,
  tripCancellations,
} from "@/server/db/schema";
import { cancelSuperhogReservation } from "@/utils/webhook-functions/superhog-utils";
import { sendEmail } from "@/server/server-utils";

import { TRPCError } from "@trpc/server";
import { and, eq, exists, isNotNull, isNull, sql, lte, ne } from "drizzle-orm";
import { z } from "zod";
import BookingCancellationEmail from "packages/transactional/emails/BookingCancellationEmail";
import { formatDateRange, getNumNights, removeTax } from "@/utils/utils";
import { refundTripWithStripe } from "@/utils/stripe-utils";
import { TAX_PERCENTAGE } from "@/utils/constants";

export const tripsRouter = createTRPCRouter({
  getAllPreviousTripsWithDetails: roleRestrictedProcedure(["admin"]).query(
    async () => {
      const previousTrips = await db.query.trips.findMany({
        with: {
          property: {
            columns: {
              id: true,
              name: true,
              city: true,
            },
            with: {
              hostTeam: {
                with: {
                  owner: {
                    columns: { name: true, profileUrl: true, id: true },
                  },
                },
              },
            },
          },
          offer: {
            columns: {
              checkIn: true,
              checkOut: true,
            },
          },
          group: {
            with: {
              owner: {
                columns: {
                  name: true,
                  id: true,
                  stripeCustomerId: true,
                  setupIntentId: true,
                },
              },
            },
          },
        },
        where: lte(trips.checkOut, new Date()),
      });

      return previousTrips;
    },
  ),

  getMyTrips: protectedProcedure.query(async ({ ctx }) => {
    return await db.query.trips.findMany({
      where: and(
        exists(
          db
            .select()
            .from(groupMembers)
            .where(
              and(
                eq(groupMembers.groupId, trips.groupId),
                eq(groupMembers.userId, ctx.user.id),
              ),
            ),
        ),
      ),
      with: {
        property: {
          columns: {
            id: true,
            name: true,
            imageUrls: true,
            address: true,
            city: true,
            cancellationPolicy: true,
            checkInTime: true,
            checkOutTime: true,
            hostName: true,
            hostProfilePic: true,
          },
          with: {
            hostTeam: {
              with: { owner: { columns: { name: true, image: true } } },
            },
          },
        },
        offer: {
          columns: {
            checkIn: true,
            checkOut: true,
          },
        },
      },
    });
  }),

  getHostTrips: hostProcedure.query(async ({ ctx }) => {
    return await db.query.trips.findMany({
      where: exists(
        db
          .select()
          .from(properties)
          .where(
            and(
              eq(properties.hostTeamId, ctx.hostProfile.curTeamId),
              eq(properties.id, trips.propertyId),
            ),
          ),
      ),
      with: {
        property: {
          columns: { name: true, imageUrls: true, city: true },
          with: {
            hostTeam: {
              with: { owner: { columns: { name: true, image: true } } },
            },
          },
        },
        offer: {
          columns: {
            totalPrice: true,
            checkIn: true,
            checkOut: true,
          },
          with: {
            request: {
              columns: {
                location: true,
                numGuests: true,
              },
              with: {
                madeByGroup: {
                  with: { owner: { columns: { name: true } } },
                },
              },
            },
          },
        },
      },
    });
  }),

  getMyTripsPageDetails: protectedProcedure
    .input(z.object({ tripId: z.number() }))
    .query(async ({ input }) => {
      const trip = await db.query.trips.findFirst({
        where: eq(trips.id, input.tripId),
        with: {
          tripCheckout: true,
        },
      });

      if (!trip) {
        throw new TRPCError({
          code: "NOT_FOUND",
          message: `Trip not found for id ${input.tripId}`,
        });
      }

      const propertyForTrip = await db.query.properties.findFirst({
        where: eq(properties.id, trip.propertyId),
        columns: {
          latLngPoint: true,
          id: true,
          imageUrls: true,
          city: true,
          name: true,
          additionalCheckInInfo: true,
          address: true,
          cancellationPolicy: true,
          checkInTime: true,
          checkOutTime: true,
        },
        with: {
          hostTeam: {
            with: {
              owner: {
                columns: { name: true, email: true, image: true, id: true },
              },
            },
          },
        },
      });

      if (!propertyForTrip) {
        throw new TRPCError({
          code: "NOT_FOUND",
          message: `Property not found for trip ${input.tripId}`,
        });
      }

      const fullTrip = { ...trip, property: propertyForTrip };

      const coordinates = {
        location: {
          lat: fullTrip.property.latLngPoint.y,
          lng: fullTrip.property.latLngPoint.x,
        },
      };
      return { trip: fullTrip, coordinates };
    }),
  getMyTripsPageDetailsByPaymentIntentId: protectedProcedure
    .input(z.object({ paymentIntentId: z.string() }))
    .query(async ({ input }) => {
      const trip = await db.query.trips.findFirst({
        where: eq(trips.paymentIntentId, input.paymentIntentId),
        with: {
          tripCheckout: true,
          property: {
            columns: {
              id: true,
              latLngPoint: false,
              imageUrls: true,
              city: true,
              name: true,
<<<<<<< HEAD
              // checkInInfo: true,
=======
              additionalCheckInInfo: true,
>>>>>>> 8e2a10fc
              address: true,
              cancellationPolicy: true,
              checkInTime: true,
              checkOutTime: true,
            },
            with: {
              hostTeam: {
                with: {
                  owner: {
                    columns: { name: true, email: true, image: true, id: true },
                  },
                },
              },
            },
          },
        },
      });

      const propertyLatLngPoint = await db.query.properties.findFirst({
        where: eq(properties.id, trip!.propertyId),
        columns: { latLngPoint: true },
      });
      if (!trip) {
        throw new Error("Trip not found");
      } else {                                                                                                                                                                                                                                                                                     
        const coordinates = {
          location: {
            lat: propertyLatLngPoint!.latLngPoint.y,
            lng: propertyLatLngPoint!.latLngPoint.x,
          },
        };
        return { trip, coordinates };
      }
    }),
  get24HourPostCheckInTrips: protectedProcedure.query(async () => {
    console.log("RUNNING 24 HOUR CHECK IN TRIPS");
    const now = new Date().toISOString();
    return await db.query.trips.findMany({
      with: {
        offer: {
          columns: {
            hostPayout: true,
          },
        },
        property: {
          columns: {
            hostTeamId: true,
          },
        },
      },
      where: and(
        isNull(trips.hostPayed),
        isNotNull(trips.paymentCaptured),
        eq(trips.tripsStatus, "Booked"),
        sql`${trips.checkIn} <= ${sql`(${now}::timestamp - interval '24 hours')`}`,
      ),
    });
  }),
  getAllclaimItems: roleRestrictedProcedure(["admin"]).query(async () => {
    const allClaimItems = await db.query.claimItems.findMany();
    console.log("claim", allClaimItems);

    return allClaimItems.length > 0 ? allClaimItems : [];
  }),

  getTripCancelationPolicyByTripId: protectedProcedure
    .input(z.number())
    .query(async ({ input }) => {
      const trip = await db.query.trips.findFirst({
        where: eq(trips.id, input),
      });
      return trip;
    }),

  cancelTripById: protectedProcedure
    .input(
      z.object({
        tripId: z.number(),
        reason: z.string(),
        refundAmount: z.number().optional(),
      }),
    )
    .mutation(async ({ input }) => {
      //1.cancel superhog.. skip request with null or rejected
      const curSuperhogRequest = await db.query.superhogRequests.findFirst({
        where: and(
          eq(superhogRequests.superhogReservationId, input.tripId.toString()),
          and(ne(superhogRequests.superhogStatus, "Rejected")),
          isNotNull(superhogRequests.superhogStatus),
        ),
        columns: {
          superhogVerificationId: true,
          superhogReservationId: true,
          isCancelled: true,
        },
      });
      //--- only update if superhog exist, has not been cancelled and is approved or pending --
      if (curSuperhogRequest && curSuperhogRequest.isCancelled === false)
        await cancelSuperhogReservation({
          verificationId: curSuperhogRequest.superhogVerificationId,
          reservationId: curSuperhogRequest.superhogReservationId,
        });

      //2.update trip status
      const currentTrip = await db
        .update(trips)
        .set({
          tripsStatus: "Cancelled",
        })
        .where(eq(trips.id, input.tripId))
        .returning()
        .then((res) => res[0]!);

      //3.add the reason
      const currentCancellations = await db
        .insert(tripCancellations)
        .values({
          tripId: input.tripId,
          reason: input.reason,
        })
        .returning()
        .then((res) => res[0]!);

      //4. send email
      // ------send an email to the group --------
      const requestGroupId = await db.query.groups.findFirst({
        where: eq(groups.id, currentTrip.groupId),
      });

      const requestGroup = await db.query.groupMembers.findMany({
        where: eq(groupMembers.groupId, requestGroupId!.id),
        with: {
          user: {
            columns: { email: true, firstName: true, name: true },
          },
        },
      });
      //get property name
      const property = await db.query.properties.findFirst({
        columns: { name: true },
        where: eq(properties.id, currentTrip.propertyId),
      });

      //send email to each member
      for (const member of requestGroup) {
        console.log("Sending Email to: ", member.user.email);
        await sendEmail({
          to: member.user.email,
          subject: "Booking Cancelled - Tramona",
          content: BookingCancellationEmail({
            userName: member.user.firstName ?? member.user.name ?? "Traveler",
            confirmationNumber: currentTrip.id.toString(),
            dateRange: formatDateRange(
              currentTrip.checkIn,
              currentTrip.checkOut,
            ).toString(),

            property: property!.name,
            reason: currentCancellations.reason,
            refund: currentTrip.totalPriceAfterFees,

            //partial refund
            //partialRefund: true
            //partialRefundDateRange: formatDateRange(
            //   currentTrip.checkIn,
            //   currentTrip.checkOut,
            // ).toString(),
          }),
        });
      }
      //------------- 5. Issue refund  ----------
      //$220.15
      const amountWithoutProcessingFees = Math.round(
        Math.round((currentTrip.totalPriceAfterFees - 3) / 1.029),
      );

      const amountWithoutSuperhogOrTax = input.refundAmount
        ? input.refundAmount
        : amountWithoutProcessingFees;

      //------add the taxes we took and the superhog fees if not scraped property----
      //1. offer with trips
      const curTrip = await db.query.trips.findFirst({
        where: eq(trips.id, input.tripId),
        with: {
          offer: {
            columns: {
              madePublicAt: false,
              becomeVisibleAt: false,
            },
          },
        },
      });

      // determine if it is a scraped property
      let amount;
      if (curTrip?.offer?.scrapeUrl) {
        amount = amountWithoutSuperhogOrTax;
      } else {
        //dont refund the tax or superhog
        const numOfNights = getNumNights(curTrip!.checkIn, curTrip!.checkOut);
        amount =
          removeTax(amountWithoutSuperhogOrTax, TAX_PERCENTAGE) -
          numOfNights * 300;
      }
      console.log(amount);

      await refundTripWithStripe({
        paymentIntentId: currentTrip.paymentIntentId!,
        amount: amount,
        metadata: {
          tripId: currentTrip.id,
          propertyId: currentTrip.propertyId,
          groupId: currentTrip.groupId,
          cancellationRefund: currentCancellations.amountRefunded,
          cancellationId: currentCancellations.id,
          description: currentCancellations.reason,
        },
      });
      return;
    }),
  getMyTripsPaymentHistory: protectedProcedure.query(async ({ ctx }) => {
    const allPayments = await db.query.trips.findMany({
      where: exists(
        db
          .select()
          .from(groupMembers)
          .where(
            and(
              eq(groupMembers.groupId, trips.groupId),
              eq(groupMembers.userId, ctx.user.id),
            ),
          ),
      ),
      with: {
        tripCheckout: true,
        property: {
          columns: {
            name: true,
            city: true,
          },
        },
      },
    });
    return allPayments;
  }),
  getTripCheckoutByTripId: protectedProcedure
    .input(z.number())
    .query(async ({ input }) => {
      const tripCheckout = await db.query.trips.findFirst({
        where: eq(trips.id, input),
        columns: { tripCheckoutId: true },
        with: { tripCheckout: true },
      });

      console.log(tripCheckout?.tripCheckout);
      return tripCheckout?.tripCheckout;
    }),
});<|MERGE_RESOLUTION|>--- conflicted
+++ resolved
@@ -235,11 +235,7 @@
               imageUrls: true,
               city: true,
               name: true,
-<<<<<<< HEAD
-              // checkInInfo: true,
-=======
               additionalCheckInInfo: true,
->>>>>>> 8e2a10fc
               address: true,
               cancellationPolicy: true,
               checkInTime: true,
