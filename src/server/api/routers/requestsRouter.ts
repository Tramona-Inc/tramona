import {
  createTRPCRouter,
  protectedProcedure,
  roleRestrictedProcedure,
} from "@/server/api/trpc";
import { db } from "@/server/db";
import {
  groupMembers,
  groups,
  requestInsertSchema,
  requestSelectSchema,
  requestUpdatedInfo,
  requests,
  requestsToProperties,
  users,
  offers,
} from "@/server/db/schema";
import {
  sendText,
  sendWhatsApp,
  getPropertiesForRequest,
  createLatLngGISPoint,
  sendScheduledText,
} from "@/server/server-utils";
import { sendSlackMessage } from "@/server/slack";
import { isIncoming } from "@/utils/formatters";
import { TRPCError } from "@trpc/server";
import { and, eq, exists, sql, lt } from "drizzle-orm";
import { z } from "zod";
import type { Session } from "next-auth";
import { linkInputProperties } from "@/server/db/schema/tables/linkInputProperties";
import {
  formatCurrency,
  getNumNights,
  formatDateRange,
  plural,
} from "@/utils/utils";
import { sendTextToHost, haversineDistance } from "@/server/server-utils";
import { newLinkRequestSchema } from "@/utils/useSendUnsentRequests";
import { getCoordinates } from "@/server/google-maps";
import { scrapeDirectListings } from "@/server/direct-sites-scraping";
import { waitUntil } from "@vercel/functions";
import { scrapeAirbnbListingsForRequest } from "@/server/scrapeAirbnbListingsForRequest";

const updateRequestInputSchema = z.object({
  requestId: z.number(),
  updatedRequestInfo: z.object({
    preferences: z.string().optional(),
    updatedPriceNightlyUSD: z.number().optional(),
    propertyLinks: z.array(z.string().url()).optional(),
  }),
});

export const requestsRouter = createTRPCRouter({
  getMyRequests: protectedProcedure.query(async ({ ctx }) => {
    const myRequests = await ctx.db.query.requests
      .findMany({
        where: exists(
          db
            .select()
            .from(groupMembers)
            .where(
              and(
                eq(groupMembers.groupId, requests.madeByGroupId),
                eq(groupMembers.userId, ctx.user.id),
              ),
            ),
        ),
        with: {
          offers: {
            columns: {
              id: true,
              travelerOfferedPrice: true,
              createdAt: true,
              checkIn: true,
              checkOut: true,
              randomDirectListingDiscount: true,
              datePriceFromAirbnb: true,
            },
            where: lt(offers.becomeVisibleAt, new Date()),
            with: {
              property: {
                columns: {
                  id: true,
                  imageUrls: true,
                  name: true,
                  numBedrooms: true,
                  numBathrooms: true,
                  originalNightlyPrice: true,
                  hostName: true,
                  hostProfilePic: true,
                  bookOnAirbnb: true,
                },
                with: {
                  host: { columns: { name: true, email: true, image: true } },
                },
              },
            },
          },
          linkInputProperty: true,
          madeByGroup: {
            with: {
              invites: true,
              members: {
                with: {
                  user: {
                    columns: { name: true, email: true, image: true, id: true },
                  },
                },
              },
            },
          },
        },
      })
      // extract offer count & sort
      .then((requests) =>
        requests.sort(
          (a, b) =>
            b.offers.length - a.offers.length ||
            b.createdAt.getTime() - a.createdAt.getTime(),
        ),
      );

    return {
      activeRequests: myRequests.filter(
        (request) => request.resolvedAt === null,
      ),
      inactiveRequests: myRequests.filter(
        (request) => request.resolvedAt !== null,
      ),
    };
  }),

  getAll: roleRestrictedProcedure(["admin"]).query(async () => {
    z;
    return await db.query.requests
      .findMany({
        with: {
          offers: { columns: { id: true } },
          linkInputProperty: true,
          madeByGroup: {
            with: {
              invites: true,
              members: {
                with: {
                  user: {
                    columns: { name: true, email: true, image: true, id: true },
                  },
                },
              },
            },
          },
        },
      })
      // 1. extract offer count & sort
      .then((requests) =>
        requests.sort(
          (a, b) =>
            b.offers.length - a.offers.length ||
            b.createdAt.getTime() - a.createdAt.getTime(),
        ),
      )
      .then((res) => {
        return {
          incomingRequests: res.filter((req) => isIncoming(req)),
          pastRequests: res.filter((req) => !isIncoming(req)),
        };
      });
  }),

  create: protectedProcedure
    .input(
      requestInsertSchema
        .omit({
          madeByGroupId: true,
          latLngPoint: true,
        })
        .extend({
          lat: z.number().optional(),
          lng: z.number().optional(),
          radius: z.number().optional(),
        }),
    )
    .mutation(async ({ ctx, input }) => {
      return await handleRequestSubmission(input, { user: ctx.user });
    }),

  createRequestWithLink: protectedProcedure
    .input(newLinkRequestSchema)
    .mutation(async ({ ctx, input: { property, request } }) => {
      const { requestId, madeByGroupId } = await handleRequestSubmission(
        request,
        { user: ctx.user },
      );

      const linkInputPropertyId = await db
        .insert(linkInputProperties)
        .values(property)
        .returning({ id: linkInputProperties.id })
        .then((res) => res[0]!.id);

      await db
        .update(requests)
        .set({ linkInputPropertyId })
        .where(eq(requests.id, requestId));

      return { madeByGroupId };
    }),

  resolve: roleRestrictedProcedure(["admin"])
    .input(requestSelectSchema.pick({ id: true }))
    .mutation(async ({ ctx, input }) => {
      const request = await ctx.db.query.requests.findFirst({
        where: eq(requests.id, input.id),
        columns: { location: true, checkIn: true, checkOut: true },
        with: {
          madeByGroup: { columns: { ownerId: true } },
        },
      });

      if (!request) {
        throw new TRPCError({ code: "NOT_FOUND" });
      }

      await ctx.db
        .update(requests)
        .set({ resolvedAt: new Date() })
        .where(eq(requests.id, input.id));

      const owner = await ctx.db.query.users.findFirst({
        where: eq(users.id, request.madeByGroup.ownerId),
        columns: { phoneNumber: true, isWhatsApp: true },
      });

      if (owner) {
        if (owner.isWhatsApp) {
          void sendWhatsApp({
            templateId: "HX08c870ee406c7ef4ff763917f0b3c411",
            to: owner.phoneNumber!,
            propertyAddress: request.location,
          });
        } else {
          void sendText({
            to: owner.phoneNumber!,
            content: `Your request to ${request.location} has been rejected, please submit another request with different requirements.`,
          });
        }
      }
    }),

  delete: protectedProcedure
    .input(requestSelectSchema.pick({ id: true }))
    .mutation(async ({ ctx, input }) => {
      // Only group owner and admin can delete
      // (or anyone if theres no group owner for whatever reason)

      if (ctx.user.role !== "admin") {
        const groupOwnerId = await ctx.db.query.requests
          .findFirst({
            where: eq(requests.id, input.id),
            columns: {},
            with: {
              madeByGroup: { columns: { ownerId: true } },
            },
          })
          .then((res) => res?.madeByGroup.ownerId);

        if (!groupOwnerId) {
          throw new TRPCError({ code: "BAD_REQUEST" });
        }

        if (ctx.user.id !== groupOwnerId) {
          throw new TRPCError({ code: "UNAUTHORIZED" });
        }
      }

      await ctx.db.delete(requests).where(eq(requests.id, input.id));
    }),

  update: protectedProcedure
    .input(updateRequestInputSchema)
    .mutation(async ({ ctx, input }) => {
      const { requestId, updatedRequestInfo } = input;

      // serialize propertyLinks to a JSON string
      const serializedpropertyLinks = JSON.stringify(
        updatedRequestInfo.propertyLinks,
      );

      const infoToUpdate = {
        ...updatedRequestInfo,
        propertyLinks: serializedpropertyLinks, // use the serialized string for DB storage
      };

      const existingUpdatedInfo =
        await ctx.db.query.requestUpdatedInfo.findFirst({
          where: eq(requestUpdatedInfo.requestId, requestId),
        });

      if (existingUpdatedInfo) {
        await ctx.db
          .update(requestUpdatedInfo)
          .set(infoToUpdate)
          .where(eq(requestUpdatedInfo.id, existingUpdatedInfo.id));
      } else {
        await ctx.db.insert(requestUpdatedInfo).values({
          requestId,
          ...infoToUpdate,
        });
      }
    }),
  checkRequestUpdate: protectedProcedure
    .input(
      z.object({
        requestId: z.number(),
      }),
    )
    .query(async ({ ctx, input }) => {
      const { requestId } = input;
      const existingUpdate = await ctx.db.query.requestUpdatedInfo.findFirst({
        where: eq(requestUpdatedInfo.requestId, requestId),
      });

      if (existingUpdate) {
        return { alreadyUpdated: true };
      } else {
        return { alreadyUpdated: false };
      }
    }),

  getByPropertyId: protectedProcedure
    .input(z.number())
    .query(async ({ input: propertyId }) => {
      // const hostId = await db.query.properties
      //   .findFirst({
      //     columns: { hostId: true },
      //     where: eq(properties.id, propertyId),
      //   })
      //   .then((res) => res?.hostId);

      // if (hostId != ctx.user.id) {
      //   throw new TRPCError({ code: "UNAUTHORIZED" });
      // }

      return await db.query.requestsToProperties
        .findMany({
          where: eq(requestsToProperties.propertyId, propertyId),
          with: {
            request: {
              with: {
                madeByGroup: {
                  with: {
                    members: {
                      with: {
                        user: {
                          columns: {
                            name: true,
                            email: true,
                            image: true,
                            id: true,
                          },
                        },
                      },
                    },
                  },
                },
              },
            },
          },
        })
        .then((res) => res.map((r) => r.request));
    }),

  // todo - change this when updaterequestinfo is not one to one anymore
  getUpdatedRequestInfo: protectedProcedure
    .input(
      z.object({
        requestId: z.number(),
      }),
    )
    .query(async ({ ctx, input }) => {
      const { requestId } = input;
      const updateInfo = await ctx.db.query.requestUpdatedInfo.findFirst({
        where: eq(requestUpdatedInfo.requestId, requestId),
      });

      if (!updateInfo) {
        throw new TRPCError({
          code: "NOT_FOUND",
          message: `No updated info found for request with ID ${requestId}`,
        });
      }

      let deserializedPropertyLinks: any[] = [];
      if (updateInfo.propertyLinks !== null) {
        try {
          deserializedPropertyLinks = JSON.parse(
            updateInfo.propertyLinks,
          ) as any[];
        } catch (e) {
          throw new TRPCError({
            code: "INTERNAL_SERVER_ERROR",
            message: "Failed to parse propertyLinks",
          });
        }
      }

      return {
        ...updateInfo,
        propertyLinks: deserializedPropertyLinks,
      };
    }),

  rejectRequest: protectedProcedure
    .input(z.object({ requestId: z.number() }))
    .mutation(async ({ ctx, input }) => {
      await ctx.db
        .delete(requestsToProperties)
        .where(eq(requestsToProperties.requestId, input.requestId));
    }),
});

//Reusable functions
const modifiedRequestSchema = requestInsertSchema
  .omit({
    madeByGroupId: true,
    latLngPoint: true,
  })
  .extend({
    lat: z.number().optional(),
    lng: z.number().optional(),
    radius: z.number().optional(),
  });

// Infer the type from the modified schema
export type RequestInput = z.infer<typeof modifiedRequestSchema>;

export async function handleRequestSubmission(
  input: RequestInput,
  { user }: { user: Session["user"] },
) {
  // Begin a transaction
  console.log(user);
  const transactionResults = await db.transaction(async (tx) => {
    const madeByGroupId = await tx
      .insert(groups)
      .values({ ownerId: user.id })
      .returning()
      .then((res) => res[0]!.id);

    await tx.insert(groupMembers).values({
      userId: user.id,
      groupId: madeByGroupId,
    });

    let lat = input.lat;
    let lng = input.lng;
    let radius = input.radius;
    if (lat === undefined || lng === undefined || radius === undefined) {
      const coordinates = await getCoordinates(input.location);
      if (coordinates.location) {
        lat = coordinates.location.lat;
        lng = coordinates.location.lng;
        if (coordinates.bounds) {
          radius =
            haversineDistance(
              coordinates.bounds.northeast.lat,
              coordinates.bounds.northeast.lng,
              coordinates.bounds.southwest.lat,
              coordinates.bounds.southwest.lng,
            ) / 2;
        } else {
          radius = 10;
        }
      }
    }
    let latLngPoint = null;
    if (lat && lng) {
      latLngPoint = createLatLngGISPoint({ lat, lng });
    }

    if (!radius || !latLngPoint) {
      throw new TRPCError({
        code: "BAD_REQUEST",
        message: "Failed to get coordinates for the location",
      });
    }

    const request = await tx
      .insert(requests)
      .values({ ...input, madeByGroupId, latLngPoint, radius })
      .returning({ latLngPoint: requests.latLngPoint, id: requests.id })
      .then((res) => res[0]!);

    //TO DO - figure out if i need to get coordinates here or elsewhere

    // if (input.lat === undefined || input.lng === null || input.radius === null) {
    //   const coordinates = await getCoordinates(input.location);
    //   if (coordinates.location) {

    //   }
    // }

    const eligibleProperties = await getPropertiesForRequest(
      { ...input, id: request.id, latLngPoint: request.latLngPoint, radius },
      { tx },
    );

    waitUntil(
      scrapeDirectListings({
        checkIn: input.checkIn,
        checkOut: input.checkOut,
        requestNightlyPrice:
          input.maxTotalPrice / getNumNights(input.checkIn, input.checkOut),
        requestId: request.id,
        location: input.location,
        latitude: lat,
        longitude: lng,
        numGuests: input.numGuests,
      }).catch((error) => {
        console.error("Error scraping listings: " + error);
      }),
    );

    if (eligibleProperties.length > 0) {
      await tx.insert(requestsToProperties).values(
        eligibleProperties.map((property) => ({
          requestId: request.id,
          propertyId: property.id,
        })),
      );

<<<<<<< HEAD
      waitUntil(
        queue.add(() => {
          return scrapeDirectListings({
            checkIn: input.checkIn,
            checkOut: input.checkOut,
            requestNightlyPrice:
              input.maxTotalPrice / getNumNights(input.checkIn, input.checkOut),
            requestId: request.id,
            location: input.location,
            latitude: lat,
            longitude: lng,
            numGuests: input.numGuests,
          })
            .then(async (listings) => {
              if (listings.length > 0) {
                const travelerPhone = user.phoneNumber;
                if (travelerPhone) {
                  const currentTime = new Date();
                  const twentyFiveMinutesFromNow = new Date(
                    currentTime.getTime() + 25 * 60000,
                  );
                  const fiftyFiveMinutesFromNow = new Date(
                    currentTime.getTime() + 55 * 60000,
                  );
                  const numOfMatches = listings.length;
                  void sendScheduledText({
                    to: travelerPhone,
                    content: `Tramona: You have ${numOfMatches <= 10 ? numOfMatches : "more than 10"} matches for your request in ${input.location}, visit Tramona.com to view`,
                    sendAt:
                      numOfMatches <= 5
                        ? twentyFiveMinutesFromNow
                        : fiftyFiveMinutesFromNow,
                  });
                }
              }
            })
            .catch((error) => {
              console.error("Error scraping listings: " + error);
            });
        }),
=======
      await sendTextToHost(
        eligibleProperties,
        input.checkIn,
        input.checkOut,
        input.maxTotalPrice,
        input.location,
>>>>>>> 58b41caa
      );
    }

    waitUntil(
      scrapeAirbnbListingsForRequest(input, { tx, requestId: request.id }),
    );

    return { requestId: request.id, madeByGroupId };
  });

  // Messaging based on user preferences or environment.
  const name = user.name ?? user.email;
  const pricePerNight =
    input.maxTotalPrice / getNumNights(input.checkIn, input.checkOut);
  const fmtdPrice = formatCurrency(pricePerNight);
  const fmtdDateRange = formatDateRange(input.checkIn, input.checkOut);
  const fmtdNumGuests = plural(input.numGuests ?? 1, "guest");

  if (user.role !== "admin") {
    await sendSlackMessage({
      isProductionOnly: true,
      channel: "tramona-bot",
      text: [
        `*${name} just made a request: ${input.location}*`,
        `requested ${fmtdPrice}/night · ${fmtdDateRange} · ${fmtdNumGuests}`,
        `<https://tramona.com/admin|Go to admin dashboard>`,
      ].join("\n"),
    });
  }

  return transactionResults;
}<|MERGE_RESOLUTION|>--- conflicted
+++ resolved
@@ -506,22 +506,6 @@
       { tx },
     );
 
-    waitUntil(
-      scrapeDirectListings({
-        checkIn: input.checkIn,
-        checkOut: input.checkOut,
-        requestNightlyPrice:
-          input.maxTotalPrice / getNumNights(input.checkIn, input.checkOut),
-        requestId: request.id,
-        location: input.location,
-        latitude: lat,
-        longitude: lng,
-        numGuests: input.numGuests,
-      }).catch((error) => {
-        console.error("Error scraping listings: " + error);
-      }),
-    );
-
     if (eligibleProperties.length > 0) {
       await tx.insert(requestsToProperties).values(
         eligibleProperties.map((property) => ({
@@ -530,7 +514,6 @@
         })),
       );
 
-<<<<<<< HEAD
       waitUntil(
         queue.add(() => {
           return scrapeDirectListings({
@@ -571,14 +554,14 @@
               console.error("Error scraping listings: " + error);
             });
         }),
-=======
+
       await sendTextToHost(
         eligibleProperties,
         input.checkIn,
         input.checkOut,
         input.maxTotalPrice,
         input.location,
->>>>>>> 58b41caa
+
       );
     }
 
