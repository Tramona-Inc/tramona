--- conflicted
+++ resolved
@@ -252,7 +252,6 @@
 
             await tx.insert(requests).values({
               ...req,
-<<<<<<< HEAD
               madeByGroupId: groupId,
             });
           }),
@@ -264,12 +263,6 @@
           });
         }
       });
-=======
-              userId: ctx.user.id,
-            }),
-          ),
-        ),
-      );
 
       const name = ctx.user.name ?? ctx.user.email ?? "Someone";
 
@@ -279,7 +272,6 @@
           `<https://tramona.com/admin|Go to admin dashboard>`,
         );
       }
->>>>>>> 9db222c5
     }),
 
   // resolving a request with no offers = reject
