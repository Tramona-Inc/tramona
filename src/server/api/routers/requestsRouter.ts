--- conflicted
+++ resolved
@@ -34,12 +34,9 @@
 } from "@/utils/utils";
 import { sendTextToHost } from "@/server/server-utils";
 import { newLinkRequestSchema } from "@/utils/useSendUnsentRequests";
-<<<<<<< HEAD
 import { getCoordinates } from "@/server/google-maps";
 import { haversineDistance } from "@/components/landing-page/SearchBars/useCityRequestForm";
-=======
 import { random } from "lodash";
->>>>>>> 69c0095b
 
 const updateRequestInputSchema = z.object({
   requestId: z.number(),
