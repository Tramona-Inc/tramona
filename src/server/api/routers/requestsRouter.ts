import {
  createTRPCRouter,
  protectedProcedure,
  roleRestrictedProcedure,
} from "@/server/api/trpc";
import { db } from "@/server/db";
import {
  groupMembers,
  groups,
  requestInsertSchema,
  requestSelectSchema,
  requestUpdatedInfo,
  requests,
  requestsToProperties,
  users,
} from "@/server/db/schema";
import {
  sendText,
  sendWhatsApp,
  getPropertiesForRequest,
} from "@/server/server-utils";
import { sendSlackMessage } from "@/server/slack";
import { isIncoming } from "@/utils/formatters";
import { TRPCError } from "@trpc/server";
import { and, eq, exists, sql } from "drizzle-orm";
import { z } from "zod";
import type { Session } from "next-auth";
import { linkInputProperties } from "@/server/db/schema/tables/linkInputProperties";
import {
  formatCurrency,
  getNumNights,
  formatDateRange,
  plural,
} from "@/utils/utils";
import { sendTextToHost, haversineDistance } from "@/server/server-utils";
import { newLinkRequestSchema } from "@/utils/useSendUnsentRequests";
import { getCoordinates } from "@/server/google-maps";
import { scrapeDirectListings } from "@/server/direct-sites-scraping";
import { waitUntil } from "@vercel/functions";
import { scrapeAirbnbListingsForRequest } from "@/server/scrapeAirbnbListingsForRequest";

const updateRequestInputSchema = z.object({
  requestId: z.number(),
  updatedRequestInfo: z.object({
    preferences: z.string().optional(),
    updatedPriceNightlyUSD: z.number().optional(),
    propertyLinks: z.array(z.string().url()).optional(),
  }),
});

export const requestsRouter = createTRPCRouter({
  getMyRequests: protectedProcedure.query(async ({ ctx }) => {
    const myRequests = await ctx.db.query.requests
      .findMany({
        where: exists(
          db
            .select()
            .from(groupMembers)
            .where(
              and(
                eq(groupMembers.groupId, requests.madeByGroupId),
                eq(groupMembers.userId, ctx.user.id),
              ),
            ),
        ),
        with: {
          offers: {
            columns: {
              id: true,
              travelerOfferedPrice: true,
              createdAt: true,
              checkIn: true,
              checkOut: true,
              randomDirectListingDiscount: true,
              datePriceFromAirbnb: true,
            },
            with: {
              property: {
                columns: {
                  id: true,
                  imageUrls: true,
                  name: true,
                  numBedrooms: true,
                  numBathrooms: true,
                  originalNightlyPrice: true,
                  hostName: true,
                  hostProfilePic: true,
                  bookOnAirbnb: true,
                },
                with: {
                  host: { columns: { name: true, email: true, image: true } },
                },
              },
            },
          },
          linkInputProperty: true,
          madeByGroup: {
            with: {
              invites: true,
              members: {
                with: {
                  user: {
                    columns: { name: true, email: true, image: true, id: true },
                  },
                },
              },
            },
          },
        },
      })
      // extract offer count & sort
      .then((requests) =>
        requests.sort(
          (a, b) =>
            b.offers.length - a.offers.length ||
            b.createdAt.getTime() - a.createdAt.getTime(),
        ),
      );

    return {
      activeRequests: myRequests.filter(
        (request) => request.resolvedAt === null,
      ),
      inactiveRequests: myRequests.filter(
        (request) => request.resolvedAt !== null,
      ),
    };
  }),

  getAll: roleRestrictedProcedure(["admin"]).query(async () => {
    z;
    return await db.query.requests
      .findMany({
        with: {
          offers: { columns: { id: true } },
          linkInputProperty: true,
          madeByGroup: {
            with: {
              invites: true,
              members: {
                with: {
                  user: {
                    columns: { name: true, email: true, image: true, id: true },
                  },
                },
              },
            },
          },
        },
      })
      // 1. extract offer count & sort
      .then((requests) =>
        requests.sort(
          (a, b) =>
            b.offers.length - a.offers.length ||
            b.createdAt.getTime() - a.createdAt.getTime(),
        ),
      )
      .then((res) => {
        return {
          incomingRequests: res.filter((req) => isIncoming(req)),
          pastRequests: res.filter((req) => !isIncoming(req)),
        };
      });
  }),

  create: protectedProcedure
    .input(
      requestInsertSchema
        .omit({
          madeByGroupId: true,
          latLngPoint: true,
        })
        .extend({
          lat: z.number().optional(),
          lng: z.number().optional(),
          radius: z.number().optional(),
        }),
    )
    .mutation(async ({ ctx, input }) => {
      return await handleRequestSubmission(input, { user: ctx.user });
    }),

  createRequestWithLink: protectedProcedure
    .input(newLinkRequestSchema)
    .mutation(async ({ ctx, input: { property, request } }) => {
      const { requestId, madeByGroupId } = await handleRequestSubmission(
        request,
        { user: ctx.user },
      );

      const linkInputPropertyId = await db
        .insert(linkInputProperties)
        .values(property)
        .returning({ id: linkInputProperties.id })
        .then((res) => res[0]!.id);

      await db
        .update(requests)
        .set({ linkInputPropertyId })
        .where(eq(requests.id, requestId));

      return { madeByGroupId };
    }),

  resolve: roleRestrictedProcedure(["admin"])
    .input(requestSelectSchema.pick({ id: true }))
    .mutation(async ({ ctx, input }) => {
      const request = await ctx.db.query.requests.findFirst({
        where: eq(requests.id, input.id),
        columns: { location: true, checkIn: true, checkOut: true },
        with: {
          madeByGroup: { columns: { ownerId: true } },
        },
      });

      if (!request) {
        throw new TRPCError({ code: "NOT_FOUND" });
      }

      await ctx.db
        .update(requests)
        .set({ resolvedAt: new Date() })
        .where(eq(requests.id, input.id));

      const owner = await ctx.db.query.users.findFirst({
        where: eq(users.id, request.madeByGroup.ownerId),
        columns: { phoneNumber: true, isWhatsApp: true },
      });

      if (owner) {
        if (owner.isWhatsApp) {
          void sendWhatsApp({
            templateId: "HX08c870ee406c7ef4ff763917f0b3c411",
            to: owner.phoneNumber!,
            propertyAddress: request.location,
          });
        } else {
          void sendText({
            to: owner.phoneNumber!,
            content: `Your request to ${request.location} has been rejected, please submit another request with different requirements.`,
          });
        }
      }
    }),

  delete: protectedProcedure
    .input(requestSelectSchema.pick({ id: true }))
    .mutation(async ({ ctx, input }) => {
      // Only group owner and admin can delete
      // (or anyone if theres no group owner for whatever reason)

      if (ctx.user.role !== "admin") {
        const groupOwnerId = await ctx.db.query.requests
          .findFirst({
            where: eq(requests.id, input.id),
            columns: {},
            with: {
              madeByGroup: { columns: { ownerId: true } },
            },
          })
          .then((res) => res?.madeByGroup.ownerId);

        if (!groupOwnerId) {
          throw new TRPCError({ code: "BAD_REQUEST" });
        }

        if (ctx.user.id !== groupOwnerId) {
          throw new TRPCError({ code: "UNAUTHORIZED" });
        }
      }

      await ctx.db.delete(requests).where(eq(requests.id, input.id));
    }),

  update: protectedProcedure
    .input(updateRequestInputSchema)
    .mutation(async ({ ctx, input }) => {
      const { requestId, updatedRequestInfo } = input;

      // serialize propertyLinks to a JSON string
      const serializedpropertyLinks = JSON.stringify(
        updatedRequestInfo.propertyLinks,
      );

      const infoToUpdate = {
        ...updatedRequestInfo,
        propertyLinks: serializedpropertyLinks, // use the serialized string for DB storage
      };

      const existingUpdatedInfo =
        await ctx.db.query.requestUpdatedInfo.findFirst({
          where: eq(requestUpdatedInfo.requestId, requestId),
        });

      if (existingUpdatedInfo) {
        await ctx.db
          .update(requestUpdatedInfo)
          .set(infoToUpdate)
          .where(eq(requestUpdatedInfo.id, existingUpdatedInfo.id));
      } else {
        await ctx.db.insert(requestUpdatedInfo).values({
          requestId,
          ...infoToUpdate,
        });
      }
    }),
  checkRequestUpdate: protectedProcedure
    .input(
      z.object({
        requestId: z.number(),
      }),
    )
    .query(async ({ ctx, input }) => {
      const { requestId } = input;
      const existingUpdate = await ctx.db.query.requestUpdatedInfo.findFirst({
        where: eq(requestUpdatedInfo.requestId, requestId),
      });

      if (existingUpdate) {
        return { alreadyUpdated: true };
      } else {
        return { alreadyUpdated: false };
      }
    }),

  getByPropertyId: protectedProcedure
    .input(z.number())
    .query(async ({ input: propertyId }) => {
      // const hostId = await db.query.properties
      //   .findFirst({
      //     columns: { hostId: true },
      //     where: eq(properties.id, propertyId),
      //   })
      //   .then((res) => res?.hostId);

      // if (hostId != ctx.user.id) {
      //   throw new TRPCError({ code: "UNAUTHORIZED" });
      // }

      return await db.query.requestsToProperties
        .findMany({
          where: eq(requestsToProperties.propertyId, propertyId),
          with: {
            request: {
              with: {
                madeByGroup: {
                  with: {
                    members: {
                      with: {
                        user: {
                          columns: {
                            name: true,
                            email: true,
                            image: true,
                            id: true,
                          },
                        },
                      },
                    },
                  },
                },
              },
            },
          },
        })
        .then((res) => res.map((r) => r.request));
    }),

  // todo - change this when updaterequestinfo is not one to one anymore
  getUpdatedRequestInfo: protectedProcedure
    .input(
      z.object({
        requestId: z.number(),
      }),
    )
    .query(async ({ ctx, input }) => {
      const { requestId } = input;
      const updateInfo = await ctx.db.query.requestUpdatedInfo.findFirst({
        where: eq(requestUpdatedInfo.requestId, requestId),
      });

      if (!updateInfo) {
        throw new TRPCError({
          code: "NOT_FOUND",
          message: `No updated info found for request with ID ${requestId}`,
        });
      }

      let deserializedPropertyLinks: any[] = [];
      if (updateInfo.propertyLinks !== null) {
        try {
          deserializedPropertyLinks = JSON.parse(
            updateInfo.propertyLinks,
          ) as any[];
        } catch (e) {
          throw new TRPCError({
            code: "INTERNAL_SERVER_ERROR",
            message: "Failed to parse propertyLinks",
          });
        }
      }

      return {
        ...updateInfo,
        propertyLinks: deserializedPropertyLinks,
      };
    }),

  rejectRequest: protectedProcedure
    .input(z.object({ requestId: z.number() }))
    .mutation(async ({ ctx, input }) => {
      await ctx.db
        .delete(requestsToProperties)
        .where(eq(requestsToProperties.requestId, input.requestId));
    }),
});

//Reusable functions
const modifiedRequestSchema = requestInsertSchema
  .omit({
    madeByGroupId: true,
    latLngPoint: true,
  })
  .extend({
    lat: z.number().optional(),
    lng: z.number().optional(),
    radius: z.number().optional(),
  });

// Infer the type from the modified schema
export type RequestInput = z.infer<typeof modifiedRequestSchema>;

export async function handleRequestSubmission(
  input: RequestInput,
  { user }: { user: Session["user"] },
) {
  // Begin a transaction
  const transactionResults = await db.transaction(async (tx) => {
    const madeByGroupId = await tx
      .insert(groups)
      .values({ ownerId: user.id })
      .returning()
      .then((res) => res[0]!.id);

    await tx.insert(groupMembers).values({
      userId: user.id,
      groupId: madeByGroupId,
    });

    let lat = input.lat;
    let lng = input.lng;
    let radius = input.radius;
    if (lat === undefined || lng === undefined || radius === undefined) {
      const coordinates = await getCoordinates(input.location);
      if (coordinates.location) {
        lat = coordinates.location.lat;
        lng = coordinates.location.lng;
        if (coordinates.bounds) {
          radius =
            haversineDistance(
              coordinates.bounds.northeast.lat,
              coordinates.bounds.northeast.lng,
              coordinates.bounds.southwest.lat,
              coordinates.bounds.southwest.lng,
            ) / 2;
        } else {
          radius = 10;
        }
      }
    }
    let latLngPoint = null;
    if (lat && lng) {
      latLngPoint = sql`ST_SetSRID(ST_MakePoint(${lng}, ${lat}), 4326)`;
    }

    if (radius && latLngPoint) {
      const request = await tx
        .insert(requests)
        .values({ ...input, madeByGroupId, latLngPoint, radius })
        .returning({ latLngPoint: requests.latLngPoint, id: requests.id })
        .then((res) => res[0]!);

      //TO DO - figure out if i need to get coordinates here or elsewhere

      // if (input.lat === undefined || input.lng === null || input.radius === null) {
      //   const coordinates = await getCoordinates(input.location);
      //   if (coordinates.location) {

      //   }
      // }

      const eligibleProperties = await getPropertiesForRequest(
        { ...input, id: request.id, latLngPoint: request.latLngPoint, radius },
        { tx },
      );

      waitUntil(
        scrapeDirectListings({
          checkIn: input.checkIn,
          checkOut: input.checkOut,
          numOfOffersInEachScraper: 10,
          requestNightlyPrice:
            input.maxTotalPrice / getNumNights(input.checkIn, input.checkOut),
          requestId: request.id,
          location: input.location,
          latitude: lat,
          longitude: lng,
        }).catch((error) => {
          console.error("Error scraping listings: " + error);
        }),
      );

      if (eligibleProperties.length > 0) {
        await tx.insert(requestsToProperties).values(
          eligibleProperties.map((property) => ({
            requestId: request.id,
            propertyId: property.id,
          })),
        );

        await sendTextToHost(
          eligibleProperties,
          input.checkIn,
          input.checkOut,
          input.maxTotalPrice,
          input.location,
        );
      }

<<<<<<< HEAD
      waitUntil(
        scrapeAirbnbListingsForRequest(input, { tx, requestId: request.id }),
      );
=======
      waitUntil(scrapeAirbnbListingsForRequest(input, { tx, requestId }));
>>>>>>> 54d82035

      return { requestId: request.id, madeByGroupId };
    } else {
      throw new TRPCError({
        code: "BAD_REQUEST",
        message: "Failed to get coordinates for the location",
      });
    }
  });

  // Messaging based on user preferences or environment
  const name = user.name ?? user.email;
  const pricePerNight =
    input.maxTotalPrice / getNumNights(input.checkIn, input.checkOut);
  const fmtdPrice = formatCurrency(pricePerNight);
  const fmtdDateRange = formatDateRange(input.checkIn, input.checkOut);
  const fmtdNumGuests = plural(input.numGuests ?? 1, "guest");

  if (user.role !== "admin") {
    await sendSlackMessage({
      isProductionOnly: true,
      channel: "tramona-bot",
      text: [
        `*${name} just made a request: ${input.location}*`,
        `requested ${fmtdPrice}/night · ${fmtdDateRange} · ${fmtdNumGuests}`,
        `<https://tramona.com/admin|Go to admin dashboard>`,
      ].join("\n"),
    });
  }

  return transactionResults;
}<|MERGE_RESOLUTION|>--- conflicted
+++ resolved
@@ -528,13 +528,9 @@
         );
       }
 
-<<<<<<< HEAD
       waitUntil(
         scrapeAirbnbListingsForRequest(input, { tx, requestId: request.id }),
       );
-=======
-      waitUntil(scrapeAirbnbListingsForRequest(input, { tx, requestId }));
->>>>>>> 54d82035
 
       return { requestId: request.id, madeByGroupId };
     } else {
@@ -545,7 +541,7 @@
     }
   });
 
-  // Messaging based on user preferences or environment
+  // Messaging based on user preferences or environment.
   const name = user.name ?? user.email;
   const pricePerNight =
     input.maxTotalPrice / getNumNights(input.checkIn, input.checkOut);
