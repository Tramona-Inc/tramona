--- conflicted
+++ resolved
@@ -474,34 +474,9 @@
         latitude: lat,
         longitude: lng,
         numGuests: input.numGuests,
-      })
-<<<<<<< HEAD
-        .then(async (listings) => {
-          if (listings.length > 0) {
-            const travelerPhone = user.phoneNumber;
-            if (!travelerPhone) {
-              console.log(
-                `No phone number for request ${request.id} made by user ${user.email}, skipping texts`,
-              );
-              return;
-            }
-
-            const numOfMatches = listings.length;
-            void sendScheduledText({
-              to: travelerPhone,
-              content: `Tramona: You have ${numOfMatches <= 10 ? numOfMatches : "more than 10"} matches for your request in ${input.location}! Check them out at tramona.com/requests`,
-              sendAt:
-                numOfMatches <= 5
-                  ? addMinutes(new Date(), 25)
-                  : addMinutes(new Date(), 55),
-            });
-          }
-        })
-=======
->>>>>>> 44644c3f
-        .catch((error) => {
-          console.error("Error scraping listings: " + error);
-        }),
+      }).catch((error) => {
+        console.error("Error scraping listings: " + error);
+      }),
     );
 
     const eligibleProperties = await getPropertiesForRequest(
