--- conflicted
+++ resolved
@@ -43,13 +43,10 @@
 import { getCoordinates } from "@/server/google-maps";
 import { scrapeDirectListings } from "@/server/direct-sites-scraping";
 import { waitUntil } from "@vercel/functions";
-<<<<<<< HEAD
 import { scrapeAirbnbPrice } from "@/server/scrapePrice";
 import { HOST_MARKUP, TRAVELER__MARKUP } from "@/utils/constants";
 import { differenceInDays } from "date-fns";
-=======
 import { addMinutes } from "date-fns";
->>>>>>> c192a6bf
 
 const updateRequestInputSchema = z.object({
   requestId: z.number(),
