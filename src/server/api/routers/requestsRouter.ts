--- conflicted
+++ resolved
@@ -262,36 +262,6 @@
             groupId: madeByGroupId,
           });
 
-          const { requestId } = await tx.insert(requests).values({
-            ...req,
-            madeByGroupId,
-            requestGroupId,
-          })
-            .returning({ requestId: requests.id })
-            .then((res) => {
-              if (!res[0]) {
-                throw new Error("Failed to insert request");
-              }
-              console.log('Inserted request with ID:', res[0].requestId);
-              return res[0];
-            });
-
-<<<<<<< HEAD
-          async function isPropertyAvailable(propertyId: number, checkInDate: Date, checkOutDate: Date): Promise<boolean> {
-            const overlappingBookings = await db
-              .select()
-              .from(bookedDates)
-              .where(
-                and(eq(bookedDates.propertyId, propertyId), between(bookedDates.date, checkInDate, checkOutDate)),
-              )
-              .limit(1);
-
-            return overlappingBookings.length === 0;
-          }
-
-          async function getPropertyIdsInLocation(input: { location: string, radius: number | null, lat: number | null, lng: number | null }) {
-            const { location, radius, lat, lng } = input;
-=======
             const { requestId } = await tx
               .insert(requests)
               .values({
@@ -318,8 +288,8 @@
                 )
                 .limit(1);
 
-              return overlappingBookings.length === 0;
-            }
+            return overlappingBookings.length === 0;
+          }
 
             async function getPropertiesInLocation(input: {
               location: string;
@@ -329,7 +299,7 @@
             }) {
               const { location, radius, lat, lng } = input;
 
-              let propertiesInLocation;
+            let propertyIdsInLocation;
 
               if (radius === null || lat === null || lng === null) {
                 const coordinates = await getCoordinates(location);
@@ -338,7 +308,7 @@
                 }
                 const { northeast, southwest } = coordinates.bounds;
                 // Use address-based filtering
-                propertiesInLocation = await tx.query.properties
+                propertyIdsInLocation = await tx.query.properties
                   .findMany({
                     where: and(
                       and(
@@ -360,7 +330,7 @@
                 // Use radius-based filtering
                 const earthRadiusMiles = 3959; // Earth's radius in miles
 
-                propertiesInLocation = await tx.query.properties
+                propertyIdsInLocation = await tx.query.properties
                   .findMany({
                     where: and(
                       isNotNull(properties.hostId),
@@ -375,52 +345,10 @@
                   })
                   .then((res) => res.map((r) => r.id));
               }
->>>>>>> 2cf8aae3
-
-            let propertyIdsInLocation;
-
-            if (radius === null || lat === null || lng === null) {
-              const coordinates = await getCoordinates(location);
-              if (!coordinates.bounds) {
-                throw new Error('Bounds are undefined');
-              }
-              const { northeast, southwest } = coordinates.bounds;
-              propertyIdsInLocation = await db.query.properties.findMany({
-                where: and(and(and(and(gte(properties.latitude, southwest.lat), lte(properties.latitude, northeast.lat)), gte(properties.longitude, southwest.lng)), lte(properties.longitude, northeast.lng)), isNotNull(properties.hostId)),
-                columns: { id: true },
-              }).then((res) => res.map((r) => r.id));
-            } else {
-              const earthRadiusMiles = 3959; // Earth's radius in miles
-
-              propertyIdsInLocation = await db.query.properties.findMany({
-                where: and(
-                  isNotNull(properties.hostId),
-                  sql`(
-                      ${earthRadiusMiles} * acos(
-                        cos(radians(${lat})) * cos(radians(${properties.latitude})) * cos(radians(${properties.longitude}) - radians(${lng})) +
-                        sin(radians(${lat})) * sin(radians(${properties.latitude}))
-                      )
-                    ) <= ${radius}`
-                ),
-                columns: { id: true },
-              }).then((res) => res.map((r) => r.id));
-            }
-
-<<<<<<< HEAD
+
             return propertyIdsInLocation;
           }
 
-          const propertyIdsInLocation = await getPropertyIdsInLocation({ location: input[0]!.location, radius: input[0]!.radius ?? null, lat: input[0]!.lat ?? null, lng: input[0]!.lng ?? null });
-
-          for (const propertyId of propertyIdsInLocation) {
-            const isAvailable = await isPropertyAvailable(propertyId, input[0]!.checkIn, input[0]!.checkOut);
-
-            if (isAvailable) {
-              await tx.insert(requestsToProperties).values({
-                requestId: requestId,
-                propertyId: propertyId,
-              });
-=======
             const propertiesInLocation = await getPropertiesInLocation({
               location: input[0]!.location,
               radius: input[0]!.radius ?? null,
@@ -441,34 +369,29 @@
                   propertyId: property,
                 });
               }
->>>>>>> 2cf8aae3
             }
-          }
-
-<<<<<<< HEAD
+
           return { madeByGroupId, requestGroupId };
         }),
       );
-=======
-            return { madeByGroupId, requestGroupId };
-          }),
-        );
-        //   results.forEach((result) => {
-        //     if (result.status === "rejected") {
-        //       throw new TRPCError({
-        //         code: "INTERNAL_SERVER_ERROR",
-        //         message: JSON.stringify(result.reason),
-        //       });
-        //     }
-        //   });
-        // });
 
         return { madeByGroupIds: results.map((r) => r.madeByGroupId), results };
       });
->>>>>>> 2cf8aae3
-
-      return { madeByGroupIds: results.map(r => r.madeByGroupId), results };
-    });
+
+      // if (ctx.user.isWhatsApp) {
+      //   void sendWhatsApp({
+      //     templateId: "HXaf0ed60e004002469e866e535a2dcb45",
+      //     to: ctx.user.phoneNumber!,
+      //   });
+      // } else {
+      //   void sendText({
+      //     to: ctx.user.phoneNumber!,
+      //     content:
+      //       "You just submitted a request on Tramona! Reply 'YES' if you're serious about your travel plans and we can send the request to our network of hosts!",
+      //   });
+      // }
+
+      // if (env.NODE_ENV !== "production") return;
 
     const { madeByGroupIds, results } = transactionResults;
 
@@ -481,31 +404,6 @@
       );
     } else {
       const request = input[0]!;
-
-      const pricePerNight =
-        request.maxTotalPrice / getNumNights(request.checkIn, request.checkOut);
-      const fmtdPrice = formatCurrency(pricePerNight);
-      const fmtdDateRange = formatDateRange(request.checkIn, request.checkOut);
-      const fmtdNumGuests = plural(request.numGuests ?? 1, "guest");
-
-      sendSlackMessage(
-        `*${name} just made a request: ${request.location}*`,
-        `requested ${fmtdPrice}/night · ${fmtdDateRange} · ${fmtdNumGuests}`,
-        `<https://tramona.com/admin|Go to admin dashboard>`,
-      );
-    }
-
-<<<<<<< HEAD
-    return { madeByGroupIds, results };
-  }),
-=======
-      if (input.length > 1) {
-        sendSlackMessage(
-          `*${name} just made ${input.length} requests*`,
-          `<https://tramona.com/admin|Go to admin dashboard>`,
-        );
-      } else {
-        const request = input[0]!;
 
         const pricePerNight =
           request.maxTotalPrice /
@@ -517,13 +415,15 @@
         );
         const fmtdNumGuests = plural(request.numGuests ?? 1, "guest");
 
-        sendSlackMessage(
-          `*${name} just made a request: ${request.location}*`,
-          `requested ${fmtdPrice}/night · ${fmtdDateRange} · ${fmtdNumGuests}`,
-          `<https://tramona.com/admin|Go to admin dashboard>`,
-        );
-      }
->>>>>>> 2cf8aae3
+      sendSlackMessage(
+        `*${name} just made a request: ${request.location}*`,
+        `requested ${fmtdPrice}/night · ${fmtdDateRange} · ${fmtdNumGuests}`,
+        `<https://tramona.com/admin|Go to admin dashboard>`,
+      );
+    }
+
+    return { madeByGroupIds, results };
+  }),
 
 
   // createMultiple: protectedProcedure
