import { env } from "@/env";
import {
  createTRPCRouter,
  protectedProcedure,
  roleRestrictedProcedure,
} from "@/server/api/trpc";
import { db } from "@/server/db";
import {
  requestInsertSchema,
  requestSelectSchema,
  requests,
} from "@/server/db/schema";
import { sendSlackMessage } from "@/server/slack";
import { getRequestStatus } from "@/utils/formatters";
<<<<<<< HEAD
import { zodInteger } from "@/utils/zod-utils";
=======
import {
  formatCurrency,
  formatDateRange,
  getNumNights,
  plural,
} from "@/utils/utils";
>>>>>>> da41a85d
import { TRPCError } from "@trpc/server";
import { eq } from "drizzle-orm";
import { z } from "zod";
import { sendText } from "@/server/server-utils";



export const requestsRouter = createTRPCRouter({
  getMyRequests: protectedProcedure.query(async ({ ctx }) => {
    const myRequests = await db.query.requests
      .findMany({
        where: eq(requests.userId, ctx.user.id),
        with: {
          madeByUser: {
            columns: { email: true, phoneNumber: true },
          },
          offers: {
            columns: {},
            with: {
              property: {
                columns: {},
                with: { host: { columns: { image: true } } },
              },
            },
          },
        },
      })
      .then((res) =>
        res
          .map((request) => {
            const hostImages = request.offers
              .map((offer) => offer.property.host?.image)
              .filter(Boolean);

            const numOffers = request.offers.length;

            const { offers: _, ...requestExceptOffers } = request;

            return { ...requestExceptOffers, hostImages, numOffers };
          })
          .sort(
            (a, b) =>
              b.numOffers - a.numOffers ||
              b.createdAt.getTime() - a.createdAt.getTime(),
          ),
      );

    const activeRequests = myRequests
      .filter((request) => request.resolvedAt === null)
      .map((request) => ({ ...request, resolvedAt: null })); // because ts is dumb

    const inactiveRequests = myRequests
      .filter((request) => request.resolvedAt !== null)
      .map((request) => ({
        ...request,
        resolvedAt: request.resolvedAt ?? new Date(),
      })); // because ts is dumb, new Date will never actually happen

    return {
      activeRequests,
      inactiveRequests,
    };
  }),

  getAll: roleRestrictedProcedure(["admin"]).query(async () => {
    return await db.query.requests
      .findMany({
        with: {
          madeByUser: {
            columns: { email: true, phoneNumber: true },
          },
          offers: { columns: { id: true } },
        },
      })
      // doing this until drizzle adds aggregations for
      // relational queries lol
      .then((res) =>
        res
          .map((req) => {
            const { offers, ...reqWithoutOffers } = req;
            return { ...reqWithoutOffers, numOffers: offers.length };
          })
          .sort(
            (a, b) =>
              b.numOffers - a.numOffers ||
              a.createdAt.getTime() - b.createdAt.getTime(),
          ),
      )
      .then((res) => ({
        incomingRequests: res.filter(
          (req) => getRequestStatus(req) === "pending",
        ),
        pastRequests: res.filter((req) => getRequestStatus(req) !== "pending"),
      }));
  }),

  // getAllIncoming: roleRestrictedProcedure(["host", "admin"]).query(
  //   async ({ ctx, input }) => {
  //     // get the requests close to this users properties
  //   },
  // ),

  create: protectedProcedure
    .input(requestInsertSchema.omit({ userId: true }))
    .mutation(async ({ ctx, input }) => {
      await ctx.db.insert(requests).values({
        ...input,
        userId: ctx.user.id,
      });

      const name = ctx.user.name ?? ctx.user.email ?? "Someone";
      const pricePerNight =
        input.maxTotalPrice / getNumNights(input.checkIn, input.checkOut);
      const fmtdPrice = formatCurrency(pricePerNight);
      const fmtdDateRange = formatDateRange(input.checkIn, input.checkOut);
      const fmtdNumGuests = plural(input.numGuests ?? 1, "guest");

      if (env.NODE_ENV === "production") {
        sendSlackMessage(
          `*${name} just made a request: ${input.location}*`,
          `requested ${fmtdPrice}/night · ${fmtdDateRange} · ${fmtdNumGuests}`,
          `<https://tramona.com/admin|Go to admin dashboard>`,
        );
      }
    }),

  // 10 requests limit
  createMultiple: protectedProcedure
    .input(requestInsertSchema.omit({ userId: true }).array())
    .mutation(async ({ ctx, input }) => {
      if (input.length > 10) {
        throw new TRPCError({
          code: "BAD_REQUEST",
          message: "Cannot create more than 10 requests at a time",
        });
      }

      await ctx.db.transaction((tx) =>
        Promise.allSettled(
          input.map((req) =>
            tx.insert(requests).values({
              ...req,
              userId: ctx.user.id,
            }),
          ),
        ),
      );

      const name = ctx.user.name ?? ctx.user.email ?? "Someone";

      if (env.NODE_ENV === "production") {
        sendSlackMessage(
          `*${name} just made ${input.length} requests*`,
          `<https://tramona.com/admin|Go to admin dashboard>`,
        );
      }
    }),

  // resolving a request with no offers = reject

  // requests are automatically resolved when they have offers but
  // this might change in the future (e.g. "here's an offer but more are on the way")

  // Only admins can reject requests for now

  // in the future, well need to validate that a host actually received the request,
  // or else a malicious host could reject any request
  updateConfirmation: protectedProcedure
    .input(z.object({requestId: z.number(), phoneNumber: z.string()}))
    .mutation(async ({ ctx, input }) => {
      await ctx.db
        .update(requests)
        .set({ confirmationSentAt: new Date()})
        .where(eq(requests.id, input.requestId));

      await sendText({
        to: input.phoneNumber,
        content: "You just submitted a request on Tramona! Reply 'YES' if you're serious about your travel plans and we can send the request to our network of hosts!",
      });
    }),

  resolve: roleRestrictedProcedure(["admin"])
    .input(requestSelectSchema.pick({ id: true }))
    .mutation(async ({ ctx, input }) => {
      await ctx.db
        .update(requests)
        .set({ resolvedAt: new Date() })
        .where(eq(requests.id, input.id));
    }),

  delete: protectedProcedure
    .input(requestSelectSchema.pick({ id: true }))
    .mutation(async ({ ctx, input }) => {
      const request = await ctx.db.query.requests.findFirst({
        where: eq(requests.id, input.id),
        columns: {
          userId: true,
        },
      });

      // Only users and admin can delete
      if (ctx.user.role === "admin" || request?.userId === ctx.user.id) {
        await ctx.db.delete(requests).where(eq(requests.id, input.id));
      } else {
        throw new TRPCError({ code: "UNAUTHORIZED" });
      }
    }),
});<|MERGE_RESOLUTION|>--- conflicted
+++ resolved
@@ -12,16 +12,13 @@
 } from "@/server/db/schema";
 import { sendSlackMessage } from "@/server/slack";
 import { getRequestStatus } from "@/utils/formatters";
-<<<<<<< HEAD
-import { zodInteger } from "@/utils/zod-utils";
-=======
 import {
   formatCurrency,
   formatDateRange,
   getNumNights,
   plural,
 } from "@/utils/utils";
->>>>>>> da41a85d
+import { zodInteger } from "@/utils/zod-utils";
 import { TRPCError } from "@trpc/server";
 import { eq } from "drizzle-orm";
 import { z } from "zod";
