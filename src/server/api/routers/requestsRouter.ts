--- conflicted
+++ resolved
@@ -1,8 +1,8 @@
-import { createTRPCRouter, protectedProcedure } from '@/server/api/trpc';
-import { requests } from '@/server/db/schema';
-import { TRPCError } from '@trpc/server';
-import { eq } from 'drizzle-orm';
-import { createInsertSchema, createSelectSchema } from 'drizzle-zod';
+import { createTRPCRouter, protectedProcedure } from "@/server/api/trpc";
+import { requests } from "@/server/db/schema";
+import { TRPCError } from "@trpc/server";
+import { eq } from "drizzle-orm";
+import { createInsertSchema, createSelectSchema } from "drizzle-zod";
 
 export const requestsRouter = createTRPCRouter({
   getMyRequests: protectedProcedure.query(async ({ ctx }) => {
@@ -30,9 +30,11 @@
           },
         },
       })
-      .then(res =>
-        res.map(request => {
-          const hostImages = request.offers.map(offer => offer.property.host?.image).filter(Boolean);
+      .then((res) =>
+        res.map((request) => {
+          const hostImages = request.offers
+            .map((offer) => offer.property.host?.image)
+            .filter(Boolean);
 
           const numOffers = request.offers.length;
 
@@ -43,13 +45,6 @@
       );
 
     const activeRequests = myRequests
-<<<<<<< HEAD
-      .filter(request => request.isActive)
-      .sort((a, b) => b.numOffers - a.numOffers || b.createdAt.getTime() - a.createdAt.getTime());
-
-    const inactiveRequests = myRequests
-      .filter(request => !request.isActive)
-=======
       .filter((request) => request.resolvedAt === null)
       .map((request) => ({ ...request, resolvedAt: null })) // because ts is dumb
       .sort(
@@ -64,7 +59,6 @@
         ...request,
         resolvedAt: request.resolvedAt ?? new Date(),
       })) // because ts is dumb, new Date will never actually happen
->>>>>>> 4ec6e327
       .sort((a, b) => b.createdAt.getTime() - a.createdAt.getTime());
 
     return {
@@ -107,7 +101,7 @@
       });
 
       if (request?.userId !== ctx.user.id) {
-        throw new TRPCError({ code: 'UNAUTHORIZED' });
+        throw new TRPCError({ code: "UNAUTHORIZED" });
       }
 
       await ctx.db.delete(requests).where(eq(requests.id, input.id));
