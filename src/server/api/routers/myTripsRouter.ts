import { createTRPCRouter, protectedProcedure } from "@/server/api/trpc";
<<<<<<< HEAD
import { db } from "@/server/db";
import { groupMembers, offers, requests } from "@/server/db/schema";
import { and, eq, exists, inArray, isNotNull } from "drizzle-orm";
import { z } from "zod";

const getAllAcceptedOffers = async (userId: string) => {
=======
import { offers, requests } from "@/server/db/schema";
import { type TramonaDatabase } from "@/types";
import { and, eq, inArray, isNotNull } from "drizzle-orm";
import { z } from "zod";

const getAllAcceptedOffers = async (userId: string, db: TramonaDatabase) => {
>>>>>>> 9db222c5
  const result = await db
    .select({
      offerId: offers.id,
      requestId: offers.requestId,
      checkOut: requests.checkOut,
    })
    .from(offers)
    .fullJoin(requests, eq(offers.requestId, requests.id))
    .where(
      and(
        isNotNull(offers.acceptedAt),
        isNotNull(offers.paymentIntentId),
        isNotNull(offers.checkoutSessionId),
        exists(
          db
            .select()
            .from(groupMembers)
            .where(
              and(
                eq(groupMembers.userId, userId),
                eq(groupMembers.groupId, requests.madeByGroupId),
              ),
            ),
        ),
      ),
    );

  return result.map(({ offerId, requestId, checkOut }) => ({
    offerId: offerId!,
    requestId: requestId!,
    checkOut: checkOut!,
  }));
};

// Fetch the trips data to display
const getDisplayTrips = async (tripIds: number[], limit?: number) => {
  if (tripIds.length === 0) {
    return null;
  } else {
    return await db.query.offers.findMany({
      where: inArray(offers.id, tripIds),
      limit: limit,
      with: {
        property: {
          with: {
            host: { columns: { name: true, email: true, image: true } },
          },
          columns: {
            name: true,
            imageUrls: true,
            address: true,
            checkInInfo: true,
          },
        },
        request: {
          columns: {
            checkIn: true,
            checkOut: true,
            resolvedAt: true,
          },
          with: {
            madeByGroup: {
              with: {
                members: {
                  with: {
                    user: {
                      columns: {
                        name: true,
                        email: true,
                        image: true,
                        phoneNumber: true,
                        id: true,
                      },
                    },
                  },
                },
                invites: true,
              },
            },
          },
        },
      },
    });
  }
};

type AllAcceptedOffers = {
  checkOut: Date;
  offerId: number;
  requestId: number;
}[];

const getCertainTrips = async (
  type: string,
  allAcceptedOffers: AllAcceptedOffers,
  date: Date,
) => {
  switch (type) {
    case "previous":
      return allAcceptedOffers
        .filter((trip) => trip.checkOut && trip.checkOut < date)
        .map((trip) => trip.offerId);
    case "upcoming":
      return allAcceptedOffers
        .filter((trip) => trip.checkOut && trip.checkOut >= date)
        .map((trip) => trip.offerId);
    default:
      return [];
  }
};

export const myTripsRouter = createTRPCRouter({
  mostRecentTrips: protectedProcedure
    .input(
      z.object({
        date: z.date(),
      }),
    )
    .query(async ({ ctx, input }) => {
      // Get all accepted offers
      const allAcceptedOffers = (
        await getAllAcceptedOffers(ctx.user.id)
      ).filter((id) => id !== null);

      // Get upcoming trips
      const upcomingTripIds = await getCertainTrips(
        "upcoming",
        allAcceptedOffers,
        input.date,
      );

      const displayUpcomingTrips = await getDisplayTrips(upcomingTripIds, 2);

      // Get previous trips
      const previousTripIds = await getCertainTrips(
        "previous",
        allAcceptedOffers,
        input.date,
      );

      const displayPreviousTrips = await getDisplayTrips(previousTripIds, 2);

      return {
        totalUpcomingTrips: upcomingTripIds.length,
        totalPreviousTrips: previousTripIds.length,
        displayUpcomingTrips,
        displayPreviousTrips,
      };
    }),
  getUpcomingTrips: protectedProcedure
    .input(
      z.object({
        date: z.date(),
      }),
    )
    .query(async ({ ctx, input }) => {
      // Get all accepted offers
      const allAcceptedOffers = await getAllAcceptedOffers(ctx.user.id);

      // Get upcoming trips
      const upcomingTripIds = await getCertainTrips(
        "upcoming",
        allAcceptedOffers,
        input.date,
      );

      const displayAllUpcomingTrips = await getDisplayTrips(upcomingTripIds);

      return displayAllUpcomingTrips;
    }),
  getPreviousTrips: protectedProcedure
    .input(
      z.object({
        date: z.date(),
      }),
    )
    .query(async ({ ctx, input }) => {
      // Get all accepted offers
      const allAcceptedOffers = await getAllAcceptedOffers(ctx.user.id);

      // Get upcoming trips
      const upcomingTripIds = await getCertainTrips(
        "previous",
        allAcceptedOffers,
        input.date,
      );

      const displayAllUpcomingTrips = await getDisplayTrips(upcomingTripIds);

      return displayAllUpcomingTrips;
    }),
});<|MERGE_RESOLUTION|>--- conflicted
+++ resolved
@@ -1,19 +1,10 @@
 import { createTRPCRouter, protectedProcedure } from "@/server/api/trpc";
-<<<<<<< HEAD
 import { db } from "@/server/db";
 import { groupMembers, offers, requests } from "@/server/db/schema";
 import { and, eq, exists, inArray, isNotNull } from "drizzle-orm";
 import { z } from "zod";
 
 const getAllAcceptedOffers = async (userId: string) => {
-=======
-import { offers, requests } from "@/server/db/schema";
-import { type TramonaDatabase } from "@/types";
-import { and, eq, inArray, isNotNull } from "drizzle-orm";
-import { z } from "zod";
-
-const getAllAcceptedOffers = async (userId: string, db: TramonaDatabase) => {
->>>>>>> 9db222c5
   const result = await db
     .select({
       offerId: offers.id,
