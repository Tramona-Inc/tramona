--- conflicted
+++ resolved
@@ -189,11 +189,7 @@
   hostId: text("host_id").references(() => users.id, { onDelete: "cascade" }),
   hostTeamId: integer("host_team_id"), //.references(() => hostTeams.id, { onDelete: "cascade" }),
 
-<<<<<<< HEAD
   propertyType: propertyTypeEnum("property_type").notNull().default("Apartment"),
-=======
-  propertyType: propertyTypeEnum("property_type").notNull(),
->>>>>>> 4ea056d1
   roomType: propertyRoomTypeEnum("room_type").notNull().default("Entire place"),
 
   // how many guests does this property accomodate at most?
