--- conflicted
+++ resolved
@@ -244,90 +244,18 @@
 
 export type BedsInRooms = { type: BedType; count: number }[][];
 
-<<<<<<< HEAD
-export const properties = pgTable("properties", {
-  id: serial("id").primaryKey(),
-  hostId: text("host_id").references(() => users.id, { onDelete: "cascade" }),
-  hostTeamId: integer("host_team_id"), //.references(() => hostTeams.id, { onDelete: "cascade" }),
-
-  // null = only on Tramona
-  originalListingSite: listingSiteEnum("original_listing_site"),
-  originalListingId: varchar("original_listing_id"),
-
-  bedsInRooms: jsonb("beds_in_rooms").$type<BedsInRooms>(),
-
-  propertyType: propertyTypeEnum("property_type").notNull(),
-  roomType: propertyRoomTypeEnum("room_type").notNull().default("Entire place"),
-
-  // how many guests does this property accomodate at most?
-  maxNumGuests: smallint("max_num_guests").notNull(),
-  numBeds: smallint("num_beds").notNull(),
-  numBedrooms: smallint("num_bedrooms").notNull(),
-  numBathrooms: doublePrecision("num_bathrooms"),
-  // propertyPMS: propertyPMS("property_pms"),
-
-  // for when blake/preju manually upload, otherwise get the host's name via hostId
-  hostName: varchar("host_name", { length: 255 }),
-
-  address: varchar("address", { length: 1000 }).notNull(),
-  latitude: doublePrecision("latitude").notNull(),
-  longitude: doublePrecision("longitude").notNull(),
-  city: varchar("city", { length: 255 }).notNull(),
-
-  originalListingUrl: varchar("url"),
-
-  checkInInfo: varchar("check_in_info"),
-  checkInTime: time("check_in_time"),
-  checkOutTime: time("check_out_time"),
-
-  // amenities: propertyAmenitiesEnum("amenities").array().notNull(),
-  amenities: varchar("amenities")
-    .array()
-    .notNull()
-    .default(sql`'{}'`), // .default([]) doesnt work, you gotta do this
-  otherAmenities: varchar("other_amenities")
-    .array()
-    .notNull()
-    .default(sql`'{}'`),
-
-  imageUrls: varchar("image_url").array().notNull(),
-
-  name: varchar("name", { length: 255 }).notNull(),
-  about: text("about").notNull(),
-
-  petsAllowed: boolean("pets_allowed"),
-  smokingAllowed: boolean("smoking_allowed"),
-
-  otherHouseRules: varchar("other_house_rules", { length: 1000 }),
-
-  avgRating: doublePrecision("avg_rating").notNull().default(0),
-  numRatings: integer("num_ratings").notNull().default(0),
-  airbnbUrl: varchar("airbnb_url"),
-  airbnbMessageUrl: varchar("airbnb_message_url"),
-  originalNightlyPrice: integer("original_nightly_price"), // in cents
-  areaDescription: text("area_description"),
-  mapScreenshot: text("map_screenshot"),
-  cancellationPolicy: text("cancellation_policy"),
-
-  createdAt: timestamp("created_at", { withTimezone: true })
-    .notNull()
-    .defaultNow(),
-  isPrivate: boolean("is_private").notNull().default(false),
-  // priceRestriction: integer("price_restriction"),
-  propertyStatus: propertyStatusEnum("property_status").default("Listed"),
-  airbnbBookUrl: varchar("airbnb_book_url"),
-  hostImageUrl: varchar("host_image_url"),
-  pricingScreenUrl: varchar("pricing_screen_url"),
-  hostProfilePic: varchar("host_profile_pic"),
-  hostawayListingId: integer("hostaway_listing_id"),
-});
-=======
 export const properties = pgTable(
   "properties",
   {
     id: serial("id").primaryKey(),
     hostId: text("host_id").references(() => users.id, { onDelete: "cascade" }),
     hostTeamId: integer("host_team_id"), //.references(() => hostTeams.id, { onDelete: "cascade" }),
+
+    // null = only on Tramona
+    originalListingSite: listingSiteEnum("original_listing_site"),
+    originalListingId: varchar("original_listing_id"),
+
+    bedsInRooms: jsonb("beds_in_rooms").$type<BedsInRooms>(),
 
     propertyType: propertyTypeEnum("property_type").notNull(),
     roomType: propertyRoomTypeEnum("room_type")
@@ -405,7 +333,6 @@
     spatialIndex: index("spacial_index").using("gist", t.latLngPoint),
   }),
 );
->>>>>>> 5b524375
 
 export type Property = typeof properties.$inferSelect;
 export type NewProperty = typeof properties.$inferInsert;
