--- conflicted
+++ resolved
@@ -9,43 +9,27 @@
   varchar,
   unique,
   pgEnum,
-<<<<<<< HEAD
-} from 'drizzle-orm/pg-core';
-import { users } from './auth';
-=======
 } from "drizzle-orm/pg-core";
 import { users } from "./users";
->>>>>>> 4ec6e327
 
-export const propertyTypeEnum = pgEnum('property_type', ['house', 'guesthouse', 'apartment', 'room']);
+export const propertyTypeEnum = pgEnum("property_type", [
+  "house",
+  "guesthouse",
+  "apartment",
+  "room",
+]);
 
 export const properties = pgTable(
-  'properties',
+  "properties",
   {
-    id: serial('id').primaryKey(),
-    hostId: text('host_id').references(() => users.id),
-    name: varchar('name', { length: 255 }).notNull(),
+    id: serial("id").primaryKey(),
+    hostId: text("host_id").references(() => users.id),
+    name: varchar("name", { length: 255 }).notNull(),
 
     // for when blake/preju manually upload, otherwise get the host's name via hostId
-    hostName: varchar('host_name', { length: 255 }),
+    hostName: varchar("host_name", { length: 255 }),
 
     // how many guests does this property accomodate at most?
-<<<<<<< HEAD
-    maxNumGuests: smallint('max_num_guests').notNull(),
-    numBeds: smallint('num_beds').notNull(),
-    numBedrooms: smallint('num_bedrooms').notNull(),
-    avgRating: doublePrecision('avg_rating').notNull(),
-    numRatings: integer('num_ratings').notNull(),
-    airbnbUrl: varchar('airbnb_url').notNull(),
-    imageUrls: varchar('image_url').array().notNull(),
-    propertyType: propertyTypeEnum('property_type').notNull(),
-    originalPrice: integer('original_price'), // in cents
-    createdAt: timestamp('created_at').notNull().defaultNow(),
-    updatedAt: timestamp('updated_at').notNull().defaultNow(),
-  },
-  t => ({
-    unq: unique().on(t.airbnbUrl),
-=======
     maxNumGuests: smallint("max_num_guests").notNull(),
     numBeds: smallint("num_beds").notNull(),
     numBedrooms: smallint("num_bedrooms").notNull(),
@@ -59,7 +43,6 @@
   },
   (t) => ({
     uniqueAirbnbUrls: unique("unique_airbnb_urls").on(t.airbnbUrl),
->>>>>>> 4ec6e327
   }),
 );
 
