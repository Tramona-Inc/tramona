--- conflicted
+++ resolved
@@ -246,6 +246,8 @@
     address: varchar("address", { length: 1000 }).notNull(),
     // latitude: doublePrecision("latitude").notNull(),
     // longitude: doublePrecision("longitude").notNull(),
+    // latitude: doublePrecision("latitude").notNull(),
+    // longitude: doublePrecision("longitude").notNull(),
     city: varchar("city", { length: 255 }).notNull(),
     originalListingUrl: varchar("url"),
     checkInInfo: varchar("check_in_info"),
@@ -295,13 +297,9 @@
       type: "point",
       mode: "xy",
       srid: 4326,
-<<<<<<< HEAD
     })
       .notNull()
       .$type<{ x: number; y: number }>(),
-=======
-    }).notNull(),
->>>>>>> 60ba571d
     iCalLink: text("ical_link"),
 
     bookOnAirbnb: boolean("book_on_airbnb").notNull().default(false),
