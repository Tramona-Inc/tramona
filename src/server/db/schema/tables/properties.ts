--- conflicted
+++ resolved
@@ -140,7 +140,6 @@
   "Archived",
 ]);
 
-<<<<<<< HEAD
 // export const checkOutEnum = pgEnum("check_out", [
 //   "Gather used towels",
 //   "Throw trash away",
@@ -148,9 +147,6 @@
 //   "Lock up",
 //   "Return keys",
 // ]);
-=======
-export const checkOutEnum = pgEnum("check_out", ALL_CHECKOUT_TYPES);
->>>>>>> 5175a9df
 
 export const ALL_PROPERTY_PMS = ["Hostaway", "Hospitable", "Ownerrez"] as const;
 
@@ -285,11 +281,7 @@
 
     originalListingUrl: varchar("original_listing_url"),
     checkInInfo: varchar("check_in_info"),
-<<<<<<< HEAD
     // checkOutInfo: checkOutEnum("check_out_enum").array(),
-=======
-    checkOutInfo: checkOutEnum("check_out").array(),
->>>>>>> 5175a9df
     additionalCheckOutInfo: varchar("additional_check_out_info"),
     checkInTime: time("check_in_time").notNull().default("15:00:00"),
     checkOutTime: time("check_out_time").notNull().default("10:00:00"),
