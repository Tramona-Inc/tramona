import {
  boolean,
  date,
  doublePrecision,
  integer,
  pgEnum,
  pgTable,
  primaryKey,
  serial,
  smallint,
  text,
  time,
  timestamp,
  varchar,
} from "drizzle-orm/pg-core";
import { createInsertSchema, createSelectSchema } from "drizzle-zod";
import { z } from "zod";
import { ALL_PROPERTY_AMENITIES } from "./propertyAmenities";
import { users } from "./users";
<<<<<<< HEAD
import { zodInteger, zodString } from "@/utils/zod-utils";
=======
import { zodTime } from "@/utils/zod-utils";
>>>>>>> fbb772ab

export const ALL_PROPERTY_TYPES = [
  "Condominium",
  "Apartment",
  "Guesthouse",
  "House",
  "Loft",
  "Boat",
  "Camper/RV",
  "Chalet",
  "Bed & Breakfast",
  "Villa",
  "Tent",
  "Cabin",
  "Townhouse",
  "Bungalow",
  "Hut",
  "Studio",
  "Aparthotel",
  "Hotel",
  "Yurt",
  "Hotel",
  "Treehouse",
  "Cottage",
  "Guest suite",
  "Tiny house",
  "Bed & breakfast",
  "Camper/rv",
  "Serviced apartment",
  "Other",
  "Home",
  "Hotels",
  "Alternative",
] as const;

export const ALL_PROPERTY_ROOM_TYPES = [
  "Entire place",
  "Shared room",
  "Private room",
  "Other",
] as const;

export const propertyTypeEnum = pgEnum("property_type", ALL_PROPERTY_TYPES);

export const propertyRoomTypeEnum = pgEnum(
  "property_room_type",
  ALL_PROPERTY_ROOM_TYPES,
);

export const propertyAmenitiesEnum = pgEnum(
  "property_amenities",
  ALL_PROPERTY_AMENITIES,
);

export const ALL_PROPERTY_STANDOUT_AMENITIES = [
  "Pool",
  "Hot tub",
  "Patio",
  "BBQ grill",
  "Outdoor dining area",
  "Fire pit",
  "Pool table",
  "Indoor fireplace",
  "Piano",
  "Exercise equipment",
  "Lake access",
  "Beach access",
  "Ski-in/Ski-out",
  "Outdoor shower",
] as const;

export const propertyStandoutAmenitiesEnum = pgEnum(
  "property_standout_amenities",
  ALL_PROPERTY_STANDOUT_AMENITIES,
);

export const ALL_PROPERTY_SAFETY_ITEMS = [
  "Smoke alarm",
  "First aid kit",
  "Fire extinguisher",
  "Carbon monoxide alarm",
] as const;

// TODO: add a new column to properties
export const ALL_PROPERTY_AMENITIES_ONBOARDING = [
  "Stove",
  "Refrigerator",
  "Microwave",
  "Oven",
  "Freezer",
  "Dishwashwer",
  "Dishes & silverware",
  "Dining table & chairs",
  "Coffee maker",
  "TV",
  "Couch",
  "Heating",
  "Air conditioning",
  "Washer",
  "Dryzer",
  "Workspace",
  "Wifi",
  "Street parking",
  "Garage parking",
  "EV charging",
  "Driveway parking",
] as const;

export const propertySafetyItemsEnum = pgEnum(
  "property_safety_items",
  ALL_PROPERTY_SAFETY_ITEMS,
);

export const properties = pgTable("properties", {
  id: serial("id").primaryKey(),
  hostId: text("host_id").references(() => users.id, { onDelete: "cascade" }),

  propertyType: propertyTypeEnum("property_type").notNull(),
  roomType: propertyRoomTypeEnum("room_type").notNull().default("Entire place"),

  // how many guests does this property accomodate at most?
  maxNumGuests: smallint("max_num_guests").notNull(),
  numBeds: smallint("num_beds").notNull(),
  numBedrooms: smallint("num_bedrooms").notNull(),
  numBathrooms: doublePrecision("num_bathrooms"),

  // for when blake/preju manually upload, otherwise get the host's name via hostId
  hostName: varchar("host_name", { length: 255 }),

  address: varchar("address", { length: 1000 }),
  latitude: doublePrecision("latitude"),
  longitude: doublePrecision("longitude"),

  originalListingUrl: varchar("url"),

  checkInInfo: varchar("check_in_info"),
  checkInTime: time("check_in_time"),
  checkOutTime: time("check_out_time"),

  // amenities: propertyAmenitiesEnum("amenities").array().notNull(),
  amenities: varchar("amenities").array(),
  otherAmenities: varchar("other_amenities").array(),

  imageUrls: varchar("image_url").array().notNull(),

  name: varchar("name", { length: 255 }).notNull(),
  about: text("about").notNull(),

  petsAllowed: boolean("pets_allowed"),
  smokingAllowed: boolean("smoking_allowed"),

  otherHouseRules: varchar("other_house_rules", { length: 1000 }),

  avgRating: doublePrecision("avg_rating").notNull().default(0),
  numRatings: integer("num_ratings").notNull().default(0),
  airbnbUrl: varchar("airbnb_url"),
  airbnbMessageUrl: varchar("airbnb_message_url"),
  originalNightlyPrice: integer("original_nightly_price"), // in cents
  areaDescription: text("area_description"),
  mapScreenshot: text("map_screenshot"),

  createdAt: timestamp("created_at").notNull().defaultNow(),
});

export type Property = typeof properties.$inferSelect;
export type NewProperty = typeof properties.$inferInsert;
export const propertySelectSchema = createSelectSchema(properties);

// https://github.com/drizzle-team/drizzle-orm/issues/1609
export const propertyInsertSchema = createInsertSchema(properties, {
  imageUrls: z.array(z.string().url()),
  originalListingUrl: z.string().url(),
  amenities: z.array(z.string()),
  otherAmenities: z.array(z.string()),
  checkInTime: zodTime,
  checkOutTime: zodTime,
});

// make everything except id optional
export const propertyUpdateSchema = propertyInsertSchema.partial().required({
  id: true,
});

<<<<<<< HEAD
export const adminPropertyInputSchema = z.object({
  hostId: zodString(),

  propertyType: z.enum(ALL_PROPERTY_TYPES),
  roomType: z.enum(ALL_PROPERTY_ROOM_TYPES),

  maxNumGuests: zodInteger({ min: 1 }),
  numBeds: zodInteger({ min: 1 }),
  numBedrooms: zodInteger({ min: 1 }),
  numBathrooms: zodInteger({ min: 1 }),

  address: z.string().max(1000),

  checkInInfo: z.string(),
  checkInTime: z.string(),
  checkOutTime: z.string(),

  amenities: z.string().array(),

  otherAmenities: z.string().array(),

  imageUrls: z.string().array(),
  name: z.string().max(255),
  about: z.string(),

  petsAllowed: z.boolean(),
  smokingAllowed: z.boolean(),

  otherHouseRules: z.string().max(1000).optional(),
});
=======
export const bookedDates = pgTable(
  "booked_dates",
  {
    propertyId: integer("property_id")
      .notNull()
      .references(() => properties.id),
    date: date("date").notNull(),
  },
  (t) => ({
    compoundKey: primaryKey({
      columns: [t.date, t.propertyId],
    }),
  }),
);
>>>>>>> fbb772ab
<|MERGE_RESOLUTION|>--- conflicted
+++ resolved
@@ -17,11 +17,9 @@
 import { z } from "zod";
 import { ALL_PROPERTY_AMENITIES } from "./propertyAmenities";
 import { users } from "./users";
-<<<<<<< HEAD
 import { zodInteger, zodString } from "@/utils/zod-utils";
-=======
 import { zodTime } from "@/utils/zod-utils";
->>>>>>> fbb772ab
+
 
 export const ALL_PROPERTY_TYPES = [
   "Condominium",
@@ -205,7 +203,7 @@
   id: true,
 });
 
-<<<<<<< HEAD
+
 export const adminPropertyInputSchema = z.object({
   hostId: zodString(),
 
@@ -236,7 +234,7 @@
 
   otherHouseRules: z.string().max(1000).optional(),
 });
-=======
+
 export const bookedDates = pgTable(
   "booked_dates",
   {
@@ -251,4 +249,3 @@
     }),
   }),
 );
->>>>>>> fbb772ab
