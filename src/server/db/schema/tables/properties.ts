import { zodTime } from "@/utils/zod-utils";
import { sql } from "drizzle-orm";
import {
  boolean,
  date,
  doublePrecision,
  geometry,
  index,
  integer,
  jsonb,
  pgEnum,
  pgTable,
  primaryKey,
  serial,
  smallint,
  text,
  time,
  timestamp,
  varchar,
} from "drizzle-orm/pg-core";
import { createInsertSchema, createSelectSchema } from "drizzle-zod";
import { z } from "zod";
import { ALL_PROPERTY_AMENITIES } from "./propertyAmenities";
import { ALL_LISTING_SITE_NAMES, propertyTypeEnum } from "../common";

export const CANCELLATION_POLICIES = [
  "Flexible",
  "Moderate",
  "Firm",
  "Strict",
  "Super Strict 30 Days",
  "Super Strict 60 Days",
  "Long Term",
  "Non-refundable",
] as const;

export type CancellationPolicy = (typeof CANCELLATION_POLICIES)[number];

// cancellation policies that are internal to Tramona (can't be set by host)
const INTERNAL_CANCELLATION_POLICIES = [
  "Vacasa",
  "CB Island Vacations",
  "Evolve",
  "Casamundo",
  "Integrity Arizona",
  "RedAwning 7 Days",
  "RedAwning 14 Days",
] as const;

const ALL_CANCELLATION_POLICIES = [
  ...CANCELLATION_POLICIES,
  ...INTERNAL_CANCELLATION_POLICIES,
] as const;

export type CancellationPolicyWithInternals =
  (typeof ALL_CANCELLATION_POLICIES)[number];

// export const cancellationPolicyEnum = pgEnum(
//   "cancellation_policy",
//   ALL_CANCELLATION_POLICIES,
// );

export const ALL_PROPERTY_ROOM_TYPES_WITHOUT_OTHER = [
  "Entire place",
  "Shared room",
  "Private room",
] as const;

export type PropertyRoomType = (typeof ALL_PROPERTY_ROOM_TYPES)[number];

export const ALL_PROPERTY_ROOM_TYPES = [
  ...ALL_PROPERTY_ROOM_TYPES_WITHOUT_OTHER,
  "Other",
] as const;

export const propertyRoomTypeEnum = pgEnum(
  "property_room_type",
  ALL_PROPERTY_ROOM_TYPES,
);

export const ALL_HOUSE_RULE_ITEMS = ["Pets allowed", "Smoking Allowed"];

export const propertyAmenitiesEnum = pgEnum(
  "property_amenities",
  ALL_PROPERTY_AMENITIES,
);

export const ALL_PROPERTY_SAFETY_ITEMS = [
  "Smoke alarm",
  "First aid kit",
  "Fire extinguisher",
  "Carbon monoxide alarm",
] as const;

// TODO: add a new column to properties
export const ALL_PROPERTY_AMENITIES_ONBOARDING = [
  "Stove",
  "Refrigerator",
  "Microwave",
  "Oven",
  "Freezer",
  "Dishwashwer",
  "Dishes & silverware",
  "Dining table & chairs",
  "Coffee maker",
  "TV",
  "Couch",
  "Heating",
  "Air conditioning",
  "Washer",
  "Dryzer",
  "Workspace",
  "Wifi",
  "Street parking",
  "Garage parking",
  "EV charging",
  "Driveway parking",
] as const;

export const ALL_CHECKIN_TYPES = [
  "Smart lock",
  "Keypad",
  "Lockbox",
  "Building staff",
] as const;

export const ALL_CHECKOUT_TYPES = [
  "Gather used towels",
  "Throw trash away",
  "Turn things off",
  "Lock up",
  "Return keys",
] as const;

export const ALL_HOUSE_RULES = [
  "No smoking",
  "No pets",
  "No parties or events",
  "Quiet hours",
] as const;

export const ALL_INTERACTION_PREFERENCES = [
  "not available",
  "say hello",
  "socialize",
  "no preference",
] as const;

export const propertySafetyItemsEnum = pgEnum(
  "property_safety_items",
  ALL_PROPERTY_SAFETY_ITEMS,
);

export const ALL_CURRENCY = ["USD", "EUR"] as const;

export const currencyEnum = pgEnum("currency", ALL_CURRENCY);

export const propertyStatusEnum = pgEnum("property_status", [
  "Listed",
  "Drafted",
  "Archived",
]);

export const checkInEnum = pgEnum("check_in_type", ALL_CHECKIN_TYPES);

export const checkOutEnum = pgEnum("check_out_info", ALL_CHECKOUT_TYPES);

export const houseRulesEnum = pgEnum("house_rules", ALL_HOUSE_RULES);

export const interactionPreferencesEnum = pgEnum(
  "interaction_preference",
  ALL_INTERACTION_PREFERENCES,
);

export const ALL_PROPERTY_PMS = ["Hostaway", "Hospitable", "Ownerrez"] as const;

export const propertyPMSEnum = pgEnum("property_pms", ALL_PROPERTY_PMS);

export const listingPlatformEnum = pgEnum("listing_platform", [
  ...ALL_LISTING_SITE_NAMES,

  ...ALL_PROPERTY_PMS,
]);

export const ALL_BED_TYPES = [
  "Single Bed",
  "Double Bed",
  "Queen Bunk Bed",
  "Twin Bunk Bed",
  "TwinXL Bunk Bed",
  "Crib",
  "Full Day Bed",
  "King Day Bed",
  "Queen Day Bed",
  "Twin Day Bed",
  "TwinXL Day Bed",
  "Full Bed",
  "Full Futon",
  "King Futon",
  "Queen Futon",
  "Twin Futon",
  "TwinXL Futon",
  "King Bed",
  "Full Murphy Bed",
  "King Murphy Bed",
  "Queen Murphy Bed",
  "Twin Murphy Bed",
  "TwinXL Murphy Bed",
  "Queen Bed",
  "Full Rollaway Bed",
  "King Rollaway Bed",
  "Queen Rollaway Bed",
  "Twin Rollaway Bed",
  "TwinXL Rollaway Bed",
  "Full Sofa Bed",
  "King Sofa Bed",
  "Queen Sofa Bed",
  "Twin Sofa Bed",
  "TwinXL Sofa Bed",
  "Full Trundle Bed",
  "King Trundle Bed",
  "Queen Trundle Bed",
  "Twin Trundle Bed",
  "TwinXL Trundle Bed",
  "Twin Bed",
  "Twin XL Bed",
  "Full Water Bed",
  "King Water Bed",
  "Queen Water Bed",
  "Twin Water Bed",
  "TwinXL Water Bed",
  "Full Bunk Bed",
  "King Bunk Bed",
  "Air Mattress",
  "Floor Mattress",
  "Toddler Bed",
  "Hammock",
  "Small Double Bed",
  "California King Bed",
  "Double Sofa Bed",
  "Sofa Bed",
] as const;

export type BedType = (typeof ALL_BED_TYPES)[number];

export const roomsWithBedsSchema = z.array(
  z.object({
    name: z.string().trim().min(1, { message: "Room name cannot be empty" }),
    beds: z.array(
      z.object({
        count: z.number().int().positive(),
        // type: z.enum(ALL_BED_TYPES, {
        //   errorMap: (_, ctx) => ({
        //     message: `Unsupported bed type '${ctx.data}'`,
        //   }),
        // }),
        type: z.string(),
      }),
    ),
  }),
);

export type RoomWithBeds = z.infer<typeof roomsWithBedsSchema.element>;

export const discountTierSchema = z.object({
  days: z.number().int().nonnegative(),
  percentOff: z.number().int().min(0).max(100),
});

export type DiscountTier = z.infer<typeof discountTierSchema>;

export const properties = pgTable(
  "properties",
  {
    id: serial("id").primaryKey(),
    hostTeamId: integer("host_team_id").notNull(),
    originalListingPlatform: listingPlatformEnum("original_listing_platform"), // null = only on Tramona
    originalListingId: varchar("original_listing_id"),

    roomsWithBeds: jsonb("rooms_with_beds").$type<RoomWithBeds[]>(),
    propertyType: propertyTypeEnum("property_type").notNull(),
    roomType: propertyRoomTypeEnum("room_type")
      .notNull()
      .default("Entire place"),

    /** how many guests does this property accomodate at most? */
    maxNumGuests: smallint("max_num_guests").notNull(),
    numBeds: smallint("num_beds").notNull(),
    numBedrooms: smallint("num_bedrooms").notNull(),
    numBathrooms: doublePrecision("num_bathrooms"),
    // propertyPMS: propertyPMSEnum("property_pms"),

    /** for when blake/preju manually upload, otherwise get the host's name via hostId */
    hostName: varchar("host_name", { length: 255 }),
    hostProfilePic: varchar("host_profile_pic"),
    hostNumReviews: integer("host_num_reviews"),
    hostRating: doublePrecision("host_rating"),

    address: varchar("address", { length: 1000 }).notNull(),
    county: varchar("county", { length: 255 }),
    stateName: varchar("state_name", { length: 255 }),
    stateCode: varchar("state_code", { length: 8 }),
    city: varchar("city", { length: 255 }).notNull(),
    country: varchar("country", { length: 255 }).notNull(),
    countryISO: varchar("country_iso", { length: 3 }).notNull(),

    originalListingUrl: varchar("original_listing_url"),
    checkInType: checkInEnum("check_in_type"),
    additionalCheckInInfo: varchar("additional_check_in_info"),
    checkOutInfo: checkOutEnum("check_out_info").array(),
    additionalCheckOutInfo: varchar("additional_check_out_info"),
    houseRules: houseRulesEnum("house_rules").array(),
    additionalHouseRules: varchar("additional_house_rules"),
    interactionPreference: interactionPreferencesEnum("interaction_preference"),
    directions: varchar("directions"),
    wifiName: varchar("wifi_name"),
    wifiPassword: varchar("wifi_password"),
    houseManual: varchar("house_manual"),
    checkInTime: time("check_in_time").notNull().default("15:00:00"),
    checkOutTime: time("check_out_time").notNull().default("10:00:00"),
    amenities: varchar("amenities")
      .array()
      .notNull()
      .default(sql`'{}'`), // .default([]) doesnt work, you gotta do this
    otherAmenities: varchar("other_amenities")
      .array()
      .notNull()
      .default(sql`'{}'`),

    imageUrls: varchar("image_url").array().notNull(),

    name: varchar("name", { length: 255 }).notNull(),
    about: text("about").notNull(),

    petsAllowed: boolean("pets_allowed"),
    smokingAllowed: boolean("smoking_allowed"),

    otherHouseRules: text("other_house_rules"),

    avgRating: doublePrecision("avg_rating").notNull().default(0),
    numRatings: integer("num_ratings").notNull().default(0),
    airbnbUrl: varchar("airbnb_url"),
    originalNightlyPrice: integer("original_nightly_price"), // in cents
    currentSecurityDeposit: integer("current_security_deposit")
      .notNull()
      .default(0), //cant be null
    areaDescription: text("area_description"),
    cancellationPolicy: text("cancellation_policy"),
    createdAt: timestamp("created_at", { withTimezone: true })
      .notNull()
      .defaultNow(),
    isPrivate: boolean("is_private").notNull().default(false),
    ageRestriction: integer("age_restriction"),
    priceRestriction: integer("price_restriction").default(0),
    stripeVerRequired: boolean("stripe_ver_required").default(false),
    status: propertyStatusEnum("property_status").default("Listed"),
    pricingScreenUrl: varchar("pricing_screen_url"),
    currency: currencyEnum("currency").notNull().default("USD"),
<<<<<<< HEAD
    // hostawayListingId: integer("hostaway_listing_id"),
    datesLastUpdated: timestamp("dates_last_updated", { withTimezone: true }).defaultNow(),
=======
    hospitableListingId: varchar("hospitable_listing_id"),
    datesLastUpdated: timestamp("dates_last_updated", {
      withTimezone: true,
    }).defaultNow(),
>>>>>>> baf226dd
    latLngPoint: geometry("lat_lng_point", {
      type: "point",
      mode: "xy",
      srid: 4326,
    })
      .notNull()
      .$type<{ x: number; y: number }>(),
    iCalLink: text("ical_link"),
    bookOnAirbnb: boolean("book_on_airbnb").notNull().default(false),
    autoOfferEnabled: boolean("auto_offer_enabled").notNull().default(false),
    autoOfferDiscountTiers: jsonb("auto_offer_discount_tiers").$type<
      DiscountTier[]
    >(),
    bookItNowEnabled: boolean("book_it_now_enabled").notNull().default(false),
    bookItNowDiscountTiers: jsonb("book_it_now_discount_tiers").$type<
      DiscountTier[]
    >(),
    requestToBookDiscountPercentage: integer(
      "request_to_book_discount_percentage",
    )
      .notNull()
      .default(5),
  },
  (t) => ({
    spatialIndex: index("spacial_index").using("gist", t.latLngPoint),
  }),
);

export type Property = typeof properties.$inferSelect;
export type NewProperty = typeof properties.$inferInsert;
export const propertySelectSchema = createSelectSchema(properties);

// https://github.com/drizzle-team/drizzle-orm/issues/1609
export const propertyInsertSchema = createInsertSchema(properties, {
  checkOutInfo: z.array(z.enum(ALL_CHECKOUT_TYPES)),
  houseRules: z.array(z.enum(ALL_HOUSE_RULES)),
  imageUrls: z.array(z.string().url()),
  originalListingUrl: z.string().url(),
  amenities: z.array(z.string()),
  otherAmenities: z.array(z.string()),
  additionalCheckInInfo: z.string(),
  checkInTime: zodTime,
  checkOutTime: zodTime,
  roomsWithBeds: roomsWithBedsSchema,
  autoOfferDiscountTiers: z.array(discountTierSchema),
  bookItNowDiscountTiers: z.array(discountTierSchema).nullable(),
  latLngPoint: z.object({ x: z.number(), y: z.number() }),
});

// make everything except id optional
export const propertyUpdateSchema = propertyInsertSchema.partial().required({
  id: true,
});

export const bookedDates = pgTable(
  "booked_dates",
  {
    propertyId: integer("property_id")
      .notNull()
      .references(() => properties.id, { onDelete: "cascade" }),
    date: date("date", { mode: "date" }).notNull(),
  },
  (t) => ({
    compoundKey: primaryKey({
      columns: [t.date, t.propertyId],
    }),
    propertyidIdx: index().on(t.propertyId),
  }),
);

// - added neals stuff to db
// - did sasha already update drizzle schema and usages of latitude and longitude?
// - I did and got Offset is outside the bounds of the DataView for the map<|MERGE_RESOLUTION|>--- conflicted
+++ resolved
@@ -356,15 +356,10 @@
     status: propertyStatusEnum("property_status").default("Listed"),
     pricingScreenUrl: varchar("pricing_screen_url"),
     currency: currencyEnum("currency").notNull().default("USD"),
-<<<<<<< HEAD
-    // hostawayListingId: integer("hostaway_listing_id"),
-    datesLastUpdated: timestamp("dates_last_updated", { withTimezone: true }).defaultNow(),
-=======
     hospitableListingId: varchar("hospitable_listing_id"),
     datesLastUpdated: timestamp("dates_last_updated", {
       withTimezone: true,
     }).defaultNow(),
->>>>>>> baf226dd
     latLngPoint: geometry("lat_lng_point", {
       type: "point",
       mode: "xy",
