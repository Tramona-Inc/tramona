--- conflicted
+++ resolved
@@ -32,17 +32,23 @@
   "Chalet",
   "Bed & Breakfast",
   "Castle",
+  "Castle",
   "Tent",
   "Cabin",
   "Townhouse",
   "Bungalow",
   "Hut",
   "Dorm",
+  "Dorm",
   "Aparthotel",
   "Hotel",
   "Yurt",
   "Treehouse",
   "Cottage",
+  "Guest Suite",
+  "Tiny House",
+  "Plane",
+  "Igloo",
   "Guest Suite",
   "Tiny House",
   "Plane",
@@ -80,11 +86,7 @@
   "Tower",
   "Trullo",
   "Windmill",
-<<<<<<< HEAD
   "Shepherd's Hut",
-=======
-  "Shepherd’s Hut",
->>>>>>> cc671360
   "Villa",
 ] as const;
 
@@ -181,18 +183,13 @@
 export const ALL_PROPERTY_PMS = ["Hostaway"] as const;
 
 export const propertyPMS = pgEnum("property_pms", ALL_PROPERTY_PMS);
+
 export const properties = pgTable("properties", {
   id: serial("id").primaryKey(),
   hostId: text("host_id").references(() => users.id, { onDelete: "cascade" }),
   hostTeamId: integer("host_team_id"), //.references(() => hostTeams.id, { onDelete: "cascade" }),
 
-<<<<<<< HEAD
   propertyType: propertyTypeEnum("property_type").notNull().default("Apartment"),
-=======
-  propertyType: propertyTypeEnum("property_type")
-    .notNull()
-    .default("Apartment"),
->>>>>>> cc671360
   roomType: propertyRoomTypeEnum("room_type").notNull().default("Entire place"),
 
   // how many guests does this property accomodate at most?
