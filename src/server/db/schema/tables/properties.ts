--- conflicted
+++ resolved
@@ -87,7 +87,6 @@
   "Villa",
 ] as const;
 
-<<<<<<< HEAD
 export const ALL_CANCELLATION_POLICIES = [
   "Flexible",
   "Moderate",
@@ -97,9 +96,8 @@
   "Super Strict 60 Days",
   "Long Term",
 ] as const;
-=======
+
 export type PropertyType = (typeof ALL_PROPERTY_TYPES)[number];
->>>>>>> 9b1e9aa4
 
 export const ALL_PROPERTY_ROOM_TYPES_WITHOUT_OTHER = [
   "Entire place",
