import { zodTime } from "@/utils/zod-utils";
import { sql } from "drizzle-orm";
import {
  boolean,
  date,
  doublePrecision,
  index,
  integer,
  pgEnum,
  pgTable,
  primaryKey,
  serial,
  smallint,
  text,
  time,
  timestamp,
  varchar,
} from "drizzle-orm/pg-core";
import { createInsertSchema, createSelectSchema } from "drizzle-zod";
import { z } from "zod";
import { ALL_PROPERTY_AMENITIES } from "./propertyAmenities";
import { users } from "./users";

export const ALL_PROPERTY_TYPES = [
  "Condominium",
  "Apartment",
  "Guesthouse",
  "House",
  "Loft",
  "Boat",
  "Camper/RV",
  "Chalet",
  "Bed & Breakfast",
  "Villa",
  "Tent",
  "Cabin",
  "Townhouse",
  "Bungalow",
  "Hut",
  "Studio",
  "Aparthotel",
  "Hotel",
  "Yurt",
  "Treehouse",
  "Cottage",
  "Guest suite",
  "Tiny house",
  "Bed & breakfast",
  "Camper/rv",
  "Serviced apartment",
  "Other",
  "Home",
  "Hotels",
  "Alternative",
  "house",
] as const;

export const ALL_PROPERTY_ROOM_TYPES_WITHOUT_OTHER = [
  "Entire place",
  "Shared room",
  "Private room",
] as const;

export const ALL_PROPERTY_ROOM_TYPES = [
  ...ALL_PROPERTY_ROOM_TYPES_WITHOUT_OTHER,
  "Other",
] as const;

export const propertyTypeEnum = pgEnum("property_type", ALL_PROPERTY_TYPES);

export const propertyRoomTypeEnum = pgEnum(
  "property_room_type",
  ALL_PROPERTY_ROOM_TYPES,
);

export const ALL_HOUSE_RULE_ITEMS = ["Pets allowed", "Smoking Allowed"];

export const propertyAmenitiesEnum = pgEnum(
  "property_amenities",
  ALL_PROPERTY_AMENITIES,
);

export const ALL_PROPERTY_STANDOUT_AMENITIES = [
  "Pool",
  "Hot tub",
  "Patio",
  "BBQ grill",
  "Outdoor dining area",
  "Fire pit",
  "Pool table",
  "Indoor fireplace",
  "Piano",
  "Exercise equipment",
  "Lake access",
  "Beach access",
  "Ski-in/Ski-out",
  "Outdoor shower",
] as const;

export const propertyStandoutAmenitiesEnum = pgEnum(
  "property_standout_amenities",
  ALL_PROPERTY_STANDOUT_AMENITIES,
);

export const ALL_PROPERTY_SAFETY_ITEMS = [
  "Smoke alarm",
  "First aid kit",
  "Fire extinguisher",
  "Carbon monoxide alarm",
] as const;

// TODO: add a new column to properties
export const ALL_PROPERTY_AMENITIES_ONBOARDING = [
  "Stove",
  "Refrigerator",
  "Microwave",
  "Oven",
  "Freezer",
  "Dishwashwer",
  "Dishes & silverware",
  "Dining table & chairs",
  "Coffee maker",
  "TV",
  "Couch",
  "Heating",
  "Air conditioning",
  "Washer",
  "Dryzer",
  "Workspace",
  "Wifi",
  "Street parking",
  "Garage parking",
  "EV charging",
  "Driveway parking",
] as const;

export const propertySafetyItemsEnum = pgEnum(
  "property_safety_items",
  ALL_PROPERTY_SAFETY_ITEMS,
);

export const propertyStatusEnum = pgEnum("property_status", [
  "Listed",
  "Drafted",
  "Archived",
]);

export const ALL_PROPERTY_PMS = ["Hostaway"] as const;

export const propertyPMS = pgEnum("property_pms", ALL_PROPERTY_PMS);
export const properties = pgTable("properties", {
  id: serial("id").primaryKey(),
  hostId: text("host_id").references(() => users.id, { onDelete: "cascade" }),
  hostTeamId: integer("host_team_id"), //.references(() => hostTeams.id, { onDelete: "cascade" }),

  propertyType: varchar("property_type").notNull(),
  roomType: propertyRoomTypeEnum("room_type").notNull().default("Entire place"),

  // how many guests does this property accomodate at most?
  maxNumGuests: smallint("max_num_guests").notNull(),
  numBeds: smallint("num_beds").notNull(),
  numBedrooms: smallint("num_bedrooms").notNull(),
  numBathrooms: doublePrecision("num_bathrooms"),
  // propertyPMS: propertyPMS("property_pms"),

  // for when blake/preju manually upload, otherwise get the host's name via hostId
  hostName: varchar("host_name", { length: 255 }),

  address: varchar("address", { length: 1000 }).notNull(),
  latitude: doublePrecision("latitude"),
  longitude: doublePrecision("longitude"),

  originalListingUrl: varchar("url"),

  checkInInfo: varchar("check_in_info"),
  checkInTime: time("check_in_time"),
  checkOutTime: time("check_out_time"),

  // amenities: propertyAmenitiesEnum("amenities").array().notNull(),
  amenities: varchar("amenities").array(),
  otherAmenities: varchar("other_amenities")
    .array()
    .notNull()
    .default(sql`'{}'`), // .default([]) doesnt work, you gotta do this

  imageUrls: varchar("image_url").array().notNull(),

  name: varchar("name", { length: 255 }).notNull(),
  about: text("about").notNull(),

  petsAllowed: boolean("pets_allowed"),
  smokingAllowed: boolean("smoking_allowed"),

  otherHouseRules: varchar("other_house_rules", { length: 1000 }),

  avgRating: doublePrecision("avg_rating").notNull().default(0),
  numRatings: integer("num_ratings").notNull().default(0),
  airbnbUrl: varchar("airbnb_url"),
  airbnbMessageUrl: varchar("airbnb_message_url"),
  originalNightlyPrice: integer("original_nightly_price"), // in cents
  areaDescription: text("area_description"),
  mapScreenshot: text("map_screenshot"),
  cancellationPolicy: text("cancellation_policy"),

  createdAt: timestamp("created_at").notNull().defaultNow(),
  isPrivate: boolean("is_private").notNull().default(false),
  priceRestriction: integer("price_restriction"),
  propertyStatus: propertyStatusEnum("property_status").default("Listed"),
  airbnbBookUrl: varchar("airbnb_book_url"),
  hostImageUrl: varchar("host_image_url"),
  pricingScreenUrl: varchar("pricing_screen_url"),
<<<<<<< HEAD

=======
  hostProfilePic: varchar("host_profile_pic"),
>>>>>>> c0fac083
});

export type Property = typeof properties.$inferSelect;
export type NewProperty = typeof properties.$inferInsert;
export const propertySelectSchema = createSelectSchema(properties);

// https://github.com/drizzle-team/drizzle-orm/issues/1609
export const propertyInsertSchema = createInsertSchema(properties, {
  imageUrls: z.array(z.string().url()),
  originalListingUrl: z.string().url(),
  amenities: z.array(z.string()),
  otherAmenities: z.array(z.string()),
  checkInTime: zodTime,
  checkOutTime: zodTime,
});

// make everything except id optional
export const propertyUpdateSchema = propertyInsertSchema.partial().required({
  id: true,
});

export const bookedDates = pgTable(
  "booked_dates",
  {
    propertyId: integer("property_id")
      .notNull()
      .references(() => properties.id, { onDelete: "cascade" }),
    date: date("date", { mode: "date" }).notNull(),
  },
  (t) => ({
    compoundKey: primaryKey({
      columns: [t.date, t.propertyId],
    }),
    propertyidIdx: index().on(t.propertyId),
  }),
);<|MERGE_RESOLUTION|>--- conflicted
+++ resolved
@@ -209,11 +209,7 @@
   airbnbBookUrl: varchar("airbnb_book_url"),
   hostImageUrl: varchar("host_image_url"),
   pricingScreenUrl: varchar("pricing_screen_url"),
-<<<<<<< HEAD
-
-=======
   hostProfilePic: varchar("host_profile_pic"),
->>>>>>> c0fac083
 });
 
 export type Property = typeof properties.$inferSelect;
