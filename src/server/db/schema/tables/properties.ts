import { zodTime } from "@/utils/zod-utils";
import { sql } from "drizzle-orm";
import {
  boolean,
  date,
  doublePrecision,
  geometry,
  index,
  integer,
  jsonb,
  pgEnum,
  pgTable,
  primaryKey,
  serial,
  smallint,
  text,
  time,
  timestamp,
  varchar,
} from "drizzle-orm/pg-core";
import { createInsertSchema, createSelectSchema } from "drizzle-zod";
import { z } from "zod";
import { ALL_PROPERTY_AMENITIES } from "./propertyAmenities";
import { ALL_LISTING_SITE_NAMES, propertyTypeEnum } from "../common";

export const CANCELLATION_POLICIES = [
  "Flexible",
  "Moderate",
  "Firm",
  "Strict",
  "Super Strict 30 Days",
  "Super Strict 60 Days",
  "Long Term",
  "Non-refundable",
] as const;

export type CancellationPolicy = (typeof CANCELLATION_POLICIES)[number];

// cancellation policies that are internal to Tramona (can't be set by host)
const INTERNAL_CANCELLATION_POLICIES = [
  "Vacasa",
  "CB Island Vacations",
  "Evolve",
  "Casamundo",
  "Integrity Arizona",
  "RedAwning 7 Days",
  "RedAwning 14 Days",
] as const;

const ALL_CANCELLATION_POLICIES = [
  ...CANCELLATION_POLICIES,
  ...INTERNAL_CANCELLATION_POLICIES,
] as const;

export type CancellationPolicyWithInternals =
  (typeof ALL_CANCELLATION_POLICIES)[number];

// export const cancellationPolicyEnum = pgEnum(
//   "cancellation_policy",
//   ALL_CANCELLATION_POLICIES,
// );

export const ALL_PROPERTY_ROOM_TYPES_WITHOUT_OTHER = [
  "Entire place",
  "Shared room",
  "Private room",
] as const;

export type PropertyRoomType = (typeof ALL_PROPERTY_ROOM_TYPES)[number];

export const ALL_PROPERTY_ROOM_TYPES = [
  ...ALL_PROPERTY_ROOM_TYPES_WITHOUT_OTHER,
  "Other",
] as const;

export const propertyRoomTypeEnum = pgEnum(
  "property_room_type",
  ALL_PROPERTY_ROOM_TYPES,
);

export const ALL_HOUSE_RULE_ITEMS = ["Pets allowed", "Smoking Allowed"];

export const propertyAmenitiesEnum = pgEnum(
  "property_amenities",
  ALL_PROPERTY_AMENITIES,
);

export const ALL_PROPERTY_SAFETY_ITEMS = [
  "Smoke alarm",
  "First aid kit",
  "Fire extinguisher",
  "Carbon monoxide alarm",
] as const;

// TODO: add a new column to properties
export const ALL_PROPERTY_AMENITIES_ONBOARDING = [
  "Stove",
  "Refrigerator",
  "Microwave",
  "Oven",
  "Freezer",
  "Dishwashwer",
  "Dishes & silverware",
  "Dining table & chairs",
  "Coffee maker",
  "TV",
  "Couch",
  "Heating",
  "Air conditioning",
  "Washer",
  "Dryzer",
  "Workspace",
  "Wifi",
  "Street parking",
  "Garage parking",
  "EV charging",
  "Driveway parking",
] as const;

export const ALL_CHECKIN_TYPES = [
  "Smart lock",
  "Keypad",
  "Lockbox",
  "Building staff",
] as const;

export const ALL_CHECKOUT_TYPES = [
  "Gather used towels",
  "Throw trash away",
  "Turn things off",
  "Lock up",
  "Return keys",
] as const;

export const ALL_HOUSE_RULES = [
  "No smoking",
  "No pets",
  "No parties or events",
  "Quiet hours",
] as const;

export const ALL_INTERACTION_PREFERENCES = [
  "not available",
  "say hello",
  "socialize",
  "no preference",
] as const;

export const propertySafetyItemsEnum = pgEnum(
  "property_safety_items",
  ALL_PROPERTY_SAFETY_ITEMS,
);

export const ALL_CURRENCY = ["USD", "EUR"] as const;

export const currencyEnum = pgEnum("currency", ALL_CURRENCY);

export const propertyStatusEnum = pgEnum("property_status", [
  "Listed",
  "Drafted",
  "Archived",
]);

export const checkInEnum = pgEnum("check_in_type", ALL_CHECKIN_TYPES);

export const checkOutEnum = pgEnum("check_out_info", ALL_CHECKOUT_TYPES);

export const houseRulesEnum = pgEnum("house_rules", ALL_HOUSE_RULES);

export const interactionPreferencesEnum = pgEnum(
  "interaction_preference",
  ALL_INTERACTION_PREFERENCES,
);

export const ALL_PROPERTY_PMS = ["Hostaway", "Hospitable", "Ownerrez"] as const;

export const propertyPMSEnum = pgEnum("property_pms", ALL_PROPERTY_PMS);

export const listingPlatformEnum = pgEnum("listing_platform", [
  ...ALL_LISTING_SITE_NAMES,

  ...ALL_PROPERTY_PMS,
]);

export const ALL_BED_TYPES = [
  "Single Bed",
  "Double Bed",
  "Queen Bunk Bed",
  "Twin Bunk Bed",
  "TwinXL Bunk Bed",
  "Crib",
  "Full Day Bed",
  "King Day Bed",
  "Queen Day Bed",
  "Twin Day Bed",
  "TwinXL Day Bed",
  "Full Bed",
  "Full Futon",
  "King Futon",
  "Queen Futon",
  "Twin Futon",
  "TwinXL Futon",
  "King Bed",
  "Full Murphy Bed",
  "King Murphy Bed",
  "Queen Murphy Bed",
  "Twin Murphy Bed",
  "TwinXL Murphy Bed",
  "Queen Bed",
  "Full Rollaway Bed",
  "King Rollaway Bed",
  "Queen Rollaway Bed",
  "Twin Rollaway Bed",
  "TwinXL Rollaway Bed",
  "Full Sofa Bed",
  "King Sofa Bed",
  "Queen Sofa Bed",
  "Twin Sofa Bed",
  "TwinXL Sofa Bed",
  "Full Trundle Bed",
  "King Trundle Bed",
  "Queen Trundle Bed",
  "Twin Trundle Bed",
  "TwinXL Trundle Bed",
  "Twin Bed",
  "Twin XL Bed",
  "Full Water Bed",
  "King Water Bed",
  "Queen Water Bed",
  "Twin Water Bed",
  "TwinXL Water Bed",
  "Full Bunk Bed",
  "King Bunk Bed",
  "Air Mattress",
  "Floor Mattress",
  "Toddler Bed",
  "Hammock",
  "Small Double Bed",
  "California King Bed",
  "Double Sofa Bed",
  "Sofa Bed",
] as const;

export type BedType = (typeof ALL_BED_TYPES)[number];

export const roomsWithBedsSchema = z.array(
  z.object({
    name: z.string().trim().min(1, { message: "Room name cannot be empty" }),
    beds: z.array(
      z.object({
        count: z.number().int().positive(),
        // type: z.enum(ALL_BED_TYPES, {
        //   errorMap: (_, ctx) => ({
        //     message: `Unsupported bed type '${ctx.data}'`,
        //   }),
        // }),
        type: z.string(),
      }),
    ),
  }),
);

export type RoomWithBeds = z.infer<typeof roomsWithBedsSchema.element>;

export const discountTierSchema = z.object({
  days: z.number().int().nonnegative(),
  percentOff: z.number().int().min(0).max(100),
});

export type DiscountTier = z.infer<typeof discountTierSchema>;

export const properties = pgTable(
  "properties",
  {
    id: serial("id").primaryKey(),
    hostTeamId: integer("host_team_id").notNull(),
    originalListingPlatform: listingPlatformEnum("original_listing_platform"), // null = only on Tramona
    originalListingId: varchar("original_listing_id"),

    roomsWithBeds: jsonb("rooms_with_beds").$type<RoomWithBeds[]>(),
    propertyType: propertyTypeEnum("property_type").notNull(),
    roomType: propertyRoomTypeEnum("room_type")
      .notNull()
      .default("Entire place"),

    /** how many guests does this property accomodate at most? */
    maxNumGuests: smallint("max_num_guests").notNull(),
    numBeds: smallint("num_beds").notNull(),
    numBedrooms: smallint("num_bedrooms").notNull(),
    numBathrooms: doublePrecision("num_bathrooms"),
    // propertyPMS: propertyPMSEnum("property_pms"),

    /** for when blake/preju manually upload, otherwise get the host's name via hostId */
    hostName: varchar("host_name", { length: 255 }),
    hostProfilePic: varchar("host_profile_pic"),
    hostNumReviews: integer("host_num_reviews"),
    hostRating: doublePrecision("host_rating"),

    address: varchar("address", { length: 1000 }).notNull(),
    county: varchar("county", { length: 255 }),
    stateName: varchar("state_name", { length: 255 }),
    stateCode: varchar("state_code", { length: 8 }),
    city: varchar("city", { length: 255 }).notNull(),
    country: varchar("country", { length: 255 }).notNull(),
    countryISO: varchar("country_iso", { length: 3 }).notNull(),

    originalListingUrl: varchar("original_listing_url"),
<<<<<<< HEAD
    // checkInInfo: varchar("check_in_info"),
=======
    checkInType: checkInEnum("check_in_type"),
    additionalCheckInInfo: varchar("additional_check_in_info"),
>>>>>>> 8e2a10fc
    checkOutInfo: checkOutEnum("check_out_info").array(),
    additionalCheckOutInfo: varchar("additional_check_out_info"),
    houseRules: houseRulesEnum("house_rules").array(),
    additionalHouseRules: varchar("additional_house_rules"),
    interactionPreference: interactionPreferencesEnum("interaction_preference"),
    directions: varchar("directions"),
    wifiName: varchar("wifi_name"),
    wifiPassword: varchar("wifi_password"),
    houseManual: varchar("house_manual"),
    checkInTime: time("check_in_time").notNull().default("15:00:00"),
    checkOutTime: time("check_out_time").notNull().default("10:00:00"),
    amenities: varchar("amenities")
      .array()
      .notNull()
      .default(sql`'{}'`), // .default([]) doesnt work, you gotta do this
    otherAmenities: varchar("other_amenities")
      .array()
      .notNull()
      .default(sql`'{}'`),

    imageUrls: varchar("image_url").array().notNull(),

    name: varchar("name", { length: 255 }).notNull(),
    about: text("about").notNull(),

    petsAllowed: boolean("pets_allowed"),
    smokingAllowed: boolean("smoking_allowed"),

    otherHouseRules: text("other_house_rules"),

    avgRating: doublePrecision("avg_rating").notNull().default(0),
    numRatings: integer("num_ratings").notNull().default(0),
    airbnbUrl: varchar("airbnb_url"),
    originalNightlyPrice: integer("original_nightly_price"), // in cents
    currentSecurityDeposit: integer("current_security_deposit")
      .notNull()
      .default(0), //cant be null
    areaDescription: text("area_description"),
    cancellationPolicy: text("cancellation_policy"),
    createdAt: timestamp("created_at", { withTimezone: true })
      .notNull()
      .defaultNow(),
    isPrivate: boolean("is_private").notNull().default(false),
    ageRestriction: integer("age_restriction"),
    priceRestriction: integer("price_restriction").default(0),
    stripeVerRequired: boolean("stripe_ver_required").default(false),
    status: propertyStatusEnum("property_status").default("Listed"),
    pricingScreenUrl: varchar("pricing_screen_url"),
    currency: currencyEnum("currency").notNull().default("USD"),
    hospitableListingId: varchar("hospitable_listing_id"),
    latLngPoint: geometry("lat_lng_point", {
      type: "point",
      mode: "xy",
      srid: 4326,
    })
      .notNull()
      .$type<{ x: number; y: number }>(),
    iCalLink: text("ical_link"),
    bookOnAirbnb: boolean("book_on_airbnb").notNull().default(false),
    autoOfferEnabled: boolean("auto_offer_enabled").notNull().default(false),
    autoOfferDiscountTiers: jsonb("auto_offer_discount_tiers").$type<
      DiscountTier[]
    >(),
    bookItNowEnabled: boolean("book_it_now_enabled").notNull().default(false),
    bookItNowDiscountTiers: jsonb("book_it_now_discount_tiers").$type<
      DiscountTier[]
    >(),
    requestToBookDiscountPercentage: integer(
      "request_to_book_discount_percentage",
    )
      .notNull()
      .default(5),
  },
  (t) => ({
    spatialIndex: index("spacial_index").using("gist", t.latLngPoint),
  }),
);

export type Property = typeof properties.$inferSelect;
export type NewProperty = typeof properties.$inferInsert;
export const propertySelectSchema = createSelectSchema(properties);

// https://github.com/drizzle-team/drizzle-orm/issues/1609
export const propertyInsertSchema = createInsertSchema(properties, {
  checkOutInfo: z.array(z.enum(ALL_CHECKOUT_TYPES)),
  houseRules: z.array(z.enum(ALL_HOUSE_RULES)),
  imageUrls: z.array(z.string().url()),
  originalListingUrl: z.string().url(),
  amenities: z.array(z.string()),
  otherAmenities: z.array(z.string()),
  checkInTime: zodTime,
  checkOutTime: zodTime,
  roomsWithBeds: roomsWithBedsSchema,
  autoOfferDiscountTiers: z.array(discountTierSchema),
  bookItNowDiscountTiers: z.array(discountTierSchema).nullable(),
  latLngPoint: z.object({ x: z.number(), y: z.number() }),
});

// make everything except id optional
export const propertyUpdateSchema = propertyInsertSchema.partial().required({
  id: true,
});

export const bookedDates = pgTable(
  "booked_dates",
  {
    propertyId: integer("property_id")
      .notNull()
      .references(() => properties.id, { onDelete: "cascade" }),
    date: date("date", { mode: "date" }).notNull(),
  },
  (t) => ({
    compoundKey: primaryKey({
      columns: [t.date, t.propertyId],
    }),
    propertyidIdx: index().on(t.propertyId),
  }),
);

// - added neals stuff to db
// - did sasha already update drizzle schema and usages of latitude and longitude?
// - I did and got Offset is outside the bounds of the DataView for the map<|MERGE_RESOLUTION|>--- conflicted
+++ resolved
@@ -305,12 +305,9 @@
     countryISO: varchar("country_iso", { length: 3 }).notNull(),
 
     originalListingUrl: varchar("original_listing_url"),
-<<<<<<< HEAD
-    // checkInInfo: varchar("check_in_info"),
-=======
+    checkInInfo: varchar("check_in_info"),
     checkInType: checkInEnum("check_in_type"),
     additionalCheckInInfo: varchar("additional_check_in_info"),
->>>>>>> 8e2a10fc
     checkOutInfo: checkOutEnum("check_out_info").array(),
     additionalCheckOutInfo: varchar("additional_check_out_info"),
     houseRules: houseRulesEnum("house_rules").array(),
