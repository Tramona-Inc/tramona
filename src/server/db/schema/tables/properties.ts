import { zodTime } from "@/utils/zod-utils";
import { sql } from "drizzle-orm";
import {
  boolean,
  date,
  doublePrecision,
  geometry,
  index,
  integer,
  jsonb,
  pgEnum,
  pgTable,
  primaryKey,
  serial,
  smallint,
  text,
  time,
  timestamp,
  varchar,
} from "drizzle-orm/pg-core";
import { createInsertSchema, createSelectSchema } from "drizzle-zod";
import { z } from "zod";
import { ALL_PROPERTY_AMENITIES } from "./propertyAmenities";
import { users } from "./users";
import { ALL_LISTING_SITE_NAMES, propertyTypeEnum } from "../common";

export const CANCELLATION_POLICIES = [
  "Flexible",
  "Moderate",
  "Firm",
  "Strict",
  "Super Strict 30 Days",
  "Super Strict 60 Days",
  "Long Term",
  "Non-refundable",
] as const;

export type CancellationPolicy = (typeof CANCELLATION_POLICIES)[number];

// cancellation policies that are internal to Tramona (can't be set by host)
const INTERNAL_CANCELLATION_POLICIES = ["Vacasa"] as const;

const ALL_CANCELLATION_POLICIES = [
  ...CANCELLATION_POLICIES,
  ...INTERNAL_CANCELLATION_POLICIES,
] as const;

export type CancellationPolicyWithInternals =
  (typeof ALL_CANCELLATION_POLICIES)[number];

export const cancellationPolicyEnum = pgEnum(
  "cancellation_policy",
  ALL_CANCELLATION_POLICIES,
);

export const ALL_PROPERTY_ROOM_TYPES_WITHOUT_OTHER = [
  "Entire place",
  "Shared room",
  "Private room",
] as const;

export type PropertyRoomType = (typeof ALL_PROPERTY_ROOM_TYPES)[number];

export const ALL_PROPERTY_ROOM_TYPES = [
  ...ALL_PROPERTY_ROOM_TYPES_WITHOUT_OTHER,
  "Other",
] as const;

export const propertyRoomTypeEnum = pgEnum(
  "property_room_type",
  ALL_PROPERTY_ROOM_TYPES,
);

export const ALL_HOUSE_RULE_ITEMS = ["Pets allowed", "Smoking Allowed"];

export const propertyAmenitiesEnum = pgEnum(
  "property_amenities",
  ALL_PROPERTY_AMENITIES,
);

export const ALL_PROPERTY_SAFETY_ITEMS = [
  "Smoke alarm",
  "First aid kit",
  "Fire extinguisher",
  "Carbon monoxide alarm",
] as const;

// TODO: add a new column to properties
export const ALL_PROPERTY_AMENITIES_ONBOARDING = [
  "Stove",
  "Refrigerator",
  "Microwave",
  "Oven",
  "Freezer",
  "Dishwashwer",
  "Dishes & silverware",
  "Dining table & chairs",
  "Coffee maker",
  "TV",
  "Couch",
  "Heating",
  "Air conditioning",
  "Washer",
  "Dryzer",
  "Workspace",
  "Wifi",
  "Street parking",
  "Garage parking",
  "EV charging",
  "Driveway parking",
] as const;

export const propertySafetyItemsEnum = pgEnum(
  "property_safety_items",
  ALL_PROPERTY_SAFETY_ITEMS,
);

export const ALL_CURRENCY = ["USD", "EUR"] as const;

export const currencyEnum = pgEnum("currency", ALL_CURRENCY);

export const propertyStatusEnum = pgEnum("property_status", [
  "Listed",
  "Drafted",
  "Archived",
]);

export const ALL_PROPERTY_PMS = ["Hostaway", "Hospitable", "Ownerrez"] as const;

export const propertyPMSEnum = pgEnum("property_pms", ALL_PROPERTY_PMS);

export const listingPlatformEnum = pgEnum("listing_platform", [
  ...ALL_LISTING_SITE_NAMES,

  ...ALL_PROPERTY_PMS,
]);

export const ALL_BED_TYPES = [
  "Single Bed",
  "Double Bed",
  "Queen Bunk Bed",
  "Twin Bunk Bed",
  "TwinXL Bunk Bed",
  "Crib",
  "Full Day Bed",
  "King Day Bed",
  "Queen Day Bed",
  "Twin Day Bed",
  "TwinXL Day Bed",
  "Full Bed",
  "Full Futon",
  "King Futon",
  "Queen Futon",
  "Twin Futon",
  "TwinXL Futon",
  "King Bed",
  "Full Murphy Bed",
  "King Murphy Bed",
  "Queen Murphy Bed",
  "Twin Murphy Bed",
  "TwinXL Murphy Bed",
  "Queen Bed",
  "Full Rollaway Bed",
  "King Rollaway Bed",
  "Queen Rollaway Bed",
  "Twin Rollaway Bed",
  "TwinXL Rollaway Bed",
  "Full Sofa Bed",
  "King Sofa Bed",
  "Queen Sofa Bed",
  "Twin Sofa Bed",
  "TwinXL Sofa Bed",
  "Full Trundle Bed",
  "King Trundle Bed",
  "Queen Trundle Bed",
  "Twin Trundle Bed",
  "TwinXL Trundle Bed",
  "Twin Bed",
  "Twin XL Bed",
  "Full Water Bed",
  "King Water Bed",
  "Queen Water Bed",
  "Twin Water Bed",
  "TwinXL Water Bed",
  "Full Bunk Bed",
  "King Bunk Bed",
  "Air Mattress",
  "Floor Mattress",
  "Toddler Bed",
  "Hammock",
  "Small Double Bed",
  "California King Bed",
  "Double Sofa Bed",
  "Sofa Bed",
] as const;

export type BedType = (typeof ALL_BED_TYPES)[number];

export const roomsWithBedsSchema = z.array(
  z.object({
    name: z.string().trim().min(1, { message: "Room name cannot be empty" }),
    beds: z.array(
      z.object({
        count: z.number().int().positive(),
        type: z.enum(ALL_BED_TYPES, {
          errorMap: (_, ctx) => ({
            message: `Unsupported bed type '${ctx.data}'`,
          }),
        }),
      }),
    ),
  }),
);

export type RoomWithBeds = z.infer<typeof roomsWithBedsSchema.element>;

export const properties = pgTable(
  "properties",
  {
    id: serial("id").primaryKey(),
    hostId: text("host_id").references(() => users.id, { onDelete: "cascade" }),
    hostTeamId: integer("host_team_id"), // TODO: migrate fully away from hostId
    originalListingPlatform: listingPlatformEnum("original_listing_platform"), // null = only on Tramona
    originalListingId: varchar("original_listing_id"),

    roomsWithBeds: jsonb("rooms_with_beds").$type<RoomWithBeds[]>(),
    propertyType: propertyTypeEnum("property_type").notNull(),
    roomType: propertyRoomTypeEnum("room_type")
      .notNull()
      .default("Entire place"),

    // how many guests does this property accomodate at most?
    maxNumGuests: smallint("max_num_guests").notNull(),
    numBeds: smallint("num_beds").notNull(),
    numBedrooms: smallint("num_bedrooms").notNull(),
    numBathrooms: doublePrecision("num_bathrooms"),
    // propertyPMS: propertyPMSEnum("property_pms"),

    // for when blake/preju manually upload, otherwise get the host's name via hostId
    hostName: varchar("host_name", { length: 255 }),
    hostProfilePic: varchar("host_profile_pic"),
    hostNumReviews: integer("host_num_reviews"),
    hostRating: doublePrecision("host_rating"),

    address: varchar("address", { length: 1000 }).notNull(),
    // latitude: doublePrecision("latitude").notNull(),
    // longitude: doublePrecision("longitude").notNull(),
    city: varchar("city", { length: 255 }).notNull(),
    originalListingUrl: varchar("url"),
    checkInInfo: varchar("check_in_info"),
    checkInTime: time("check_in_time"),
    checkOutTime: time("check_out_time"),

    // amenities: propertyAmenitiesEnum("amenities").array().notNull(),
    amenities: varchar("amenities")
      .array()
      .notNull()
      .default(sql`'{}'`), // .default([]) doesnt work, you gotta do this
    otherAmenities: varchar("other_amenities")
      .array()
      .notNull()
      .default(sql`'{}'`),

    imageUrls: varchar("image_url").array().notNull(),

    name: varchar("name", { length: 255 }).notNull(),
    about: text("about").notNull(),

    petsAllowed: boolean("pets_allowed"),
    smokingAllowed: boolean("smoking_allowed"),

    otherHouseRules: text("other_house_rules"),

    avgRating: doublePrecision("avg_rating").notNull().default(0),
    numRatings: integer("num_ratings").notNull().default(0),
    airbnbUrl: varchar("airbnb_url"),
<<<<<<< HEAD
    // airbnbMessageUrl: varchar("airbnb_message_url"),
=======
>>>>>>> 69c0095b
    originalNightlyPrice: integer("original_nightly_price"), // in cents
    areaDescription: text("area_description"),
    mapScreenshot: text("map_screenshot"),
    cancellationPolicy: cancellationPolicyEnum("cancellation_policy"),
    createdAt: timestamp("created_at", { withTimezone: true })
      .notNull()
      .defaultNow(),
    isPrivate: boolean("is_private").notNull().default(false),
    ageRestriction: integer("age_restriction"),
    priceRestriction: integer("price_restriction").default(0),
    stripeVerRequired: boolean("stripe_ver_required").default(false),
    propertyStatus: propertyStatusEnum("property_status").default("Listed"),
<<<<<<< HEAD
    // airbnbBookUrl: varchar("airbnb_book_url"),
=======
>>>>>>> 69c0095b
    hostImageUrl: varchar("host_image_url"),
    pricingScreenUrl: varchar("pricing_screen_url"),
    currency: currencyEnum("currency").notNull().default("USD"),
    // hostawayListingId: integer("hostaway_listing_id"),
    latLngPoint: geometry("lat_lng_point", {
      type: "point",
      mode: "xy",
      srid: 4326,
    }).notNull(),
    iCalLink: text("ical_link"),
  },
  (t) => ({
    spatialIndex: index("spacial_index").using("gist", t.latLngPoint),
  }),
);

export type Property = typeof properties.$inferSelect;
export type NewProperty = typeof properties.$inferInsert;
export const propertySelectSchema = createSelectSchema(properties);

// https://github.com/drizzle-team/drizzle-orm/issues/1609
export const propertyInsertSchema = createInsertSchema(properties, {
  imageUrls: z.array(z.string().url()),
  originalListingUrl: z.string().url(),
  amenities: z.array(z.string()),
  otherAmenities: z.array(z.string()),
  checkInTime: zodTime,
  checkOutTime: zodTime,
  roomsWithBeds: roomsWithBedsSchema,
});

// make everything except id optional
export const propertyUpdateSchema = propertyInsertSchema.partial().required({
  id: true,
});

export const bookedDates = pgTable(
  "booked_dates",
  {
    propertyId: integer("property_id")
      .notNull()
      .references(() => properties.id, { onDelete: "cascade" }),
    date: date("date", { mode: "date" }).notNull(),
  },
  (t) => ({
    compoundKey: primaryKey({
      columns: [t.date, t.propertyId],
    }),
    propertyidIdx: index().on(t.propertyId),
  }),
);<|MERGE_RESOLUTION|>--- conflicted
+++ resolved
@@ -274,10 +274,6 @@
     avgRating: doublePrecision("avg_rating").notNull().default(0),
     numRatings: integer("num_ratings").notNull().default(0),
     airbnbUrl: varchar("airbnb_url"),
-<<<<<<< HEAD
-    // airbnbMessageUrl: varchar("airbnb_message_url"),
-=======
->>>>>>> 69c0095b
     originalNightlyPrice: integer("original_nightly_price"), // in cents
     areaDescription: text("area_description"),
     mapScreenshot: text("map_screenshot"),
@@ -290,10 +286,6 @@
     priceRestriction: integer("price_restriction").default(0),
     stripeVerRequired: boolean("stripe_ver_required").default(false),
     propertyStatus: propertyStatusEnum("property_status").default("Listed"),
-<<<<<<< HEAD
-    // airbnbBookUrl: varchar("airbnb_book_url"),
-=======
->>>>>>> 69c0095b
     hostImageUrl: varchar("host_image_url"),
     pricingScreenUrl: varchar("pricing_screen_url"),
     currency: currencyEnum("currency").notNull().default("USD"),
