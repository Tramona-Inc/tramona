import {
  boolean,
  index,
  integer,
  pgEnum,
  pgTable,
  text,
  timestamp,
  varchar,
} from "drizzle-orm/pg-core";
import { users } from "./users";
import { hostTeams } from "./hostTeams";

export const ALL_HOST_TYPES = ["airbnb", "direct", "vrbo", "other"] as const;

export const hostTypeEnum = pgEnum("host_type", ALL_HOST_TYPES);

<<<<<<< HEAD
export const hostProfiles = pgTable("host_profiles", {
  userId: text("user_id")
    .notNull()
    .references(() => users.id, { onDelete: "cascade" })
    .primaryKey(),
  type: hostTypeEnum("type").notNull().default("other"),
  profileUrl: varchar("profile_url", { length: 1000 }),
  becameHostAt: timestamp("became_host_at").notNull().defaultNow(),
  stripeAccountId: varchar("stripeAccountId"),
  chargesEnabled: boolean("charges_enabled").default(false),
});
=======
export const hostProfiles = pgTable(
  "host_profiles",
  {
    userId: text("user_id")
      .notNull()
      .references(() => users.id, { onDelete: "cascade" }),
    type: hostTypeEnum("type").notNull().default("other"),
    profileUrl: varchar("profile_url", { length: 1000 }),
    becameHostAt: timestamp("became_host_at").notNull().defaultNow(),
    stripeAccountId: varchar("stripeAccountId"),
    chargesEnabled: boolean("charges_enabled").default(false),
    curTeamId: integer("cur_team_id")
      .notNull()
      .references(() => hostTeams.id),
  },
  (t) => ({
    useridIdx: index().on(t.userId),
    curTeamidIdx: index().on(t.curTeamId),
  }),
);

export type HostProfile = typeof hostProfiles.$inferSelect;
>>>>>>> 48e42e28
<|MERGE_RESOLUTION|>--- conflicted
+++ resolved
@@ -15,19 +15,6 @@
 
 export const hostTypeEnum = pgEnum("host_type", ALL_HOST_TYPES);
 
-<<<<<<< HEAD
-export const hostProfiles = pgTable("host_profiles", {
-  userId: text("user_id")
-    .notNull()
-    .references(() => users.id, { onDelete: "cascade" })
-    .primaryKey(),
-  type: hostTypeEnum("type").notNull().default("other"),
-  profileUrl: varchar("profile_url", { length: 1000 }),
-  becameHostAt: timestamp("became_host_at").notNull().defaultNow(),
-  stripeAccountId: varchar("stripeAccountId"),
-  chargesEnabled: boolean("charges_enabled").default(false),
-});
-=======
 export const hostProfiles = pgTable(
   "host_profiles",
   {
@@ -49,5 +36,4 @@
   }),
 );
 
-export type HostProfile = typeof hostProfiles.$inferSelect;
->>>>>>> 48e42e28
+export type HostProfile = typeof hostProfiles.$inferSelect;