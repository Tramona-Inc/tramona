<<<<<<< HEAD
import { serial, integer, pgTable, timestamp } from 'drizzle-orm/pg-core';
import { requests } from './requests';
import { properties } from './properties';

export const offers = pgTable('offers', {
  id: serial('id').primaryKey(),
  requestId: integer('request_id')
    .notNull()
    .references(() => requests.id),
  propertyId: integer('property_id')
    .notNull()
    .references(() => properties.id),
  createdAt: timestamp('created_at').notNull().defaultNow(),
  updatedAt: timestamp('updated_at').notNull().defaultNow(),
});
=======
import {
  serial,
  integer,
  pgTable,
  timestamp,
  index,
} from "drizzle-orm/pg-core";
import { requests } from "./requests";
import { properties } from "./properties";

export const offers = pgTable(
  "offers",
  {
    id: serial("id").primaryKey(),
    requestId: integer("request_id")
      .notNull()
      .references(() => requests.id),
    propertyId: integer("property_id")
      .notNull()
      .references(() => properties.id),
    createdAt: timestamp("created_at").notNull().defaultNow(),
    madePublicAt: timestamp("made_public_at"),
    acceptedAt: timestamp("accepted_at"),
  },
  (t) => ({
    madePublicAtIndex: index("made_public_at_index").on(t.madePublicAt),
    acceptedAtIndex: index("accepted_at_index").on(t.acceptedAt),
  }),
);

export type Offer = typeof offers.$inferSelect;
>>>>>>> 1fb74877
<|MERGE_RESOLUTION|>--- conflicted
+++ resolved
@@ -1,20 +1,3 @@
-<<<<<<< HEAD
-import { serial, integer, pgTable, timestamp } from 'drizzle-orm/pg-core';
-import { requests } from './requests';
-import { properties } from './properties';
-
-export const offers = pgTable('offers', {
-  id: serial('id').primaryKey(),
-  requestId: integer('request_id')
-    .notNull()
-    .references(() => requests.id),
-  propertyId: integer('property_id')
-    .notNull()
-    .references(() => properties.id),
-  createdAt: timestamp('created_at').notNull().defaultNow(),
-  updatedAt: timestamp('updated_at').notNull().defaultNow(),
-});
-=======
 import {
   serial,
   integer,
@@ -45,5 +28,4 @@
   }),
 );
 
-export type Offer = typeof offers.$inferSelect;
->>>>>>> 1fb74877
+export type Offer = typeof offers.$inferSelect;