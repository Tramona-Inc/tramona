--- conflicted
+++ resolved
@@ -11,17 +11,6 @@
 import { createInsertSchema, createSelectSchema } from "drizzle-zod";
 import { properties } from "./properties";
 import { requests } from "./requests";
-<<<<<<< HEAD
-
-export const ALL_TRIP_SOURCES = [
-  "City request",
-  "Request to book",
-  "Book it now",
-] as const;
-
-export const tripSourceEnum = pgEnum("trip_source", ALL_TRIP_SOURCES);
-=======
->>>>>>> 81bcc4dc
 
 export const offers = pgTable(
   "offers",
