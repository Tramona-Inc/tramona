import {
  date,
  index,
  integer,
  pgTable,
  serial,
  timestamp,
  varchar,
} from "drizzle-orm/pg-core";
import { createInsertSchema, createSelectSchema } from "drizzle-zod";
import { properties } from "./properties";
import { requests } from "./requests";

export const offers = pgTable(
  "offers",
  {
    id: serial("id").primaryKey(),
    requestId: integer("request_id").references(() => requests.id, {
      onDelete: "set null",
    }),
    propertyId: integer("property_id")
      .notNull()
      .references(() => properties.id, { onDelete: "cascade" }),
    totalPrice: integer("total_price").notNull(), // in cents
    createdAt: timestamp("created_at").notNull().defaultNow(),
    madePublicAt: timestamp("made_public_at"),
    acceptedAt: timestamp("accepted_at"),
    paymentIntentId: varchar("payment_intent_id"),
    checkoutSessionId: varchar("checkout_session_id"),
    tramonaFee: integer("tramona_fee").notNull().default(0), // in cents
<<<<<<< HEAD
        //fromUnclaimedOffers: boolean("from_unclaimed_offers_form").default(false),
=======
    checkIn: date("check_in", { mode: "date" }).notNull(),
    checkOut: date("check_out", { mode: "date" }).notNull(),
>>>>>>> b8654657
  },
  (t) => ({
    requestIdIdx: index().on(t.requestId),
    propertyIdIdx: index().on(t.propertyId),
    madePublicAtIndex: index().on(t.madePublicAt),
    acceptedAtIndex: index().on(t.acceptedAt),
  }),
);

export type Offer = typeof offers.$inferSelect;
export const offerSelectSchema = createSelectSchema(offers);
export const offerInsertSchema = createInsertSchema(offers);

// make everything except id optional
export const offerUpdateSchema = offerInsertSchema.partial().required({
  id: true,
});<|MERGE_RESOLUTION|>--- conflicted
+++ resolved
@@ -28,12 +28,8 @@
     paymentIntentId: varchar("payment_intent_id"),
     checkoutSessionId: varchar("checkout_session_id"),
     tramonaFee: integer("tramona_fee").notNull().default(0), // in cents
-<<<<<<< HEAD
-        //fromUnclaimedOffers: boolean("from_unclaimed_offers_form").default(false),
-=======
     checkIn: date("check_in", { mode: "date" }).notNull(),
     checkOut: date("check_out", { mode: "date" }).notNull(),
->>>>>>> b8654657
   },
   (t) => ({
     requestIdIdx: index().on(t.requestId),
