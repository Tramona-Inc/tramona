--- conflicted
+++ resolved
@@ -28,11 +28,7 @@
     paymentIntentId: varchar("payment_intent_id"),
     checkoutSessionId: varchar("checkout_session_id"),
     tramonaFee: integer("tramona_fee").notNull().default(0), // in cents
-<<<<<<< HEAD
-    // fromUnclaimedOffers: boolean("from_unclaimed_offers_form").default(false),
-=======
-    //fromUnclaimedOffers: boolean("from_unclaimed_offers_form").default(false),
->>>>>>> 60a3520e
+        //fromUnclaimedOffers: boolean("from_unclaimed_offers_form").default(false),
   },
   (t) => ({
     madePublicAtIndex: index().on(t.madePublicAt),
