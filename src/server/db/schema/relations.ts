<<<<<<< HEAD
import { relations } from 'drizzle-orm';
import { accounts, referralCodes, sessions, users } from './tables/auth';
import { properties } from './tables/properties';
import { requests } from './tables/requests';
import { offers } from './tables/offers';
=======
import { relations } from "drizzle-orm";
import { referralCodes, users } from "./tables/users";
import { accounts } from "./tables/auth/accounts";
import { sessions } from "./tables/auth/sessions";
import { properties } from "./tables/properties";
import { requests } from "./tables/requests";
import { offers } from "./tables/offers";
>>>>>>> 4ec6e327

export const usersRelations = relations(users, ({ one, many }) => ({
  accounts: many(accounts),
  sessions: many(sessions),
  referralCode: one(referralCodes), // the one they own, not the one used at signup
  propertiesOwned: many(properties),
  requestsMade: many(requests),
}));

export const accountsRelations = relations(accounts, ({ one }) => ({
  user: one(users, {
    fields: [accounts.userId],
    references: [users.id],
  }),
}));

export const sessionsRelations = relations(sessions, ({ one }) => ({
  user: one(users, {
    fields: [sessions.userId],
    references: [users.id],
  }),
}));

export const referralCodesRelations = relations(referralCodes, ({ one }) => ({
  user: one(users, {
    fields: [referralCodes.ownerId],
    references: [users.id],
  }),
}));

export const propertiesRelations = relations(properties, ({ one, many }) => ({
  host: one(users, {
    fields: [properties.hostId],
    references: [users.id],
  }),
  offers: many(offers),
}));

export const requestsRelations = relations(requests, ({ one, many }) => ({
  madeByUser: one(users, {
    fields: [requests.userId],
    references: [users.id],
  }),
  offers: many(offers),
}));

export const offersRelations = relations(offers, ({ one }) => ({
  property: one(properties, {
    fields: [offers.propertyId],
    references: [properties.id],
  }),
  request: one(requests, {
    fields: [offers.requestId],
    references: [requests.id],
  }),
}));<|MERGE_RESOLUTION|>--- conflicted
+++ resolved
@@ -1,10 +1,3 @@
-<<<<<<< HEAD
-import { relations } from 'drizzle-orm';
-import { accounts, referralCodes, sessions, users } from './tables/auth';
-import { properties } from './tables/properties';
-import { requests } from './tables/requests';
-import { offers } from './tables/offers';
-=======
 import { relations } from "drizzle-orm";
 import { referralCodes, users } from "./tables/users";
 import { accounts } from "./tables/auth/accounts";
@@ -12,7 +5,6 @@
 import { properties } from "./tables/properties";
 import { requests } from "./tables/requests";
 import { offers } from "./tables/offers";
->>>>>>> 4ec6e327
 
 export const usersRelations = relations(users, ({ one, many }) => ({
   accounts: many(accounts),
