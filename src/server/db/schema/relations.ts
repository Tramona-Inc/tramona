import { relations } from "drizzle-orm";
import { accounts } from "./tables/auth/accounts";
import { sessions } from "./tables/auth/sessions";
import { hostProfiles } from "./tables/hostProfiles";
import {
  conversationParticipants,
  conversations,
  messages,
} from "./tables/messages";
import { offers } from "./tables/offers";
import { bookedDates, properties } from "./tables/properties";
import { requestGroups, requests } from "./tables/requests";
import { referralCodes, referralEarnings, users } from "./tables/users";
import { groupInvites, groupMembers, groups } from "./tables/groups";
<<<<<<< HEAD
import { requestsToProperties } from "./tables/requestsToProperties";
import {
  hostTeamInvites,
  hostTeamMembers,
  hostTeams,
} from "./tables/hostTeams";
=======
import { bids } from "./tables/bids";
>>>>>>> 75edcc78

export const usersRelations = relations(users, ({ one, many }) => ({
  accounts: many(accounts),
  sessions: many(sessions),
  referralCode: one(referralCodes), // the one they own, not the one used at signup
  propertiesOwned: many(properties),
  referralEarnings: many(referralEarnings),
  messages: many(messages),
  conversations: many(conversationParticipants),
  hostProfile: one(hostProfiles),
  groups: many(groupMembers),
  ownedGroups: many(groups),
  requestGroupsCreated: many(requestGroups),
<<<<<<< HEAD
  hostTeams: many(hostTeamMembers),
=======
  bids: many(bids),
>>>>>>> 75edcc78
}));

export const accountsRelations = relations(accounts, ({ one }) => ({
  user: one(users, {
    fields: [accounts.userId],
    references: [users.id],
  }),
}));

export const sessionsRelations = relations(sessions, ({ one }) => ({
  user: one(users, {
    fields: [sessions.userId],
    references: [users.id],
  }),
}));

export const referralCodesRelations = relations(referralCodes, ({ one }) => ({
  owner: one(users, {
    fields: [referralCodes.ownerId],
    references: [users.id],
  }),
}));

export const hostProfilesRelations = relations(hostProfiles, ({ one }) => ({
  hostUser: one(users, {
    fields: [hostProfiles.userId],
    references: [users.id],
  }),
  curTeam: one(hostTeams, {
    fields: [hostProfiles.curTeamId],
    references: [hostTeams.id],
  }),
}));

export const propertiesRelations = relations(properties, ({ one, many }) => ({
  host: one(users, {
    fields: [properties.hostId],
    references: [users.id],
  }),
  hostTeam: one(hostTeams, {
    fields: [properties.hostTeamId],
    references: [hostTeams.id],
  }),
  offers: many(offers),
  requestsToProperties: many(requestsToProperties),
  bookedDates: many(bookedDates),
}));

export const bookedDatesRelations = relations(bookedDates, ({ one }) => ({
  property: one(properties, {
    fields: [bookedDates.propertyId],
    references: [properties.id],
  }),
}));

export const requestsRelations = relations(requests, ({ one, many }) => ({
  madeByGroup: one(groups, {
    fields: [requests.madeByGroupId],
    references: [groups.id],
  }),
  requestGroup: one(requestGroups, {
    fields: [requests.requestGroupId],
    references: [requestGroups.id],
  }),
  offers: many(offers),
  requestsToProperties: many(requestsToProperties),
}));

export const bidsRelations = relations(bids, ({ one }) => ({
  madeByGroup: one(groups, {
    fields: [bids.madeByGroupId],
    references: [groups.id],
  }),
  property: one(properties, {
    fields: [bids.propertyId],
    references: [properties.id],
  }),
}));

export const requestGroupsRelations = relations(
  requestGroups,
  ({ one, many }) => ({
    requests: many(requests),
    createdByUser: one(users, {
      fields: [requestGroups.createdByUserId],
      references: [users.id],
    }),
  }),
);

export const requestsToPropertiesRelations = relations(
  requestsToProperties,
  ({ one }) => ({
    request: one(requests, {
      fields: [requestsToProperties.requestId],
      references: [requests.id],
    }),
    property: one(properties, {
      fields: [requestsToProperties.propertyId],
      references: [properties.id],
    }),
  }),
);

export const offersRelations = relations(offers, ({ one }) => ({
  property: one(properties, {
    fields: [offers.propertyId],
    references: [properties.id],
  }),
  request: one(requests, {
    fields: [offers.requestId],
    references: [requests.id],
  }),
}));

export const earningsRelations = relations(referralEarnings, ({ one }) => ({
  referee: one(users, {
    fields: [referralEarnings.refereeId],
    references: [users.id],
  }),
  offer: one(offers, {
    fields: [referralEarnings.offerId],
    references: [offers.id],
  }),
}));

export const conversationsRelations = relations(conversations, ({ many }) => ({
  messages: many(messages),
  participants: many(conversationParticipants),
}));

export const messagesRelations = relations(messages, ({ one }) => ({
  conversation: one(conversations, {
    fields: [messages.conversationId],
    references: [conversations.id],
  }),
  user: one(users, {
    fields: [messages.userId],
    references: [users.id],
  }),
}));

export const conversationParticipantsRelations = relations(
  conversationParticipants,
  ({ one }) => ({
    conversation: one(conversations, {
      fields: [conversationParticipants.conversationId],
      references: [conversations.id],
    }),
    user: one(users, {
      fields: [conversationParticipants.userId],
      references: [users.id],
    }),
  }),
);

export const groupsRelations = relations(groups, ({ one, many }) => ({
  owner: one(users, {
    fields: [groups.ownerId],
    references: [users.id],
  }),
  members: many(groupMembers),
  invites: many(groupInvites),
  requests: many(requests),
}));

export const groupMembersRelations = relations(groupMembers, ({ one }) => ({
  group: one(groups, {
    fields: [groupMembers.groupId],
    references: [groups.id],
  }),
  user: one(users, {
    fields: [groupMembers.userId],
    references: [users.id],
  }),
}));

export const groupInviteRelations = relations(groupInvites, ({ one }) => ({
  group: one(groups, {
    fields: [groupInvites.groupId],
    references: [groups.id],
  }),
}));

export const hostTeamsRelations = relations(hostTeams, ({ one, many }) => ({
  owner: one(users, {
    fields: [hostTeams.ownerId],
    references: [users.id],
  }),
  members: many(hostTeamMembers),
  invites: many(hostTeamInvites),
  properties: many(properties),
}));

export const hostTeamMembersRelations = relations(
  hostTeamMembers,
  ({ one }) => ({
    hostTeam: one(hostTeams, {
      fields: [hostTeamMembers.hostTeamId],
      references: [hostTeams.id],
    }),
    user: one(users, {
      fields: [hostTeamMembers.userId],
      references: [users.id],
    }),
  }),
);

export const hostTeamInviteRelations = relations(
  hostTeamInvites,
  ({ one }) => ({
    hostTeam: one(hostTeams, {
      fields: [hostTeamInvites.hostTeamId],
      references: [hostTeams.id],
    }),
  }),
);<|MERGE_RESOLUTION|>--- conflicted
+++ resolved
@@ -12,16 +12,13 @@
 import { requestGroups, requests } from "./tables/requests";
 import { referralCodes, referralEarnings, users } from "./tables/users";
 import { groupInvites, groupMembers, groups } from "./tables/groups";
-<<<<<<< HEAD
 import { requestsToProperties } from "./tables/requestsToProperties";
 import {
   hostTeamInvites,
   hostTeamMembers,
   hostTeams,
 } from "./tables/hostTeams";
-=======
 import { bids } from "./tables/bids";
->>>>>>> 75edcc78
 
 export const usersRelations = relations(users, ({ one, many }) => ({
   accounts: many(accounts),
@@ -35,11 +32,8 @@
   groups: many(groupMembers),
   ownedGroups: many(groups),
   requestGroupsCreated: many(requestGroups),
-<<<<<<< HEAD
   hostTeams: many(hostTeamMembers),
-=======
   bids: many(bids),
->>>>>>> 75edcc78
 }));
 
 export const accountsRelations = relations(accounts, ({ one }) => ({
@@ -223,7 +217,6 @@
     references: [groups.id],
   }),
 }));
-
 export const hostTeamsRelations = relations(hostTeams, ({ one, many }) => ({
   owner: one(users, {
     fields: [hostTeams.ownerId],
