import { relations } from "drizzle-orm";
import { accounts } from "./tables/auth/accounts";
import { sessions } from "./tables/auth/sessions";
import { hostProfiles } from "./tables/hostProfiles";
import {
  conversationParticipants,
  conversations,
  messages,
} from "./tables/messages";
import { offers } from "./tables/offers";
import { bookedDates, properties } from "./tables/properties";
import { requestGroups, requests } from "./tables/requests";
import { referralCodes, referralEarnings, users } from "./tables/users";
import { groupInvites, groupMembers, groups } from "./tables/groups";
import { requestsToProperties } from "./tables/requestsToProperties";
import {
  hostTeamInvites,
  hostTeamMembers,
  hostTeams,
} from "./tables/hostTeams";
import { bids } from "./tables/bids";
<<<<<<< HEAD
import { reservations } from "./tables/reservations";
=======
import {
  bucketListDestinations,
  bucketListProperties,
} from "./tables/bucketList";
>>>>>>> 867f9c16

export const usersRelations = relations(users, ({ one, many }) => ({
  accounts: many(accounts),
  sessions: many(sessions),
  referralCode: one(referralCodes), // the one they own, not the one used at signup
  propertiesOwned: many(properties),
  referralEarnings: many(referralEarnings),
  messages: many(messages),
  conversations: many(conversationParticipants),
  hostProfile: one(hostProfiles),
  groups: many(groupMembers),
  ownedGroups: many(groups),
  requestGroupsCreated: many(requestGroups),
  hostTeams: many(hostTeamMembers),
  bids: many(bids),
<<<<<<< HEAD
  reservations: many(reservations),
=======
  bucketListDestinations: many(bucketListDestinations),
  bucketListProperties: many(bucketListProperties),
>>>>>>> 867f9c16
}));

export const accountsRelations = relations(accounts, ({ one }) => ({
  user: one(users, {
    fields: [accounts.userId],
    references: [users.id],
  }),
}));

export const sessionsRelations = relations(sessions, ({ one }) => ({
  user: one(users, {
    fields: [sessions.userId],
    references: [users.id],
  }),
}));

export const referralCodesRelations = relations(referralCodes, ({ one }) => ({
  owner: one(users, {
    fields: [referralCodes.ownerId],
    references: [users.id],
  }),
}));

export const hostProfilesRelations = relations(hostProfiles, ({ one }) => ({
  hostUser: one(users, {
    fields: [hostProfiles.userId],
    references: [users.id],
  }),
  curTeam: one(hostTeams, {
    fields: [hostProfiles.curTeamId],
    references: [hostTeams.id],
  }),
}));

export const propertiesRelations = relations(properties, ({ one, many }) => ({
  host: one(users, {
    fields: [properties.hostId],
    references: [users.id],
  }),
  hostTeam: one(hostTeams, {
    fields: [properties.hostTeamId],
    references: [hostTeams.id],
  }),
  offers: many(offers),
  requestsToProperties: many(requestsToProperties),
  bookedDates: many(bookedDates),
  reservations: many(reservations),
}));

export const bookedDatesRelations = relations(bookedDates, ({ one }) => ({
  property: one(properties, {
    fields: [bookedDates.propertyId],
    references: [properties.id],
  }),
}));

export const requestsRelations = relations(requests, ({ one, many }) => ({
  madeByGroup: one(groups, {
    fields: [requests.madeByGroupId],
    references: [groups.id],
  }),
  requestGroup: one(requestGroups, {
    fields: [requests.requestGroupId],
    references: [requestGroups.id],
  }),
  offers: many(offers),
  requestsToProperties: many(requestsToProperties),
}));

export const bidsRelations = relations(bids, ({ one }) => ({
  madeByGroup: one(groups, {
    fields: [bids.madeByGroupId],
    references: [groups.id],
  }),
  property: one(properties, {
    fields: [bids.propertyId],
    references: [properties.id],
  }),
}));

export const requestGroupsRelations = relations(
  requestGroups,
  ({ one, many }) => ({
    requests: many(requests),
    createdByUser: one(users, {
      fields: [requestGroups.createdByUserId],
      references: [users.id],
    }),
  }),
);

export const requestsToPropertiesRelations = relations(
  requestsToProperties,
  ({ one }) => ({
    request: one(requests, {
      fields: [requestsToProperties.requestId],
      references: [requests.id],
    }),
    property: one(properties, {
      fields: [requestsToProperties.propertyId],
      references: [properties.id],
    }),
  }),
);

export const offersRelations = relations(offers, ({ one }) => ({
  property: one(properties, {
    fields: [offers.propertyId],
    references: [properties.id],
  }),
  request: one(requests, {
    fields: [offers.requestId],
    references: [requests.id],
  }),
}));

export const earningsRelations = relations(referralEarnings, ({ one }) => ({
  referee: one(users, {
    fields: [referralEarnings.refereeId],
    references: [users.id],
  }),
  offer: one(offers, {
    fields: [referralEarnings.offerId],
    references: [offers.id],
  }),
}));

export const conversationsRelations = relations(conversations, ({ many }) => ({
  messages: many(messages),
  participants: many(conversationParticipants),
}));

export const messagesRelations = relations(messages, ({ one }) => ({
  conversation: one(conversations, {
    fields: [messages.conversationId],
    references: [conversations.id],
  }),
  user: one(users, {
    fields: [messages.userId],
    references: [users.id],
  }),
}));

export const conversationParticipantsRelations = relations(
  conversationParticipants,
  ({ one }) => ({
    conversation: one(conversations, {
      fields: [conversationParticipants.conversationId],
      references: [conversations.id],
    }),
    user: one(users, {
      fields: [conversationParticipants.userId],
      references: [users.id],
    }),
  }),
);

export const groupsRelations = relations(groups, ({ one, many }) => ({
  owner: one(users, {
    fields: [groups.ownerId],
    references: [users.id],
  }),
  members: many(groupMembers),
  invites: many(groupInvites),
  requests: many(requests),
}));

export const groupMembersRelations = relations(groupMembers, ({ one }) => ({
  group: one(groups, {
    fields: [groupMembers.groupId],
    references: [groups.id],
  }),
  user: one(users, {
    fields: [groupMembers.userId],
    references: [users.id],
  }),
}));

export const groupInviteRelations = relations(groupInvites, ({ one }) => ({
  group: one(groups, {
    fields: [groupInvites.groupId],
    references: [groups.id],
  }),
}));

export const hostTeamsRelations = relations(hostTeams, ({ one, many }) => ({
  owner: one(users, {
    fields: [hostTeams.ownerId],
    references: [users.id],
  }),
  members: many(hostTeamMembers),
  invites: many(hostTeamInvites),
  properties: many(properties),
}));

export const hostTeamMembersRelations = relations(
  hostTeamMembers,
  ({ one }) => ({
    hostTeam: one(hostTeams, {
      fields: [hostTeamMembers.hostTeamId],
      references: [hostTeams.id],
    }),
    user: one(users, {
      fields: [hostTeamMembers.userId],
      references: [users.id],
    }),
  }),
);

export const hostTeamInviteRelations = relations(
  hostTeamInvites,
  ({ one }) => ({
    hostTeam: one(hostTeams, {
      fields: [hostTeamInvites.hostTeamId],
      references: [hostTeams.id],
    }),
  }),
);

<<<<<<< HEAD
export const reservationsRelations = relations(reservations, ({ one }) => ({
  property: one(properties, {
    fields: [reservations.propertyId],
    references: [properties.id],
  }),
  user: one(users, {
    fields: [reservations.userId],
    references: [users.id],
  }),
}));
=======
export const bucketListDestinationsRelations = relations(
  bucketListDestinations,
  ({ one }) => ({
    user: one(users, {
      fields: [bucketListDestinations.userId],
      references: [users.id],
    }),
  }),
);

export const bucketListPropertiesRelations = relations(
  bucketListProperties,
  ({ one }) => ({
    user: one(users, {
      fields: [bucketListProperties.userId],
      references: [users.id],
    }),
    property: one(properties, {
      fields: [bucketListProperties.propertyId],
      references: [properties.id],
    }),
  }),
);
>>>>>>> 867f9c16
<|MERGE_RESOLUTION|>--- conflicted
+++ resolved
@@ -19,14 +19,11 @@
   hostTeams,
 } from "./tables/hostTeams";
 import { bids } from "./tables/bids";
-<<<<<<< HEAD
-import { reservations } from "./tables/reservations";
-=======
 import {
   bucketListDestinations,
   bucketListProperties,
 } from "./tables/bucketList";
->>>>>>> 867f9c16
+import { reservations } from "./tables/reservations";
 
 export const usersRelations = relations(users, ({ one, many }) => ({
   accounts: many(accounts),
@@ -42,12 +39,9 @@
   requestGroupsCreated: many(requestGroups),
   hostTeams: many(hostTeamMembers),
   bids: many(bids),
-<<<<<<< HEAD
   reservations: many(reservations),
-=======
   bucketListDestinations: many(bucketListDestinations),
   bucketListProperties: many(bucketListProperties),
->>>>>>> 867f9c16
 }));
 
 export const accountsRelations = relations(accounts, ({ one }) => ({
@@ -267,7 +261,6 @@
   }),
 );
 
-<<<<<<< HEAD
 export const reservationsRelations = relations(reservations, ({ one }) => ({
   property: one(properties, {
     fields: [reservations.propertyId],
@@ -278,7 +271,7 @@
     references: [users.id],
   }),
 }));
-=======
+
 export const bucketListDestinationsRelations = relations(
   bucketListDestinations,
   ({ one }) => ({
@@ -301,5 +294,4 @@
       references: [properties.id],
     }),
   }),
-);
->>>>>>> 867f9c16
+);