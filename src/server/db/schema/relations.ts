--- conflicted
+++ resolved
@@ -38,11 +38,8 @@
   ownedGroups: many(groups),
   requestGroupsCreated: many(requestGroups),
   hostTeams: many(hostTeamMembers),
-<<<<<<< HEAD
   bids: many(bids),
   reservations: many(reservations),
-=======
->>>>>>> ccf815ce
   bucketListDestinations: many(bucketListDestinations),
   bucketListProperties: many(bucketListProperties),
 }));
