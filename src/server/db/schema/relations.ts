import { relations } from "drizzle-orm";
import { accounts } from "./tables/auth/accounts";
import { sessions } from "./tables/auth/sessions";
import { bids } from "./tables/bids";
import {
  bucketListDestinations,
  bucketListProperties,
} from "./tables/bucketList";
import { counters } from "./tables/counters";
import { groupInvites, groupMembers, groups } from "./tables/groups";
import { hostProfiles } from "./tables/hostProfiles";
import {
  hostTeamInvites,
  hostTeamMembers,
  hostTeams,
} from "./tables/hostTeams";
import {
  conversationParticipants,
  conversations,
  messages,
} from "./tables/messages";
import { emergencyContacts } from "./tables/emergencyContacts";
import { offers } from "./tables/offers";
import { bookedDates, properties } from "./tables/properties";
import { requestGroups, requests } from "./tables/requests";
import { requestsToProperties } from "./tables/requestsToProperties";
import { superhogRequests } from "./tables/superhogRequests";
import { referralCodes, referralEarnings, users } from "./tables/users";
import { trips } from "./tables/trips";
import { reviews } from "./tables/reviews";
<<<<<<< HEAD
import { reservedDates } from "./tables/reservedDates";
=======
import { superhogErrors } from "./tables/superhogErrors";
>>>>>>> c5c48b41

export const usersRelations = relations(users, ({ one, many }) => ({
  accounts: many(accounts),
  sessions: many(sessions),
  referralCode: one(referralCodes), // the one they own, not the one used at signup
  propertiesOwned: many(properties),
  referralEarnings: many(referralEarnings),
  messages: many(messages),
  conversations: many(conversationParticipants),
  hostProfile: one(hostProfiles),
  groups: many(groupMembers),
  ownedGroups: many(groups),
  requestGroupsCreated: many(requestGroups),
  hostTeams: many(hostTeamMembers),
  bids: many(bids),
  superhogRequests: many(superhogRequests),
  bucketListDestinations: many(bucketListDestinations),
  bucketListProperties: many(bucketListProperties),
  emergencyContacts: many(emergencyContacts),
  superHogErrors: many(superhogErrors),
}));

export const accountsRelations = relations(accounts, ({ one }) => ({
  user: one(users, {
    fields: [accounts.userId],
    references: [users.id],
  }),
}));

export const sessionsRelations = relations(sessions, ({ one }) => ({
  user: one(users, {
    fields: [sessions.userId],
    references: [users.id],
  }),
}));

export const referralCodesRelations = relations(referralCodes, ({ one }) => ({
  owner: one(users, {
    fields: [referralCodes.ownerId],
    references: [users.id],
  }),
}));

export const hostProfilesRelations = relations(hostProfiles, ({ one }) => ({
  hostUser: one(users, {
    fields: [hostProfiles.userId],
    references: [users.id],
  }),
  curTeam: one(hostTeams, {
    fields: [hostProfiles.curTeamId],
    references: [hostTeams.id],
  }),
}));

export const propertiesRelations = relations(properties, ({ one, many }) => ({
  host: one(users, {
    fields: [properties.hostId],
    references: [users.id],
  }),
  hostTeam: one(hostTeams, {
    fields: [properties.hostTeamId],
    references: [hostTeams.id],
  }),
  offers: many(offers),
  requestsToProperties: many(requestsToProperties),
  bids: many(bids),
  bookedDates: many(bookedDates),
<<<<<<< HEAD
  reservedDates: many(reservedDates),
  reservations: many(reservations),
=======
  superhogRequests: many(superhogRequests),
>>>>>>> c5c48b41
  reviews: many(reviews),
  superhogErrors: many(superhogErrors),
}));

export const bookedDatesRelations = relations(bookedDates, ({ one }) => ({
  property: one(properties, {
    fields: [bookedDates.propertyId],
    references: [properties.id],
  }),
}));

export const requestsRelations = relations(requests, ({ one, many }) => ({
  madeByGroup: one(groups, {
    fields: [requests.madeByGroupId],
    references: [groups.id],
  }),
  requestGroup: one(requestGroups, {
    fields: [requests.requestGroupId],
    references: [requestGroups.id],
  }),
  offers: many(offers),
  requestsToProperties: many(requestsToProperties),
}));

export const bidsRelations = relations(bids, ({ one, many }) => ({
  madeByGroup: one(groups, {
    fields: [bids.madeByGroupId],
    references: [groups.id],
  }),
  property: one(properties, {
    fields: [bids.propertyId],
    references: [properties.id],
  }),
  counters: many(counters),
}));

export const countersRelations = relations(counters, ({ one }) => ({
  bid: one(bids, {
    fields: [counters.bidId],
    references: [bids.id],
  }),
  property: one(properties, {
    fields: [counters.propertyId],
    references: [properties.id],
  }),
}));

export const requestGroupsRelations = relations(
  requestGroups,
  ({ one, many }) => ({
    requests: many(requests),
    createdByUser: one(users, {
      fields: [requestGroups.createdByUserId],
      references: [users.id],
    }),
  }),
);

export const requestsToPropertiesRelations = relations(
  requestsToProperties,
  ({ one }) => ({
    request: one(requests, {
      fields: [requestsToProperties.requestId],
      references: [requests.id],
    }),
    property: one(properties, {
      fields: [requestsToProperties.propertyId],
      references: [properties.id],
    }),
  }),
);

export const offersRelations = relations(offers, ({ one }) => ({
  property: one(properties, {
    fields: [offers.propertyId],
    references: [properties.id],
  }),
  request: one(requests, {
    fields: [offers.requestId],
    references: [requests.id],
  }),
}));

export const earningsRelations = relations(referralEarnings, ({ one }) => ({
  referee: one(users, {
    fields: [referralEarnings.refereeId],
    references: [users.id],
  }),
  offer: one(offers, {
    fields: [referralEarnings.offerId],
    references: [offers.id],
  }),
}));

export const conversationsRelations = relations(conversations, ({ many }) => ({
  messages: many(messages),
  participants: many(conversationParticipants),
}));

export const messagesRelations = relations(messages, ({ one }) => ({
  conversation: one(conversations, {
    fields: [messages.conversationId],
    references: [conversations.id],
  }),
  user: one(users, {
    fields: [messages.userId],
    references: [users.id],
  }),
}));

export const conversationParticipantsRelations = relations(
  conversationParticipants,
  ({ one }) => ({
    conversation: one(conversations, {
      fields: [conversationParticipants.conversationId],
      references: [conversations.id],
    }),
    user: one(users, {
      fields: [conversationParticipants.userId],
      references: [users.id],
    }),
  }),
);

export const groupsRelations = relations(groups, ({ one, many }) => ({
  owner: one(users, {
    fields: [groups.ownerId],
    references: [users.id],
  }),
  members: many(groupMembers),
  invites: many(groupInvites),
  requests: many(requests),
  offers: many(offers),
  bids: many(bids),
}));

export const groupMembersRelations = relations(groupMembers, ({ one }) => ({
  group: one(groups, {
    fields: [groupMembers.groupId],
    references: [groups.id],
  }),
  user: one(users, {
    fields: [groupMembers.userId],
    references: [users.id],
  }),
}));

export const groupInviteRelations = relations(groupInvites, ({ one }) => ({
  group: one(groups, {
    fields: [groupInvites.groupId],
    references: [groups.id],
  }),
}));

export const reviewsRelations = relations(reviews, ({ one }) => ({
  property: one(properties, {
    fields: [reviews.propertyId],
    references: [properties.id],
  }),
}));

export const hostTeamsRelations = relations(hostTeams, ({ one, many }) => ({
  owner: one(users, {
    fields: [hostTeams.ownerId],
    references: [users.id],
  }),
  members: many(hostTeamMembers),
  invites: many(hostTeamInvites),
  properties: many(properties),
}));

export const hostTeamMembersRelations = relations(
  hostTeamMembers,
  ({ one }) => ({
    hostTeam: one(hostTeams, {
      fields: [hostTeamMembers.hostTeamId],
      references: [hostTeams.id],
    }),
    user: one(users, {
      fields: [hostTeamMembers.userId],
      references: [users.id],
    }),
  }),
);

export const hostTeamInviteRelations = relations(
  hostTeamInvites,
  ({ one }) => ({
    hostTeam: one(hostTeams, {
      fields: [hostTeamInvites.hostTeamId],
      references: [hostTeams.id],
    }),
  }),
);

export const superhogRequestsRelations = relations(
  superhogRequests,
  ({ one, many }) => ({
    property: one(properties, {
      fields: [superhogRequests.propertyId],
      references: [properties.id],
    }),
    user: one(users, {
      fields: [superhogRequests.userId],
      references: [users.id],
    }),
    trip: many(trips),
  }),
);

export const superhogErrorsRelations = relations(superhogErrors, ({ one }) => ({
  user: one(users, {
    fields: [superhogErrors.userId],
    references: [users.id],
  }),
  trip: one(trips, {
    fields: [superhogErrors.tripId],
    references: [trips.id],
  }),
  property: one(properties, {
    fields: [superhogErrors.propertiesId],
    references: [properties.id],
  }),
}));

export const bucketListDestinationsRelations = relations(
  bucketListDestinations,
  ({ one }) => ({
    user: one(users, {
      fields: [bucketListDestinations.userId],
      references: [users.id],
    }),
  }),
);

export const bucketListPropertiesRelations = relations(
  bucketListProperties,
  ({ one }) => ({
    user: one(users, {
      fields: [bucketListProperties.userId],
      references: [users.id],
    }),
    property: one(properties, {
      fields: [bucketListProperties.propertyId],
      references: [properties.id],
    }),
  }),
);

export const tripsRelations = relations(trips, ({ one, many }) => ({
  group: one(groups, {
    fields: [trips.groupId],
    references: [groups.id],
  }),
  property: one(properties, {
    fields: [trips.propertyId],
    references: [properties.id],
  }),
  offer: one(offers, {
    fields: [trips.offerId],
    references: [offers.id],
  }),
  bid: one(bids, {
    fields: [trips.bidId],
    references: [bids.id],
  }),
  superhogRequests: one(superhogRequests, {
    fields: [trips.superhogRequestId],
    references: [superhogRequests.id],
  }),
  superhogErrors: many(superhogErrors),
}));

export const emergencyContactsRelations = relations(
  emergencyContacts,
  ({ one }) => ({
    users: one(users, {
      fields: [emergencyContacts.userId],
      references: [users.id],
    }),
  }),
);<|MERGE_RESOLUTION|>--- conflicted
+++ resolved
@@ -28,11 +28,8 @@
 import { referralCodes, referralEarnings, users } from "./tables/users";
 import { trips } from "./tables/trips";
 import { reviews } from "./tables/reviews";
-<<<<<<< HEAD
 import { reservedDates } from "./tables/reservedDates";
-=======
 import { superhogErrors } from "./tables/superhogErrors";
->>>>>>> c5c48b41
 
 export const usersRelations = relations(users, ({ one, many }) => ({
   accounts: many(accounts),
@@ -100,12 +97,9 @@
   requestsToProperties: many(requestsToProperties),
   bids: many(bids),
   bookedDates: many(bookedDates),
-<<<<<<< HEAD
   reservedDates: many(reservedDates),
   reservations: many(reservations),
-=======
   superhogRequests: many(superhogRequests),
->>>>>>> c5c48b41
   reviews: many(reviews),
   superhogErrors: many(superhogErrors),
 }));
