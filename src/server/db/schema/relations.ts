--- conflicted
+++ resolved
@@ -115,10 +115,7 @@
   superhogErrors: many(superhogErrors),
   claimItems: many(claimItems),
   requestsToBook: many(requestsToBook),
-<<<<<<< HEAD
   conversations: many(propertyConversations),
-=======
->>>>>>> ab315f0c
 }));
 
 export const bookedDatesRelations = relations(bookedDates, ({ one }) => ({
@@ -469,11 +466,7 @@
     }),
     trips: many(trips),
   }),
-<<<<<<< HEAD
-}));
-=======
-);
->>>>>>> ab315f0c
+);
 
 // < -------- Claims ------- >
 export const claimsRelations = relations(claims, ({ one, many }) => ({
