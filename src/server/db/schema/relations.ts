--- conflicted
+++ resolved
@@ -21,11 +21,8 @@
   referralEarnings: many(referralEarnings),
   messages: many(messages),
   conversations: many(conversationParticipants),
-<<<<<<< HEAD
+  hostProfile: one(hostProfiles),
   groups: many(groupMembers),
-=======
-  hostProfile: one(hostProfiles),
->>>>>>> 9db222c5
 }));
 
 export const accountsRelations = relations(accounts, ({ one }) => ({
