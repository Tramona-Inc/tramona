import { relations } from "drizzle-orm";
import { accounts } from "./tables/auth/accounts";
import { sessions } from "./tables/auth/sessions";
import { hostProfiles } from "./tables/hostProfiles";
import {
  conversationParticipants,
  conversations,
  messages,
} from "./tables/messages";
import { offers } from "./tables/offers";
import { properties } from "./tables/properties";
import { requestGroups, requests } from "./tables/requests";
import { referralCodes, referralEarnings, users } from "./tables/users";
import { groupInvites, groupMembers, groups } from "./tables/groups";
<<<<<<< HEAD
import {
  hostTeamInvites,
  hostTeamMembers,
  hostTeams,
} from "./tables/hostTeams";
=======
import { requestsToProperties } from "./tables/requestsToProperties";
>>>>>>> 48542b22

export const usersRelations = relations(users, ({ one, many }) => ({
  accounts: many(accounts),
  sessions: many(sessions),
  referralCode: one(referralCodes), // the one they own, not the one used at signup
  propertiesOwned: many(properties),
  referralEarnings: many(referralEarnings),
  messages: many(messages),
  conversations: many(conversationParticipants),
  hostProfile: one(hostProfiles),
  groups: many(groupMembers),
  ownedGroups: many(groups),
  requestGroupsCreated: many(requestGroups),
  hostTeams: many(hostTeams),
}));

export const accountsRelations = relations(accounts, ({ one }) => ({
  user: one(users, {
    fields: [accounts.userId],
    references: [users.id],
  }),
}));

export const sessionsRelations = relations(sessions, ({ one }) => ({
  user: one(users, {
    fields: [sessions.userId],
    references: [users.id],
  }),
}));

export const referralCodesRelations = relations(referralCodes, ({ one }) => ({
  owner: one(users, {
    fields: [referralCodes.ownerId],
    references: [users.id],
  }),
}));

export const hostProfilesRelations = relations(hostProfiles, ({ one }) => ({
  hostUser: one(users, {
    fields: [hostProfiles.userId],
    references: [users.id],
  }),
}));

export const propertiesRelations = relations(properties, ({ one, many }) => ({
  host: one(users, {
    fields: [properties.hostId],
    references: [users.id],
  }),
  offers: many(offers),
  requestsToProperties: many(requestsToProperties),
}));

export const requestsRelations = relations(requests, ({ one, many }) => ({
  madeByGroup: one(groups, {
    fields: [requests.madeByGroupId],
    references: [groups.id],
  }),
  requestGroup: one(requestGroups, {
    fields: [requests.requestGroupId],
    references: [requestGroups.id],
  }),
  offers: many(offers),
  requestsToProperties: many(requestsToProperties),
}));

export const requestGroupsRelations = relations(
  requestGroups,
  ({ one, many }) => ({
    requests: many(requests),
    createdByUser: one(users, {
      fields: [requestGroups.createdByUserId],
      references: [users.id],
    }),
  }),
);

export const requestsToPropertiesRelations = relations(
  requestsToProperties,
  ({ one }) => ({
    request: one(requests, {
      fields: [requestsToProperties.requestId],
      references: [requests.id],
    }),
    property: one(properties, {
      fields: [requestsToProperties.propertyId],
      references: [properties.id],
    }),
  }),
);

export const offersRelations = relations(offers, ({ one }) => ({
  property: one(properties, {
    fields: [offers.propertyId],
    references: [properties.id],
  }),
  request: one(requests, {
    fields: [offers.requestId],
    references: [requests.id],
  }),
}));

export const earningsRelations = relations(referralEarnings, ({ one }) => ({
  referee: one(users, {
    fields: [referralEarnings.refereeId],
    references: [users.id],
  }),
  offer: one(offers, {
    fields: [referralEarnings.offerId],
    references: [offers.id],
  }),
}));

export const conversationsRelations = relations(conversations, ({ many }) => ({
  messages: many(messages),
  participants: many(conversationParticipants),
}));

export const messagesRelations = relations(messages, ({ one }) => ({
  conversation: one(conversations, {
    fields: [messages.conversationId],
    references: [conversations.id],
  }),
  user: one(users, {
    fields: [messages.userId],
    references: [users.id],
  }),
}));

export const conversationParticipantsRelations = relations(
  conversationParticipants,
  ({ one }) => ({
    conversation: one(conversations, {
      fields: [conversationParticipants.conversationId],
      references: [conversations.id],
    }),
    user: one(users, {
      fields: [conversationParticipants.userId],
      references: [users.id],
    }),
  }),
);

export const groupsRelations = relations(groups, ({ one, many }) => ({
  owner: one(users, {
    fields: [groups.ownerId],
    references: [users.id],
  }),
  members: many(groupMembers),
  invites: many(groupInvites),
  requests: many(requests),
}));

export const groupMembersRelations = relations(groupMembers, ({ one }) => ({
  group: one(groups, {
    fields: [groupMembers.groupId],
    references: [groups.id],
  }),
  user: one(users, {
    fields: [groupMembers.userId],
    references: [users.id],
  }),
}));

export const groupInviteRelations = relations(groupInvites, ({ one }) => ({
  group: one(groups, {
    fields: [groupInvites.groupId],
    references: [groups.id],
  }),
}));

export const hostTeamsRelations = relations(hostTeams, ({ one, many }) => ({
  owner: one(users, {
    fields: [hostTeams.ownerId],
    references: [users.id],
  }),
  members: many(hostTeamMembers),
  invites: many(hostTeamInvites),
  properties: many(properties),
}));

export const hostTeamMembersRelations = relations(
  hostTeamMembers,
  ({ one }) => ({
    hostTeam: one(hostTeams, {
      fields: [hostTeamMembers.hostTeamId],
      references: [hostTeams.id],
    }),
    user: one(users, {
      fields: [hostTeamMembers.userId],
      references: [users.id],
    }),
  }),
);

export const hostTeamInviteRelations = relations(
  hostTeamInvites,
  ({ one }) => ({
    hostTeam: one(hostTeams, {
      fields: [hostTeamInvites.hostTeamId],
      references: [hostTeams.id],
    }),
  }),
);<|MERGE_RESOLUTION|>--- conflicted
+++ resolved
@@ -12,15 +12,12 @@
 import { requestGroups, requests } from "./tables/requests";
 import { referralCodes, referralEarnings, users } from "./tables/users";
 import { groupInvites, groupMembers, groups } from "./tables/groups";
-<<<<<<< HEAD
+import { requestsToProperties } from "./tables/requestsToProperties";
 import {
   hostTeamInvites,
   hostTeamMembers,
   hostTeams,
 } from "./tables/hostTeams";
-=======
-import { requestsToProperties } from "./tables/requestsToProperties";
->>>>>>> 48542b22
 
 export const usersRelations = relations(users, ({ one, many }) => ({
   accounts: many(accounts),
