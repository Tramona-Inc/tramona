// new files for tables need to be manually added here

export * from "./relations";
export * from "./tables/auth/accounts";
export * from "./tables/auth/sessions";
export * from "./tables/auth/verificationTokens";
export * from "./tables/hostProfiles";
export * from "./tables/messages";
export * from "./tables/offers";
export * from "./tables/properties";
export * from "./tables/requests";
export * from "./tables/users";
export * from "./tables/groups";
export * from "./tables/requestsToProperties";
export * from "./tables/hostTeams";
export * from "./tables/bids";
<<<<<<< HEAD
export * from "./tables/reservations";
=======
export * from "./tables/bucketList";
>>>>>>> ccf815ce
<|MERGE_RESOLUTION|>--- conflicted
+++ resolved
@@ -14,8 +14,5 @@
 export * from "./tables/requestsToProperties";
 export * from "./tables/hostTeams";
 export * from "./tables/bids";
-<<<<<<< HEAD
 export * from "./tables/reservations";
-=======
-export * from "./tables/bucketList";
->>>>>>> ccf815ce
+export * from "./tables/bucketList";