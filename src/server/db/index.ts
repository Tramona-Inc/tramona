import { drizzle } from "drizzle-orm/postgres-js";
import postgres from "postgres";
import * as schema from "./schema";

import { env } from "@/env";
import {
  type BuildQueryResult,
  type DBQueryConfig,
  type ExtractTablesWithRelations,
} from "drizzle-orm";

<<<<<<< HEAD
const client = postgres(env.DATABASE_URL, { prepare: false });

export const db = drizzle(client, { schema });
=======
const client = postgres(env.DATABASE_URL, { max: 1 });
export const db = drizzle(client, { schema });

type Schema = typeof schema;
type TablesWithRelations = ExtractTablesWithRelations<Schema>;

export type IncludeRelation<TableName extends keyof TablesWithRelations> =
  DBQueryConfig<
    "one" | "many",
    boolean,
    TablesWithRelations,
    TablesWithRelations[TableName]
  >["with"];

export type IncludeColumns<TableName extends keyof TablesWithRelations> =
  DBQueryConfig<
    "one" | "many",
    boolean,
    TablesWithRelations,
    TablesWithRelations[TableName]
  >["columns"];

export type InferQueryModel<
  TableName extends keyof TablesWithRelations,
  Columns extends IncludeColumns<TableName> | undefined = undefined,
  With extends IncludeRelation<TableName> | undefined = undefined,
> = BuildQueryResult<
  TablesWithRelations,
  TablesWithRelations[TableName],
  {
    columns: Columns;
    with: With;
  }
>;
>>>>>>> e76e2456
<|MERGE_RESOLUTION|>--- conflicted
+++ resolved
@@ -9,12 +9,8 @@
   type ExtractTablesWithRelations,
 } from "drizzle-orm";
 
-<<<<<<< HEAD
 const client = postgres(env.DATABASE_URL, { prepare: false });
 
-export const db = drizzle(client, { schema });
-=======
-const client = postgres(env.DATABASE_URL, { max: 1 });
 export const db = drizzle(client, { schema });
 
 type Schema = typeof schema;
@@ -47,5 +43,4 @@
     columns: Columns;
     with: With;
   }
->;
->>>>>>> e76e2456
+>;