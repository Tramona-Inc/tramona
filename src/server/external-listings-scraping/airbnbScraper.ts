import { DirectSiteScraper } from "../direct-sites-scraping";
import { scrapeAirbnbInitialPageHelper, scrapeAirbnbPagesHelper, urlScrape } from "@/server/server-utils";
import { NewProperty } from "@/server/db/schema";
import { z } from "zod";
import { getNumNights, parseCurrency } from "@/utils/utils";
import { sortBy } from "lodash";
import { scrapeAirbnbListing } from "./scrapeAirbnbListing";
import { db } from "../db";

export const airbnbScraper: DirectSiteScraper = async ({
  checkIn,
  checkOut,
  requestNightlyPrice,
  numGuests,
  location,
  latitude,
  longitude,
}) => {
  const limit = 100; // in case too many results, could be removed later
  if (!location || !numGuests) {
    throw new Error("Missing required fields");
  }

  const allListings = await scrapeAirbnbSearch({
    checkIn,
    checkOut,
    location,
    numGuests,
  });

  const filteredListings = sortBy(allListings, (l) => {
    if (!requestNightlyPrice) return 0; // no sorting
    const diff = Math.abs(l.nightlyPrice - requestNightlyPrice);
    const multiplier = l.nightlyPrice < requestNightlyPrice ? 2 : 1; // $100 cheaper = $50 more expensive
    return diff * multiplier;
  }).slice(0, limit);

  const sortedListings = sortBy(
    filteredListings,
    (l) => l.nightlyPrice / l.originalNightlyPrice, // sort by discount
  );

  return await Promise.all(
    sortedListings.map(async ({ originalListingId }) => {
      try {
        const { property, reviews, nightlyPrice } = await scrapeAirbnbListing(
          originalListingId,
          { checkIn, checkOut, numGuests },
        );

<<<<<<< HEAD
        const listingUrl = `https://www.airbnb.com/rooms/${originalListingId}`;

        const completeProperty: NewProperty = {
=======
        const completeProperty: Omit<NewProperty, "hostTeamId"> = {
>>>>>>> 151ed414
          ...property,
          originalListingId,
          originalListingPlatform: "Airbnb",
          originalListingUrl: listingUrl,
          airbnbUrl: listingUrl,
          bookOnAirbnb: true,
        };

        return {
          ...completeProperty,
          scrapeUrl: listingUrl,
          reviews,
          nightlyPrice,
          originalListingUrl: completeProperty.originalListingUrl!,
          latLngPoint: {
            lng: completeProperty.latLngPoint.x,
            lat: completeProperty.latLngPoint.y,
          },
        };
      } catch (e) {
        console.error(`Error scraping Airbnb listing ${originalListingId}:`, e);
        return undefined;
      }
    }),
  ).then((r) => r.filter(Boolean)); // filter out failed scrapes
};

export async function scrapeAirbnbSearch({
  checkIn,
  checkOut,
  location,
  numGuests,
}: {
  checkIn: Date;
  checkOut: Date;
  location: string;
  numGuests: number;
}) {
  const pageData = await scrapeAirbnbInitialPageHelper({
    checkIn,
    checkOut,
    location,
    numGuests,
  })
  // const serpUrl = getSerpUrl({
  //   checkIn,
  //   checkOut,
  //   location,
  //   numGuests,
  // });

  // const pageData = await scrapePage(serpUrl).then(async (unparsedData) => {
  //   return serpPageSchema.parse(unparsedData);
  // });

  const cursors = pageData.data.staysSearch.results.paginationInfo.pageCursors.slice(1);
  return await scrapeAirbnbPagesHelper({
    checkIn,
    checkOut,
    location,
    numGuests,
    cursors,
  })
  // const pageUrls = cursors.map((cursor) =>
  //   getSerpUrl({ checkIn, checkOut, location, numGuests, cursor }),
  // );

  // const numNights = getNumNights(checkIn, checkOut);

  // return (await Promise.all(pageUrls.map(scrapePage)))
  //   .flatMap((data) => data.staysSearch.results.searchResults)
  //   .map((searchResult) => transformSearchResult({ searchResult, numNights, numGuests }))
  //   .filter(Boolean);
}

export function getSerpUrl({
  checkIn,
  checkOut,
  location,
  numGuests,
  cursor,
}: {
  checkIn: Date;
  checkOut: Date;
  location: string;
  numGuests: number;
  cursor?: string;
}) {
  const checkInStr = checkIn.toISOString().split("T")[0]!;
  const checkOutStr = checkOut.toISOString().split("T")[0]!;

  const url = new URL(`https://www.airbnb.com/s`);

  url.searchParams.set("currency", "USD");
  url.searchParams.set("checkin", checkInStr);
  url.searchParams.set("checkout", checkOutStr);
  url.searchParams.set("query", location);
  url.searchParams.set("adults", numGuests.toString());
  if (cursor) url.searchParams.set("cursor", cursor);

  return url.toString();
}

export async function scrapePage(url: string) {
  // niobeMinimalClientData[0][1].data.presentation...
  const pageDataSchema = z.object({
    niobeMinimalClientData: z.tuple([
      z.tuple([
        z.unknown(),
        z.object({ data: z.object({ presentation: z.unknown() }) }),
      ]),
    ]),
  });

  const ret = await urlScrape(url)
    .then(($) => $("#data-deferred-state-0").text())
    .then((jsonStr) => JSON.parse(jsonStr))
    .then((unparsedData) => pageDataSchema.parse(unparsedData))
    .then((data) => data.niobeMinimalClientData[0][1].data.presentation)
    .then((page) => serpPageSchema.parse(page));

  // await writeFile("airbnb-page-data.json", JSON.stringify(ret, null, 2));

  return ret;
}

export const serpPageSchema = z.object({
  staysSearch: z.object({
    results: z.object({
      paginationInfo: z.object({ pageCursors: z.string().array() }),
      searchResults: z.array(
        z.object({
          listing: z.object({
            id: z.string(),
            name: z.string(),
            avgRatingLocalized: z.string().nullish(),
            structuredContent: z.object({ title: z.string().nullish() }),
          }),
          contextualPictures: z.array(z.object({ picture: z.string().url() })),
          pricingQuote: z.object({
            structuredStayDisplayPrice: z.union([
              z.object({
                primaryLine: z.object({
                  discountedPrice: z.string(),
                  originalPrice: z.string(),
                  price: z.undefined(),
                }),
              }),
              z.object({
                primaryLine: z.object({
                  discountedPrice: z.undefined(),
                  originalPrice: z.undefined(),
                  price: z.string(),
                }),
              }),
            ]),
          }),
        }),
      ),
    }),
  }),
});

type SearchResult = z.infer<
  typeof serpPageSchema
>["staysSearch"]["results"]["searchResults"][number];

export function transformSearchResult({
  searchResult: { listing, pricingQuote, contextualPictures },
  numNights,
  numGuests,
}: {
  searchResult: SearchResult;
  numNights: number;
  numGuests: number;
}) {
  const discountedPriceStr =
    pricingQuote.structuredStayDisplayPrice.primaryLine.discountedPrice;

  if (!discountedPriceStr) return undefined;

  const nightlyPrice = Math.round(
    parseCurrency(discountedPriceStr) / numNights,
  );

  const originalPriceStr =
    pricingQuote.structuredStayDisplayPrice.primaryLine.originalPrice;

  if (!originalPriceStr) return undefined;

  const originalNightlyPrice = Math.round(
    parseCurrency(originalPriceStr) / numNights,
  );

  return {
    nightlyPrice,
    originalNightlyPrice,
    originalListingId: listing.id,
    name: listing.name,
    description: listing.structuredContent.title,
    imageUrls: contextualPictures.map((p) => p.picture),
    ratingStr: listing.avgRatingLocalized,
    originalListingPlatform: "Airbnb",
    maxNumGuests: numGuests,
  };
}<|MERGE_RESOLUTION|>--- conflicted
+++ resolved
@@ -48,13 +48,9 @@
           { checkIn, checkOut, numGuests },
         );
 
-<<<<<<< HEAD
         const listingUrl = `https://www.airbnb.com/rooms/${originalListingId}`;
 
-        const completeProperty: NewProperty = {
-=======
         const completeProperty: Omit<NewProperty, "hostTeamId"> = {
->>>>>>> 151ed414
           ...property,
           originalListingId,
           originalListingPlatform: "Airbnb",
