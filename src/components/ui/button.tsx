import { Slot } from "@radix-ui/react-slot";
import { cva, type VariantProps } from "class-variance-authority";
import * as React from "react";

import { cn } from "@/utils/utils";
import { Tooltip, TooltipContent, TooltipTrigger } from "./tooltip";

const buttonVariants = cva(
  "inline-flex items-center gap-2 text-center justify-center whitespace-nowrap rounded-md text-sm font-medium focus-visible:outline-none focus-visible:ring-2 focus-visible:ring-ring focus-visible:ring-offset-2 disabled:cursor-not-allowed disabled:opacity-50",
  {
    variants: {
      size: {
        default: "h-10 px-4 py-2",
        sm: "h-9 rounded-md px-3",
        lg: "h-11 rounded-md px-8 text-base",
        icon: "h-10 w-10",
      },
      variant: {
        default: "bg-primary text-white hover:bg-primary/90",
        destructive:
          "bg-destructive text-destructive-foreground hover:bg-destructive/90",
        outline:
          "border-2 border-primary bg-background text-primary hover:bg-primary/10 focus-visible:bg-primary/10",
        secondary:
          "bg-secondary text-secondary-foreground hover:bg-secondary/80",
        ghost: "hover:bg-accent text-zinc-800",
        link: "text-primary underline-offset-4 hover:underline",
        emptyInput:
          "w-full bg-accent/70 text-zinc-500 px-3 hover:bg-accent border border-input outline-offset-0 focus-visible:outline-2 focus-visible:outline-ring disabled:opacity-50",
        filledInput:
          "w-full bg-primary-foreground px-3 font-normal text-black hover:bg-accent border border-input outline-offset-0 focus-visible:outline-2 focus-visible:outline-ring disabled:opacity-50",
        darkPrimary: "bg-black text-white hover:bg-black/80",
        darkOutline: "border-2 border-black hover:bg-zinc-200",
        darkOutlineWhite: "border-2 border-white text-white",
        gold: "bg-gold text-black hover:bg-gold/90",
        white: "bg-white text-black hover:bg-zinc-200",
        wrapper:
          "hover:bg-accent hover:text-accent-foreground gap-0 -m-1 h-auto rounded-full p-1",
<<<<<<< HEAD
        outlineLight:
          "hover:border-black flex flex-row items-center gap-5 rounded-[12px] border-[2px] p-6 px-7 transition-all",
        outlineMinimal:
          "hover:border-black flex flex-row items-center gap-5 rounded-lg border-[2px] p-2 transition-all",
=======
        increment:
          "rounded-full border-2 flex items-center justify-center hover:border-black transition-all duration-200",
        outlineLight:
          "hover:border-black flex flex-row items-center gap-5 rounded-[12px] border-[2px] p-6 px-7 transition-all",
>>>>>>> 2638f0bc
      },
    },
    defaultVariants: {
      size: "default",
      variant: "default",
    },
  },
);

export interface ButtonProps
  extends React.ButtonHTMLAttributes<HTMLButtonElement>,
    VariantProps<typeof buttonVariants> {
  asChild?: boolean;
  isLoading?: boolean;
  tooltip?: React.ReactNode;
  tooltipOptions?: React.ComponentProps<typeof TooltipContent>;
}

const Button = React.forwardRef<HTMLButtonElement, ButtonProps>(
  (
    {
      className,
      variant,
      size,
      asChild = false,
      isLoading = false,
      tooltip,
      tooltipOptions = {},
      children,
      ...props
    },
    ref,
  ) => {
    const Comp = asChild ? Slot : "button";
    const button = (
      <Comp
        className={cn(buttonVariants({ variant, size, className }), "group")}
        ref={ref}
        {...props}
        disabled={isLoading || props.disabled}
      >
        {children}
      </Comp>
    );
    return tooltip ? (
      <Tooltip>
        <TooltipTrigger asChild>{button}</TooltipTrigger>
        <TooltipContent {...tooltipOptions}>{tooltip}</TooltipContent>
      </Tooltip>
    ) : (
      button
    );
  },
);
Button.displayName = "Button";

export { Button, buttonVariants };<|MERGE_RESOLUTION|>--- conflicted
+++ resolved
@@ -36,17 +36,12 @@
         white: "bg-white text-black hover:bg-zinc-200",
         wrapper:
           "hover:bg-accent hover:text-accent-foreground gap-0 -m-1 h-auto rounded-full p-1",
-<<<<<<< HEAD
         outlineLight:
           "hover:border-black flex flex-row items-center gap-5 rounded-[12px] border-[2px] p-6 px-7 transition-all",
         outlineMinimal:
           "hover:border-black flex flex-row items-center gap-5 rounded-lg border-[2px] p-2 transition-all",
-=======
         increment:
           "rounded-full border-2 flex items-center justify-center hover:border-black transition-all duration-200",
-        outlineLight:
-          "hover:border-black flex flex-row items-center gap-5 rounded-[12px] border-[2px] p-6 px-7 transition-all",
->>>>>>> 2638f0bc
       },
     },
     defaultVariants: {
