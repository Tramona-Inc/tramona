--- conflicted
+++ resolved
@@ -1,14 +1,6 @@
-<<<<<<< HEAD
-import { Card, CardContent, CardHeader } from "@/components/ui/card";
+import { type AppRouter } from "@/server/api/root";
+import Link from "next/link";
 
-// import { Icons } from "@/components/_icons/icons";
-import { type AppRouter } from "@/server/api/root";
-import { formatCurrency, formatInterval } from "@/utils/utils";
-import { type inferRouterOutputs } from "@trpc/server";
-import Image from "next/image";
-import Link from "next/link";
-import UserAvatar from "../_common/UserAvatar";
-=======
 import { useEffect, useState } from "react";
 import Image from "next/image";
 
@@ -31,7 +23,6 @@
   formatInterval,
   getDiscountPercentage,
 } from "@/utils/utils";
->>>>>>> e359db5a
 
 export type FeedWithInfo =
   inferRouterOutputs<AppRouter>["offers"]["getAllOffers"][number];
