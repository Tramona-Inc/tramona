--- conflicted
+++ resolved
@@ -2,12 +2,8 @@
 import { Button } from "@/components/ui/button";
 import Link from "next/link";
 import { type RouterOutputs } from "@/utils/api";
-<<<<<<< HEAD
-import { formatCurrency, plural } from "@/utils/utils";
-=======
 import { AVG_AIRBNB_MARKUP } from "@/utils/constants";
 import { formatCurrency, formatDateMonthDayYear, plural } from "@/utils/utils";
->>>>>>> bd661fbf
 import { Star, ChevronLeft, ChevronRight } from "lucide-react";
 import { Skeleton } from "../ui/skeleton";
 import React, { useEffect, useState, useMemo, useCallback } from "react";
@@ -257,23 +253,15 @@
     }
   };
 
-<<<<<<< HEAD
   const isAirbnb = property.originalListingPlatform === "Airbnb";
-  const link = isAirbnb ? `https://airbnb.com/rooms/${property.originalListingId}` : `/property/${property.id}`;
-
-  return (
-    <Link href={link} className="block" target="_blank" rel="noopener noreferrer">
-=======
   const checkIn = formatDateMonthDayYear(new Date());
   const checkOut = formatDateMonthDayYear(new Date(new Date().setDate(new Date().getDate() + 2)));
   const numGuests = 3;
+  const link = isAirbnb ? `https://airbnb.com/rooms/${property.originalListingId}` : `/request-to-book/${property.id}?checkIn=${checkIn}&checkOut=${checkOut}&numGuests=${numGuests}`;
+
 
   return (
-    <Link
-      href={`/request-to-book/${property.id}?checkIn=${checkIn}&checkOut=${checkOut}&numGuests=${numGuests}`}
-      className="block"
-    >
->>>>>>> bd661fbf
+    <Link href={link} className="block" target="_blank" rel="noopener noreferrer">
       <div
         className="relative flex aspect-square w-full cursor-pointer flex-col overflow-hidden rounded-xl"
         onMouseEnter={() => setIsHovered(true)}
@@ -348,7 +336,6 @@
               {property.name}
             </div>
           </div>
-<<<<<<< HEAD
           <div className="ml-2 flex items-center space-x-1 whitespace-nowrap">
             <Star fill="black" size={12} />
             <div>
@@ -363,29 +350,10 @@
         {/* {formatDateRange(offer.checkIn, offer.checkOut)} */}
         {/* replace with check in check out'
             </div> */}
-        <div className="text-muted-foreground">
-          <p>{plural(property.numBedrooms, "bed")}</p>
-        </div>
-        <div className="underline">
-          <p>
-            <span className="font-semibold">
-              {property.originalNightlyPrice
-                ? formatCurrency(property.originalNightlyPrice)
-                : "N/A"}
-            </span>
-            &nbsp;night
-          </p>
-        </div>
-      </div>
-      {/* <div className="flex items-center space-x-3 text-sm font-semibold">
-          <div className="text-xs text-zinc-500 line-through">
-              airbnb&nbsp;
-              {property.originalNightlyPrice
-                ? formatCurrency(
-                    property.originalNightlyPrice * AVG_AIRBNB_MARKUP,
-                  )
-                : "N/A"}
-=======
+            <div className="text-sm text-zinc-500">
+              {plural(property.maxNumGuests, "Guest")}
+            </div>
+          </div>
           <div className="flex justify-between">
             <div className="flex items-center space-x-3 text-sm font-semibold">
               <div>
@@ -402,9 +370,8 @@
                     )
                   : "N/A"}
               </div>
->>>>>>> bd661fbf
-            </div>
-        </div> */}
+            </div>
+        </div>
     </Link>
   );
 }
