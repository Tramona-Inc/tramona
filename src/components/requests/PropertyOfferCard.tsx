--- conflicted
+++ resolved
@@ -1,20 +1,4 @@
-<<<<<<< HEAD
-import { type RouterOutputs } from "@/utils/api";
-import {
-  daysBetweenDates,
-  formatCurrency,
-  formatDateRange,
-  plural,
-} from "@/utils/utils";
-import { EllipsisIcon, TrashIcon } from "lucide-react";
-import Image from "next/image";
-import Link from "next/link";
-import { useState } from "react";
-import MapPin from "../_icons/MapPin";
-import { Badge } from "../ui/badge";
-=======
 import { CalendarIcon, EllipsisIcon, TrashIcon, UsersIcon } from "lucide-react";
->>>>>>> 44824ab3
 import { Button } from "../ui/button";
 import {
   DropdownMenu,
@@ -22,9 +6,6 @@
   DropdownMenuItem,
   DropdownMenuTrigger,
 } from "../ui/dropdown-menu";
-<<<<<<< HEAD
-import WithdrawPropertyOfferDialog from "./WithdrawPropertyOfferDialog";
-=======
 import { type RouterOutputs } from "@/utils/api";
 import { formatCurrency, formatDateRange, plural } from "@/utils/utils";
 import Image from "next/image";
@@ -47,7 +28,6 @@
       return "red";
   }
 }
->>>>>>> 44824ab3
 
 export default function PropertyOfferCard({
   offer,
@@ -130,75 +110,6 @@
         open={open}
         onOpenChange={setOpen}
       />
-<<<<<<< HEAD
-      <Link
-        href={`/property/${offer.propertyId}`}
-        className="relative flex items-center justify-center max-md:ml-5 md:h-[200px] md:w-1/3"
-      >
-        <Badge
-          variant={offer.resolvedAt ? "green" : "lightGray"}
-          className="xs:top-5 absolute left-2 top-7 z-40 md:left-2 md:top-2"
-        >
-          {isAccepted ? "Accepted" : "Pending"}
-        </Badge>
-        <Image
-          alt=""
-          className="max-md absolute hidden rounded-lg md:block md:rounded-r-none"
-          src={offer.property.imageUrls[0]!}
-          fill
-          objectFit="cover"
-        />
-        <Image
-          alt=""
-          className="aspect-square rounded-md object-cover"
-          src={offer.property.imageUrls[0]!}
-          height={200}
-          width={200}
-        />
-      </Link>
-      <div className="flex w-full flex-col space-y-3 p-5">
-        <div className="flex flex-row justify-between">
-          <p className="flex flex-row items-center font-bold md:text-xl">
-            <MapPin />
-            {offer.property.name}
-          </p>
-          <DropdownMenu>
-            <DropdownMenuTrigger asChild>
-              <Button variant="ghost" size="icon" className="rounded-full">
-                <EllipsisIcon />
-              </Button>
-            </DropdownMenuTrigger>
-            <DropdownMenuContent align="end">
-              <DropdownMenuItem red onClick={() => setOpen(true)}>
-                <TrashIcon />
-                Withdraw
-              </DropdownMenuItem>
-            </DropdownMenuContent>
-          </DropdownMenu>
-        </div>
-        <p>
-          Offered{" "}
-          {formatCurrency(
-            offer.amount / daysBetweenDates(offer.checkIn, offer.checkOut),
-          )}
-          /night
-        </p>
-        <p>{formatDateRange(offer.checkIn, offer.checkOut)}</p>
-
-        <div className="flex flex-row justify-between">
-          <p>{plural(offer.numGuests, "guest")}</p>
-          <div className="hidden flex-row font-semibold md:block">
-            {/* <Button variant={"secondary"} className="font-semibold">
-              Resend Confirmation
-            </Button>
-            <Button variant={"underline"} className="font-semibold">
-              Update request
-            </Button> */}
-          </div>
-        </div>
-      </div>
-    </div>
-=======
       <DropdownMenu>
         <DropdownMenuTrigger asChild>
           <Button variant="ghost" size="icon" className="rounded-full">
@@ -213,6 +124,5 @@
         </DropdownMenuContent>
       </DropdownMenu>
     </>
->>>>>>> 44824ab3
   );
 }