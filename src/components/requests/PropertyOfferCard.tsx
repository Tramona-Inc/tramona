--- conflicted
+++ resolved
@@ -143,9 +143,6 @@
               {offer.property.name}
             </p>
 
-<<<<<<< HEAD
-            <p className="text-sm text-muted-foreground">
-=======
             {!isGuestDashboard && offer.property.originalListingUrl && (
               <a
                 href={offer.property.originalListingUrl}
@@ -158,8 +155,19 @@
               </a>
             )}
 
-            <p className="text-xs text-muted-foreground">
->>>>>>> 95200a24
+            {!isGuestDashboard && offer.property.originalListingUrl && (
+              <a
+                href={offer.property.originalListingUrl}
+                target="_blank"
+                rel="noreferrer noopener"
+                className="text-teal-900 underline underline-offset-4"
+              >
+                View original listing{" "}
+                <ExternalLinkIcon className="inline size-[1em]" />
+              </a>
+            )}
+
+            <p className="text-sm text-muted-foreground">
               Airbnb Price:{" "}
               {formatCurrency(
                 offer.property.originalNightlyPrice
