import { forwardRef, useEffect, useRef, useState } from "react";
import { Button } from "@/components/ui/button";
import {
  Form,
  FormControl,
  FormField,
  FormItem,
  FormLabel,
  FormMessage,
} from "@/components/ui/form";
import {
  Popover,
  PopoverContent,
  PopoverTrigger,
} from "@/components/ui/popover";
import { Textarea } from "@/components/ui/textarea";
import { optional, zodInteger, zodString } from "@/utils/zod-utils";
import { zodResolver } from "@hookform/resolvers/zod";
import { FilterIcon } from "lucide-react";
import { useForm } from "react-hook-form";
import { z } from "zod";
import { errorToast, successfulRequestToast } from "@/utils/toasts";
import { ALL_PROPERTY_TYPES, requests } from "@/server/db/schema";
import { api } from "@/utils/api";
import { getFmtdFilters } from "@/utils/formatters";
import { capitalize, getNumNights, plural, useIsDesktop } from "@/utils/utils";
import DateRangePicker from "../_common/DateRangePicker";
import {
  Select,
  SelectContent,
  SelectItem,
  SelectTrigger,
  SelectValue,
} from "../ui/select";

import {
  NestedDrawer,
  DrawerContent,
  DrawerTrigger,
  DrawerFooter,
  DrawerHeader,
  DrawerTitle,
} from "../ui/drawer";
import { DialogClose } from "../ui/dialog";
import {
  Dialog,
  DialogContent,
  DialogDescription,
  DialogFooter,
  DialogHeader,
  DialogTitle,
} from "../ui/dialog";
import { Input } from "@/components/ui/input";
import { Label } from "../ui/label";
import { toast } from "../ui/use-toast";
import { useRouter } from "next/router";
import { useSession } from "next-auth/react";
import OTPDialog from "../otp-dialog/OTPDialog";
import { formatPhoneNumber } from "@/utils/formatters";
import PlacesInput from "../_common/PlacesInput";
import ErrorMsg from "../ui/ErrorMsg";
import { db } from "@/server/db";
import { eq } from "drizzle-orm";

const formSchema = z
  .object({
    location: zodString(),
    maxNightlyPriceUSD: zodInteger({ min: 1 }),
    date: z.object({
      from: z.date(),
      to: z.date(),
    }),
    numGuests: zodInteger({ min: 1 }),
    propertyType: z.enum([...ALL_PROPERTY_TYPES, "any"]),
    minNumBedrooms: optional(zodInteger()),
    minNumBeds: optional(zodInteger()),
    note: optional(zodString()),
  })
  .refine((data) => data.date.to > data.date.from, {
    message: "Must stay for at least 1 night",
    path: ["date"],
  });

type FormSchema = z.infer<typeof formSchema>;

export default function NewRequestForm({
  afterSubmit,
}: {
  afterSubmit?: () => void;
}) {
  const { status, data, update } = useSession();

  const isDesktop = useIsDesktop();

  const form = useForm<FormSchema>({
    resolver: zodResolver(formSchema),
    defaultValues: {
      propertyType: "any",
    },
  });

<<<<<<< HEAD
  const mutation = api.requests.createMultiple.useMutation();
=======
  const createRequestsMutation = api.requests.create.useMutation();

  const smsMutation = api.twilio.sendSMS.useMutation();

>>>>>>> 8b534caf
  const utils = api.useUtils();
  const router = useRouter();

  const { minNumBedrooms, minNumBeds, propertyType, note } = form.watch();
  const fmtdFilters = getFmtdFilters({
    minNumBedrooms,
    minNumBeds,
    propertyType: propertyType === "any" ? undefined : propertyType,
    note,
  });

  const invalidFields = Object.keys(form.formState.errors);

  const numFiltersErrors = [
    "minNumBedrooms",
    "minNumBeds",
    "propertyType",
    "note",
  ].filter((field) => invalidFields.includes(field)).length;

  const [toPhoneNumber, setToPhoneNumber] = useState<string>("");

  const [open, setOpen] = useState<boolean>(false);

  const [verified, setVerified] = useState<boolean>(false);

  const { data: number } = api.users.myPhoneNumber.useQuery();

  const verifiedRef = useRef(verified);
  const phoneRef = useRef(toPhoneNumber);

  const waitForVerification = async () => {
    console.log(verifiedRef.current);
    console.log(verified);
    return new Promise<void>((resolve) => {
      if (verifiedRef.current) {
        resolve();
      } else {
        const unsubscribe = () => {
          if (verifiedRef.current) {
            resolve();
            clearInterval(interval);
          }
        };

        const interval = setInterval(unsubscribe, 100);
      }
    });
  };

  useEffect(() => {
    verifiedRef.current = verified;
  }, [verified]);

  useEffect(() => {
    if (number) {
      phoneRef.current = number;
      verifiedRef.current = true;
    }
  }, [number]);

  async function onSubmit(data: FormSchema) {
    if (!phoneRef.current) {
      setOpen(true);
    }

    await waitForVerification();
    setOpen(false);

    const { date: _date, maxNightlyPriceUSD, propertyType, ...restData } = data;
    const checkIn = data.date.from;
    const checkOut = data.date.to;
    const numNights = getNumNights(checkIn, checkOut);
    const newRequest = {
      checkIn: checkIn,
      checkOut: checkOut,
      maxTotalPrice: numNights * maxNightlyPriceUSD * 100,
      propertyType: propertyType === "any" ? undefined : propertyType,
      ...restData,
    };
    if (status === "unauthenticated") {
      localStorage.setItem("unsentRequests", JSON.stringify(newRequest));
      void router.push("/auth/signin").then(() => {
        toast({
          title: `Request saved: ${newRequest.location}`,
          description: "It will be sent after you sign in",
        });
      });
    } else {
      try {
<<<<<<< HEAD
        await mutation.mutateAsync([newRequest]).catch(() => {
=======
        await createRequestsMutation.mutateAsync(newRequest).catch(() => {
>>>>>>> 8b534caf
          throw new Error();
        });
        await utils.requests.invalidate();
        await utils.users.invalidate();

        while (!phoneRef.current) {
          await new Promise((resolve) => setTimeout(resolve, 1000)); // Wait for 1 second
        }
        await smsMutation.mutateAsync({
          msg: "You just submitted a request on Tramona! Reply 'YES' if you're serious about your travel plans and we can send the request to our network of hosts!",
          to: phoneRef.current,
        });

        successfulRequestToast(newRequest);
        form.reset();
      } catch (e) {
        errorToast();
      }
    }
    afterSubmit?.();
  }

  return (
    <Form {...form}>
      <form
        onSubmit={form.handleSubmit(onSubmit)}
        className="grid grid-cols-2 gap-4"
      >
        <PlacesInput
          control={form.control}
          name="location"
          formLabel="Location"
          className="col-span-full sm:col-span-1"
        />

        <FormField
          control={form.control}
          name="maxNightlyPriceUSD"
          render={({ field }) => (
            <FormItem>
              <FormLabel>Name your price</FormLabel>
              <FormControl>
                <Input
                  {...field}
                  inputMode="decimal"
                  prefix="$"
                  suffix="/night"
                />
              </FormControl>
              <FormMessage />
            </FormItem>
          )}
        />

        <FormField
          control={form.control}
          name="numGuests"
          render={({ field }) => (
            <FormItem>
              <FormLabel>Number of guests</FormLabel>
              <FormControl>
                <Input {...field} inputMode="numeric" />
              </FormControl>
              <FormMessage />
            </FormItem>
          )}
        />

        <DateRangePicker
          control={form.control}
          name="date"
          formLabel="Check in/Check out"
          className="col-span-full sm:col-span-1"
        />

        <FormItem className="col-span-full">
          <FormLabel>Filters (optional)</FormLabel>
          {isDesktop ? (
            <Popover>
              <PopoverTrigger asChild>
                <FiltersButton fmtdFilters={fmtdFilters} />
              </PopoverTrigger>
              <PopoverContent align="start" side="top" className="w-96 p-2">
                <p className="pb-4 pt-1 text-lg font-semibold">
                  Add filters (optional)
                </p>
                <FiltersSection form={form} />
              </PopoverContent>
            </Popover>
          ) : (
            <NestedDrawer>
              <DrawerTrigger asChild>
                <FiltersButton fmtdFilters={fmtdFilters} />
              </DrawerTrigger>
              <DrawerContent>
                <DrawerHeader>
                  <DrawerTitle>Add filters (optional)</DrawerTitle>
                </DrawerHeader>
                <FiltersSection form={form} />
                <DrawerFooter>
                  <DialogClose asChild>
                    <Button>Done</Button>
                  </DialogClose>
                </DrawerFooter>
              </DrawerContent>
            </NestedDrawer>
          )}
          <ErrorMsg>
            {numFiltersErrors > 0 && plural(numFiltersErrors, "error")}
          </ErrorMsg>
        </FormItem>

        <Button
          //disabled={form.formState.isSubmitting}
          size="lg"
          type="submit"
          className="col-span-full"
        >
          Request Deal
        </Button>

            <Dialog open={open} onOpenChange={setOpen}>
              <DialogContent className="sm:max-w-[500px]">
                <DialogHeader>
                  <DialogTitle>Enter your phone number</DialogTitle>
                  <DialogDescription>
                    Please enter your phone number below and you will recieve a code via text.
                  </DialogDescription>
                </DialogHeader>
                <div className="grid gap-4 p-4 py-4">
                  <div className="flex flex-row items-center gap-4">

                    <Input
                      id="phone-number"
                      value={toPhoneNumber}
                      placeholder="Phone Number"
                      onChange={(e) => {
                        setToPhoneNumber(e.target.value);
                      }}
                    />
                  </div>
                </div>
                <DialogFooter>
                  <OTPDialog
                    toPhoneNumber={formatPhoneNumber(toPhoneNumber)}
                    setVerified={setVerified}
                    setPhoneNumber={setToPhoneNumber}
                  />
                </DialogFooter>
              </DialogContent>
            </Dialog>

      </form>
    </Form>
  );
}

const FiltersButton = forwardRef<
  HTMLButtonElement,
  { fmtdFilters: string | undefined }
>(({ fmtdFilters, ...props }, ref) => (
  <Button
    type="button"
    variant={fmtdFilters ? "filledInput" : "emptyInput"}
    {...props}
    ref={ref}
  >
    <p className="overflow-clip text-ellipsis">
      {fmtdFilters ?? "Add filters"}
    </p>
    <FilterIcon className="ml-auto h-4 w-4 shrink-0 opacity-50" />
  </Button>
));

FiltersButton.displayName = "FiltersButton";

function FiltersSection({
  form,
}: {
  form: ReturnType<typeof useForm<FormSchema>>;
}) {
  return (
    <div className="grid grid-cols-2 gap-4">
      <FormField
        control={form.control}
        name="minNumBedrooms"
        render={({ field }) => (
          <FormItem>
            <FormLabel>Number of Bedrooms</FormLabel>
            <FormControl>
              <Input {...field} inputMode="numeric" suffix="or more" />
            </FormControl>
            <FormMessage />
          </FormItem>
        )}
      />
      <FormField
        control={form.control}
        name="minNumBeds"
        render={({ field }) => (
          <FormItem>
            <FormLabel>Number of Beds</FormLabel>
            <FormControl>
              <Input {...field} inputMode="numeric" suffix="or more" />
            </FormControl>
            <FormMessage />
          </FormItem>
        )}
      />
      <FormField
        control={form.control}
        name="propertyType"
        render={({ field }) => (
          <FormItem className="col-span-full">
            <FormLabel>Property Type</FormLabel>
            <Select onValueChange={field.onChange} defaultValue={field.value}>
              <FormControl>
                <SelectTrigger>
                  <SelectValue placeholder="" />
                </SelectTrigger>
              </FormControl>
              <SelectContent>
                <SelectItem value="any">Any</SelectItem>
                {ALL_PROPERTY_TYPES.map((propertyType) => (
                  <SelectItem key={propertyType} value={propertyType}>
                    {capitalize(propertyType)}
                  </SelectItem>
                ))}
              </SelectContent>
            </Select>
            <FormMessage />
          </FormItem>
        )}
      />

      <FormField
        control={form.control}
        name="note"
        render={({ field }) => (
          <FormItem className="col-span-full">
            <FormLabel>Additional notes</FormLabel>
            <FormControl>
              <Textarea
                {...field}
                className="resize-none"
                placeholder="e.g. Pet friendly, close to the ocean"
              />
            </FormControl>
            <FormMessage />
          </FormItem>
        )}
      />
    </div>
  );
}<|MERGE_RESOLUTION|>--- conflicted
+++ resolved
@@ -99,14 +99,7 @@
     },
   });
 
-<<<<<<< HEAD
   const mutation = api.requests.createMultiple.useMutation();
-=======
-  const createRequestsMutation = api.requests.create.useMutation();
-
-  const smsMutation = api.twilio.sendSMS.useMutation();
-
->>>>>>> 8b534caf
   const utils = api.useUtils();
   const router = useRouter();
 
@@ -197,11 +190,7 @@
       });
     } else {
       try {
-<<<<<<< HEAD
         await mutation.mutateAsync([newRequest]).catch(() => {
-=======
-        await createRequestsMutation.mutateAsync(newRequest).catch(() => {
->>>>>>> 8b534caf
           throw new Error();
         });
         await utils.requests.invalidate();
@@ -323,37 +312,36 @@
           Request Deal
         </Button>
 
-            <Dialog open={open} onOpenChange={setOpen}>
-              <DialogContent className="sm:max-w-[500px]">
-                <DialogHeader>
-                  <DialogTitle>Enter your phone number</DialogTitle>
-                  <DialogDescription>
-                    Please enter your phone number below and you will recieve a code via text.
-                  </DialogDescription>
-                </DialogHeader>
-                <div className="grid gap-4 p-4 py-4">
-                  <div className="flex flex-row items-center gap-4">
-
-                    <Input
-                      id="phone-number"
-                      value={toPhoneNumber}
-                      placeholder="Phone Number"
-                      onChange={(e) => {
-                        setToPhoneNumber(e.target.value);
-                      }}
-                    />
-                  </div>
-                </div>
-                <DialogFooter>
-                  <OTPDialog
-                    toPhoneNumber={formatPhoneNumber(toPhoneNumber)}
-                    setVerified={setVerified}
-                    setPhoneNumber={setToPhoneNumber}
-                  />
-                </DialogFooter>
-              </DialogContent>
-            </Dialog>
-
+        <Dialog open={open} onOpenChange={setOpen}>
+          <DialogContent className="sm:max-w-[500px]">
+            <DialogHeader>
+              <DialogTitle>Enter your phone number</DialogTitle>
+              <DialogDescription>
+                Please enter your phone number below and you will recieve a code
+                via text.
+              </DialogDescription>
+            </DialogHeader>
+            <div className="grid gap-4 p-4 py-4">
+              <div className="flex flex-row items-center gap-4">
+                <Input
+                  id="phone-number"
+                  value={toPhoneNumber}
+                  placeholder="Phone Number"
+                  onChange={(e) => {
+                    setToPhoneNumber(e.target.value);
+                  }}
+                />
+              </div>
+            </div>
+            <DialogFooter>
+              <OTPDialog
+                toPhoneNumber={formatPhoneNumber(toPhoneNumber)}
+                setVerified={setVerified}
+                setPhoneNumber={setToPhoneNumber}
+              />
+            </DialogFooter>
+          </DialogContent>
+        </Dialog>
       </form>
     </Form>
   );
