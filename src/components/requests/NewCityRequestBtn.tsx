import { useState } from "react";
import { Button } from "@/components/ui/button";
import CityRequestFormContainer from "../landing-page/SearchBars/CityRequestFormContainer";
import { MobileRequestDealTab } from "../landing-page/SearchBars/MobileRequestDealTab";
import {
  Dialog,
  DialogContent,
  DialogHeader,
  DialogTrigger,
} from "@/components/ui/dialog";
import { PlusIcon } from "lucide-react";
import { useIsSm } from "@/utils/utils";

export function NewCityRequestBtn() {
  const [open, setOpen] = useState(false);

  return (
    <Dialog open={open} onOpenChange={setOpen}>
      <DialogTrigger asChild>
        <Button className="mb-4 rounded-md pr-3" variant="secondary">
          <PlusIcon className="-ml-1 size-5" />
          Create new city request
        </Button>
      </DialogTrigger>
      <DialogContent className="max-w-4xl">
        <DialogHeader className="border-b pb-2 font-bold">
          Request a deal
        </DialogHeader>
        <div className="contents sm:hidden">
          <MobileRequestDealTab closeSheet={() => setOpen(false)} />
<<<<<<< HEAD
        </div>
        <div className="hidden sm:contents">
          <DesktopRequestDealTab />
        </div>
=======
        ) : (
          <CityRequestFormContainer />
        )}
>>>>>>> db936959
      </DialogContent>
    </Dialog>
  );
}<|MERGE_RESOLUTION|>--- conflicted
+++ resolved
@@ -28,16 +28,11 @@
         </DialogHeader>
         <div className="contents sm:hidden">
           <MobileRequestDealTab closeSheet={() => setOpen(false)} />
-<<<<<<< HEAD
         </div>
+        :
         <div className="hidden sm:contents">
-          <DesktopRequestDealTab />
+          <CityRequestFormContainer />
         </div>
-=======
-        ) : (
-          <CityRequestFormContainer />
-        )}
->>>>>>> db936959
       </DialogContent>
     </Dialog>
   );
