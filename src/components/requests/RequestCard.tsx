import {
  DropdownMenu,
  DropdownMenuContent,
  DropdownMenuItem,
  DropdownMenuTrigger,
} from "../ui/dropdown-menu";
import { type RouterOutputs } from "@/utils/api";
import { getFmtdFilters } from "@/utils/formatters";
import {
  formatCurrency,
  formatDateRange,
  formatInterval,
  getNumNights,
  plural,
} from "@/utils/utils";
import {
  CalendarIcon,
  EllipsisIcon,
  MapPinIcon,
  TrashIcon,
  Users2Icon,
} from "lucide-react";
import { Card, CardContent, CardFooter } from "../ui/card";
import RequestGroupAvatars from "./RequestGroupAvatars";
import RequestCardBadge from "./RequestCardBadge";
import { Button } from "../ui/button";
import { useState } from "react";
import WithdrawRequestDialog from "./WithdrawRequestDialog";

import { Badge } from "../ui/badge";
import UserAvatar from "../_common/UserAvatar";
import { TravelerVerificationsDialog } from "./TravelerVerificationsDialog";
import { getTime } from "date-fns";

export type GuestDashboardRequest = RouterOutputs["requests"]["getMyRequests"][
  | "activeRequestGroups"
  | "inactiveRequestGroups"][number]["requests"][number];

export type AdminDashboardRequst = RouterOutputs["requests"]["getAll"][
  | "incomingRequests"
  | "pastRequests"][number];

export type HostDashboardRequest =
  RouterOutputs["properties"]["getHostPropertiesWithRequests"][number]["requests"][number]["request"];

export default function RequestCard({
  request,
  type,
  isSelected,
  children,
}: (
  | { type: "guest"; request: GuestDashboardRequest }
  | { type: "admin"; request: AdminDashboardRequst }
  | { type: "host"; request: HostDashboardRequest }
) & {
  isSelected?: boolean;
  children?: React.ReactNode;
}) {
  const pricePerNight =
    request.maxTotalPrice / getNumNights(request.checkIn, request.checkOut);
  const fmtdPrice = formatCurrency(pricePerNight);
  const fmtdDateRange = formatDateRange(request.checkIn, request.checkOut);
  const fmtdNumGuests = plural(request.numGuests, "guest");

  const fmtdFilters = getFmtdFilters(request, {
    withoutNote: true,
    excludeDefaults: true,
  });

  const showAvatars =
    (request.numGuests > 1 && type !== "host") || type === "admin";

  const [open, setOpen] = useState(false);

  return (
    <Card>
      <WithdrawRequestDialog
        requestId={request.id}
        open={open}
        onOpenChange={setOpen}
      />
      <div>
        {type !== "host" && <RequestCardBadge request={request} />}
        {type === "host" && (
          <div className="flex items-center gap-2">
            <UserAvatar
              size="sm"
              name={request.traveler.name}
              image={request.traveler.image}
            />
            <TravelerVerificationsDialog request={request} />
            <p>&middot;</p>
            <p>{formatInterval(Date.now() - getTime(request.createdAt))} ago</p>
          </div>
        )}
        <div className="absolute right-2 top-2 flex items-center gap-2">
          {showAvatars && (
            <RequestGroupAvatars
              request={request}
              isAdminDashboard={type === "admin"}
            />
          )}
          {type === "guest" && !request.resolvedAt && (
            <DropdownMenu>
              <DropdownMenuTrigger asChild>
                <Button variant="ghost" size="icon" className="rounded-full">
                  <EllipsisIcon />
                </Button>
              </DropdownMenuTrigger>
              <DropdownMenuContent align="end">
                <DropdownMenuItem red onClick={() => setOpen(true)}>
                  <TrashIcon />
                  Withdraw
                </DropdownMenuItem>
              </DropdownMenuContent>
            </DropdownMenu>
          )}
        </div>
      </div>
      <CardContent className="space-y-1">
        <div className="flex items-start gap-1">
          <MapPinIcon className="shrink-0 text-primary" />
          <h2 className="text-base font-bold text-primary md:text-lg">
            {request.location}
          </h2>
        </div>
        <div>
          <p>Requested {fmtdPrice}/night</p>
<<<<<<< HEAD
          <p>{fmtdDateRange}</p>
          {fmtdFilters && <p>{fmtdFilters} &middot;</p>}
          <p>{fmtdNumGuests}</p>
          {request.note && <p>&ldquo;{request.note}&rdquo;</p>}
          {request.airbnbLink && <a className="underline" href={request.airbnbLink}>Airbnb Link</a>}
          {isAdminDashboard && request.radius && <p>Radius: {request.radius} miles</p>}
          {isAdminDashboard && request.lat && request.lng && <p>Coordinates: {request.lat}, {request.lng}</p>}
=======
          <p className="flex items-center gap-2">
            <span className="flex items-center gap-1">
              <CalendarIcon className="size-4" />
              {fmtdDateRange}
            </span>
            &middot;
            <span className="flex items-center gap-1">
              <Users2Icon className="size-4" />
              {fmtdNumGuests}
            </span>
          </p>
>>>>>>> db936959
        </div>
        {fmtdFilters && <p>{fmtdFilters}</p>}
        <div className="flex flex-wrap gap-1">
          {request.amenities.map((amenity) => (
            <Badge key={amenity}>{amenity}</Badge>
          ))}
        </div>
        {request.note && (
          <div className="rounded-lg bg-zinc-100 px-4 py-2">
            <p className="text-xs text-muted-foreground">Note</p>
            <p>&ldquo;{request.note}&rdquo;</p>
          </div>
        )}
        {request.airbnbLink && (
          <a className="underline" href={request.airbnbLink}>
            Airbnb Link
          </a>
        )}
      </CardContent>
      <CardFooter>{children}</CardFooter>
    </Card>
  );
}<|MERGE_RESOLUTION|>--- conflicted
+++ resolved
@@ -126,15 +126,6 @@
         </div>
         <div>
           <p>Requested {fmtdPrice}/night</p>
-<<<<<<< HEAD
-          <p>{fmtdDateRange}</p>
-          {fmtdFilters && <p>{fmtdFilters} &middot;</p>}
-          <p>{fmtdNumGuests}</p>
-          {request.note && <p>&ldquo;{request.note}&rdquo;</p>}
-          {request.airbnbLink && <a className="underline" href={request.airbnbLink}>Airbnb Link</a>}
-          {isAdminDashboard && request.radius && <p>Radius: {request.radius} miles</p>}
-          {isAdminDashboard && request.lat && request.lng && <p>Coordinates: {request.lat}, {request.lng}</p>}
-=======
           <p className="flex items-center gap-2">
             <span className="flex items-center gap-1">
               <CalendarIcon className="size-4" />
@@ -146,7 +137,6 @@
               {fmtdNumGuests}
             </span>
           </p>
->>>>>>> db936959
         </div>
         {fmtdFilters && <p>{fmtdFilters}</p>}
         <div className="flex flex-wrap gap-1">
