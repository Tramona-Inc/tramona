import {
  DropdownMenu,
  DropdownMenuContent,
  DropdownMenuItem,
  DropdownMenuTrigger,
} from "../ui/dropdown-menu";
import { type RouterOutputs } from "@/utils/api";
import { getRequestStatus } from "@/utils/formatters";
import {
  formatCurrency,
  formatDateRange,
  getNumNights,
  plural,
} from "@/utils/utils";
import {
  ClockIcon,
  EllipsisIcon,
  LinkIcon,
  MapPinIcon,
  TrashIcon,
  Users2Icon,
} from "lucide-react";
import { Card, CardFooter } from "../ui/card";
import RequestGroupAvatars from "./RequestGroupAvatars";
import RequestCardBadge from "./RequestCardBadge";
import { Button } from "../ui/button";
import { useState } from "react";
import WithdrawRequestDialog from "./WithdrawRequestDialog";

import { Badge } from "../ui/badge";
import UserAvatar from "../_common/UserAvatar";
import { TravelerVerificationsDialog } from "./TravelerVerificationsDialog";
import { formatDistanceToNowStrict } from "date-fns";
import { LinkInputPropertyCard } from "../_common/LinkInputPropertyCard";
import SingleLocationMap from "../_common/GoogleMaps/SingleLocationMap";
import { RequestCardOfferPreviews } from "./RequestCardOfferPreviews";

export type GuestDashboardRequest = RouterOutputs["requests"]["getMyRequests"][
  | "activeRequests"
  | "inactiveRequests"][number];

export type AdminDashboardRequst = RouterOutputs["requests"]["getAll"][
  | "incomingRequests"
  | "pastRequests"][number];

export type HostDashboardRequest =
  RouterOutputs["properties"]["getHostPropertiesWithRequests"][number]["requests"][number]["request"];

export default function RequestCard({
  request,
  type,
  children,
}: (
  | { type: "guest"; request: GuestDashboardRequest }
  | { type: "admin"; request: AdminDashboardRequst }
  | { type: "host"; request: HostDashboardRequest }
) & {
  children?: React.ReactNode;
}) {
  const pricePerNight =
    request.maxTotalPrice / getNumNights(request.checkIn, request.checkOut);
  const fmtdPrice = formatCurrency(pricePerNight);
  const fmtdDateRange = formatDateRange(request.checkIn, request.checkOut);
  const fmtdNumGuests = plural(request.numGuests, "guest");

  const showAvatars =
    (request.numGuests > 1 && type !== "host") || type === "admin";

  const [open, setOpen] = useState(false);

  return (
    <Card className="overflow-hidden p-0">
      {/* {request.id} */}
      <WithdrawRequestDialog
        requestId={request.id}
        open={open}
        onOpenChange={setOpen}
      />
      <div className="flex">
        <div className="flex-1 space-y-4 overflow-hidden p-4 pt-2">
          <div className="flex items-center gap-2">
            {type !== "host" && <RequestCardBadge request={request} />}
            {type === "guest" && request.linkInputProperty && (
              <Badge variant="pink">
                <LinkIcon className="size-4" />
                Airbnb Link
              </Badge>
            )}
            {type === "host" && (
              <>
                <UserAvatar
                  size="sm"
                  name={request.traveler.name}
                  image={request.traveler.image}
                />
                <TravelerVerificationsDialog request={request} />
                <p>&middot;</p>
                <p>
                  {formatDistanceToNowStrict(request.createdAt, {
                    addSuffix: true,
                  })}
                </p>
              </>
            )}
            <div className="flex-1" />
            {showAvatars && (
              <RequestGroupAvatars
                request={request}
                isAdminDashboard={type === "admin"}
              />
            )}
            {type === "guest" && !request.resolvedAt && (
              <DropdownMenu>
                <DropdownMenuTrigger asChild>
                  <Button variant="ghost" size="icon" className="rounded-full">
                    <EllipsisIcon />
                  </Button>
                </DropdownMenuTrigger>
                <DropdownMenuContent align="end">
                  <DropdownMenuItem red onClick={() => setOpen(true)}>
                    <TrashIcon />
                    Withdraw
                  </DropdownMenuItem>
                </DropdownMenuContent>
              </DropdownMenu>
            )}
          </div>
          <div className="space-y-1">
            {type !== "host" && (
              <div className="flex items-start gap-1">
                <MapPinIcon className="shrink-0 text-primary" />
                <h2 className="text-base font-bold text-primary md:text-lg">
                  {request.location}
                </h2>
              </div>
            )}
            <div>
<<<<<<< HEAD
              <p>
                Requested <span className="font-medium">{fmtdPrice}</span>
                /night
              </p>
              <p className="mt-3 flex items-center gap-2">
                <span className="flex items-center gap-1">
                  <ClockIcon className="size-4" />
                  {fmtdDateRange}
                </span>
=======
              <p className="mb-4 font-bold">
                Requested <span className="font-bold">{fmtdPrice}</span>
                /night
              </p>
              <p className="flex items-center gap-2">
                <span className="flex items-center gap-1">{fmtdDateRange}</span>
>>>>>>> ba6a8aae
                &middot;
                <span className="flex items-center gap-1">{fmtdNumGuests}</span>
              </p>
            </div>
            <div className="flex flex-wrap gap-1">
              {request.minNumBeds && request.minNumBeds > 1 && (
                <Badge>{request.minNumBeds}+ beds</Badge>
              )}
              {request.minNumBedrooms && request.minNumBedrooms > 1 && (
                <Badge>{request.minNumBedrooms}+ bedrooms</Badge>
              )}
              {request.minNumBathrooms && request.minNumBathrooms > 1 && (
                <Badge>{request.minNumBathrooms}+ bathrooms</Badge>
              )}
              {request.propertyType && <Badge>{request.propertyType}</Badge>}
              {request.amenities.map((amenity) => (
                <Badge key={amenity}>{amenity}</Badge>
              ))}
            </div>
            {request.note && (
              <div className="rounded-lg bg-zinc-100 px-4 py-2">
                <p className="text-xs text-muted-foreground">Note</p>
                <p>&ldquo;{request.note}&rdquo;</p>
              </div>
            )}
            {type !== "host" && request.linkInputProperty && (
              <LinkInputPropertyCard property={request.linkInputProperty} />
            )}
          </div>
          <div className="flex flex-row gap-x-4">
            {type === "guest" && getRequestStatus(request) === "accepted" && (
              <RequestCardOfferPreviews request={request} />
            )}
            {type !== "host" && (
              <div className="hidden w-64 shrink-0 overflow-hidden rounded-lg bg-zinc-100 lg:block">
                <SingleLocationMap
                  lat={request.latLngPoint.y}
                  lng={request.latLngPoint.x}
                  icon={true}
                />
              </div>
            )}
          </div>
          <CardFooter className="empty:hidden">{children}</CardFooter>
        </div>
      </div>
    </Card>
  );
}<|MERGE_RESOLUTION|>--- conflicted
+++ resolved
@@ -135,7 +135,6 @@
               </div>
             )}
             <div>
-<<<<<<< HEAD
               <p>
                 Requested <span className="font-medium">{fmtdPrice}</span>
                 /night
@@ -145,14 +144,6 @@
                   <ClockIcon className="size-4" />
                   {fmtdDateRange}
                 </span>
-=======
-              <p className="mb-4 font-bold">
-                Requested <span className="font-bold">{fmtdPrice}</span>
-                /night
-              </p>
-              <p className="flex items-center gap-2">
-                <span className="flex items-center gap-1">{fmtdDateRange}</span>
->>>>>>> ba6a8aae
                 &middot;
                 <span className="flex items-center gap-1">{fmtdNumGuests}</span>
               </p>
