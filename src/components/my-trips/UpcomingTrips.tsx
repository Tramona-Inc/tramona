--- conflicted
+++ resolved
@@ -2,16 +2,14 @@
 import MyTripsEmptySvg from "@/components/_common/EmptyStateSvg/MyTripsEmptySvg";
 import Spinner from "@/components/_common/Spinner";
 import UpcomingTripCard from "@/components/my-trips/UpcomingTripCard";
-<<<<<<< HEAD
-import { api, RouterOutputs } from "@/utils/api";
-export type TripCardDetails = RouterOutputs["trips"]["getMyTrips"][number];
-=======
 import { TripCardDetails } from "@/pages/my-trips";
 import { api, RouterOutputs } from "@/utils/api";
->>>>>>> 2c041a03
 
-export default function UpcomingTrips({upcomingTrips}: {upcomingTrips: TripCardDetails[]}) {
-
+export default function UpcomingTrips({
+  upcomingTrips,
+}: {
+  upcomingTrips: TripCardDetails[];
+}) {
   return upcomingTrips.length > 0 ? (
     <div className="grid grid-cols-1 gap-4 pt-8 xl:grid-cols-2">
       {upcomingTrips.map((trip) => (
