import Head from "next/head";

import DashboardOverview from "@/components/dashboard/DashboardOverview";
import DashboardLayout from "../_common/Layout/DashboardLayout";
<<<<<<< HEAD
import { useMaybeSendUnsentRequests } from "@/utils/useMaybeSendUnsentRequests";

export default function DashboardPage() {
  useMaybeSendUnsentRequests();
=======
import { useMaybeSendUnsentRequests } from '@/utils/useMaybeSendUnsentRequests';

export default function DashboardPage() {
  useMaybeSendUnsentRequests();

>>>>>>> 3cdb9e58
  return (
    <DashboardLayout type="guest">
      <Head>
        <title>Dashboard | Tramona</title>
      </Head>

      <DashboardOverview />
    </DashboardLayout>
  );
}<|MERGE_RESOLUTION|>--- conflicted
+++ resolved
@@ -2,18 +2,11 @@
 
 import DashboardOverview from "@/components/dashboard/DashboardOverview";
 import DashboardLayout from "../_common/Layout/DashboardLayout";
-<<<<<<< HEAD
 import { useMaybeSendUnsentRequests } from "@/utils/useMaybeSendUnsentRequests";
 
 export default function DashboardPage() {
   useMaybeSendUnsentRequests();
-=======
-import { useMaybeSendUnsentRequests } from '@/utils/useMaybeSendUnsentRequests';
 
-export default function DashboardPage() {
-  useMaybeSendUnsentRequests();
-
->>>>>>> 3cdb9e58
   return (
     <DashboardLayout type="guest">
       <Head>
