import {
  Card,
<<<<<<< HEAD
  CardHeader,
  CardTitle,
  CardContent,
=======
  CardHeader, CardTitle,
  CardContent
>>>>>>> df5d7ab7
} from "@/components/ui/card";
import { MessageCircleIcon } from "lucide-react";
import { Button } from "@/components/ui/button";
import { ArrowRightIcon } from "@radix-ui/react-icons";
import Link from "next/link";
import { Badge } from "@/components/ui/badge";
import UserAvatar from "@/components/_common/UserAvatar";
import { api } from "@/utils/api";
import { useConversation } from "@/utils/store/conversations";
import { useEffect } from "react";
import { useMessage } from "@/utils/store/messages";
import supabase from "@/utils/supabase-client";
import { type MessageDbType } from "@/types/supabase.message";
import { useSession } from "next-auth/react";

// const fakeMessages = [
//   {
//     name: "Heidi",
//     message:
//       "Lorem ipsum dolor sit amet consectetur adipisicing elit. Inventore tempora fugit hic natus quos",
//     id: 1,
//   },
//   {
//     name: "Heidi",
//     message:
//       "Lorem ipsum dolor sit amet consectetur adipisicing elit. Inventore tempora fugit hic natus quos",
//     id: 2,
//   },
//   {
//     name: "Heidi",
//     message:
//       "Lorem ipsum dolor sit amet consectetur adipisicing elit. Inventore tempora fugit hic natus quos",
//     id: 3,
//   },
// ];

export default function HostMessagesOverview({
  className,
}: {
  className?: string;
}) {

  const {data: session} = useSession();
  const { data: fetchedConversations, isLoading } =
    api.messages.getConversations.useQuery(undefined, {
      refetchOnWindowFocus: false,
      refetchOnMount: false,
    });
  const conversations = useConversation((state) => state.conversationList);
  const { fetchInitialMessages } = useMessage();
  const { setConversationList } = useConversation();
  useEffect(() => {
    // Check if data has been fetched and hasn't been processed yet

    if (fetchedConversations) {
      setConversationList(fetchedConversations);
    }

    const channel = supabase
      .channel(`fordashboardonly`)
      .on(
        "postgres_changes",
        {
          event: "INSERT",
          schema: "public",
          table: "messages",
        },
        (payload: { new: MessageDbType }) =>
          setConversationList(fetchedConversations ?? []),
      )
      .subscribe();

    return () => {
      void channel.unsubscribe();
    };
    // eslint-disable-next-line react-hooks/exhaustive-deps
  }, [fetchedConversations]);

  return (
    <Card className={className}>
      <CardHeader>
        <div className="flex items-center gap-2">
          <MessageCircleIcon />
          <CardTitle>Messages</CardTitle>
          <Badge variant="secondary">
            {conversations.filter((m) => m.messages[0]?.read === false && m.messages[0].userId !== session?.user.id).length}{" "}
            new
          </Badge>
          <div className="flex-1" />
          <Button variant="ghost" asChild>
            <Link href="/messages">
              See all
              <ArrowRightIcon />
            </Link>
          </Button>
        </div>
      </CardHeader>
      <CardContent>
        <div className="space-y-2">
          {conversations.filter((m) => m.messages[0]?.read === false && m.participants[0]?.id !== session?.user.id).length > 0 ? conversations.map((conversation) => (
            
            <div key={conversation.id} className="flex items-center gap-2">
                {conversation.messages[0]?.read === false && conversation.messages[0].userId !== session?.user.id &&
                <>
                <UserAvatar name={conversation.participants[0]?.image} />
                    <div>
                      <p className="font-semibold">
                        {conversation.participants[0]?.name}
                      </p>
                      <p className="line-clamp-1 text-sm text-muted-foreground">
                        {conversation.messages[0]?.message}
                      </p>
                    </div>
                    <div className="flex-1" />
                    <div className="size-2 shrink-0 rounded-full bg-blue-500" />
                  </>
                }
              </div>
            ))
           : (
            <div className="flex-1 items-center justify-center">
              <p className="text-black">No new messages</p>
            </div>
          )}
        </div>
      </CardContent>
    </Card>
  );
}<|MERGE_RESOLUTION|>--- conflicted
+++ resolved
@@ -1,13 +1,8 @@
 import {
   Card,
-<<<<<<< HEAD
   CardHeader,
   CardTitle,
   CardContent,
-=======
-  CardHeader, CardTitle,
-  CardContent
->>>>>>> df5d7ab7
 } from "@/components/ui/card";
 import { MessageCircleIcon } from "lucide-react";
 import { Button } from "@/components/ui/button";
@@ -54,7 +49,7 @@
   const { data: fetchedConversations, isLoading } =
     api.messages.getConversations.useQuery(undefined, {
       refetchOnWindowFocus: false,
-      refetchOnMount: false,
+      // refetchOnMount: false,
     });
   const conversations = useConversation((state) => state.conversationList);
   const { fetchInitialMessages } = useMessage();
@@ -107,7 +102,7 @@
       </CardHeader>
       <CardContent>
         <div className="space-y-2">
-          {conversations.filter((m) => m.messages[0]?.read === false && m.participants[0]?.id !== session?.user.id).length > 0 ? conversations.map((conversation) => (
+          {conversations.filter((m) => m.messages[0]?.read === false && m.messages[0]?.userId !== session?.user.id).length > 0 ? conversations.map((conversation) => (
             
             <div key={conversation.id} className="flex items-center gap-2">
                 {conversation.messages[0]?.read === false && conversation.messages[0].userId !== session?.user.id &&
