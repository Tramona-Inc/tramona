--- conflicted
+++ resolved
@@ -222,7 +222,6 @@
                   </AlertDialogContent>
                 </AlertDialog>
 
-<<<<<<< HEAD
                 {property.status === "Listed" && (
                   <Button
                     variant="outline"
@@ -254,92 +253,6 @@
                     <Upload />
                     List property
                   </Button>
-=======
-            {property.status === "Listed" && (
-              <Button
-                variant="outline"
-                onClick={() =>
-                  updateProperty({
-                    ...property,
-                    status: "Archived",
-                    checkInTime: convertTo24HourFormat(checkIn),
-                    checkOutTime: convertTo24HourFormat(checkOut),
-                  })
-                }
-              >
-                <PackageOpen />
-                Archive
-              </Button>
-            )}
-            {property.status === "Archived" && (
-              <Button
-                variant="outline"
-                onClick={() =>
-                  updateProperty({
-                    ...property,
-                    status: "Listed",
-                    checkInTime: convertTo24HourFormat(checkIn),
-                    checkOutTime: convertTo24HourFormat(checkOut),
-                  })
-                }
-              >
-                <Upload />
-                List property
-              </Button>
-            )}
-            {property.status === "Drafted" &&
-              (isDraftValid() ? (
-                <Button
-                  variant="secondary"
-                  onClick={() =>
-                    updateProperty({
-                      ...property,
-                      status: "Listed",
-                      checkInTime: convertTo24HourFormat(checkIn),
-                      checkOutTime: convertTo24HourFormat(checkOut),
-                    })
-                  }
-                >
-                  <Upload />
-                  List property
-                </Button>
-              ) : (
-                <TooltipProvider>
-                  <Tooltip>
-                    <TooltipTrigger asChild>
-                      <Button disabled>
-                        <Upload />
-                        List property
-                      </Button>
-                    </TooltipTrigger>
-                    <TooltipContent className="bg-red-600">
-                      <p className="text-sm">
-                        All fields with an alert icon must be completed before
-                        listing a property.
-                      </p>
-                    </TooltipContent>
-                  </Tooltip>
-                </TooltipProvider>
-              ))}
-          </div>
-        )}
-        <div className="text-end">
-          <HostPropertyEditBtn
-            editing={editing}
-            setEditing={setEditing}
-            onSubmit={handleFormSubmit}
-            property={property}
-          />
-        </div>
-      </div>
-      <div className="h-[45rem] overflow-y-auto">
-        <div className="my-4 space-y-4">
-          <section className="space-y-2 rounded-xl border p-4">
-            <div className="flex items-center justify-between">
-              <div className="flex items-center gap-2 text-lg font-bold">
-                {(!property.name || !property.about) && (
-                  <AlertCircle className="text-red-600" />
->>>>>>> 8e2a10fc
                 )}
                 {property.status === "Drafted" &&
                   (isDraftValid() ? (
@@ -377,7 +290,7 @@
                   ))}
               </div>
             )}
-            <div className="flex-1 text-end">
+            <div className="text-end">
               <HostPropertyEditBtn
                 editing={editing}
                 setEditing={setEditing}
@@ -386,7 +299,7 @@
               />
             </div>
           </div>
-          <div className="h-screen-minus-header-n-footer overflow-y-auto pb-36 pt-6">
+          <div className="h-[45rem] overflow-y-auto">
             <div className="my-4 space-y-4">
               <section className="space-y-2 rounded-xl border p-4">
                 <div className="flex items-center justify-between">
