--- conflicted
+++ resolved
@@ -26,28 +26,23 @@
 
 export default function HouseRulesDialog({
   property,
-<<<<<<< HEAD
-  currentHostTeamId,
-}: {
-  property: Property;
-  currentHostTeamId: number | null | undefined;
-}) {
-  const { data: fetchedProperty, refetch } = api.properties.getById.useQuery({
-    id: property.id,
-  });
-  const { mutateAsync: updateProperty } = api.properties.update.useMutation();
-
-=======
   refetch,
   updateProperty,
   isPropertyUpdating,
+  currentHostTeamId,
 }: {
   property: Property | undefined;
   refetch: () => void;
-  updateProperty: (property: Property) => Promise<void>;
+  updateProperty: ({
+    updatedProperty,
+    currentHostTeamId,
+  }: {
+    updatedProperty: Property;
+    currentHostTeamId: number;
+  }) => Promise<void>;
   isPropertyUpdating: boolean;
+  currentHostTeamId: number | null | undefined;
 }) {
->>>>>>> 3bd8b0ed
   const form = useForm<FormSchema>({
     resolver: zodResolver(formSchema),
     defaultValues: {
@@ -76,48 +71,37 @@
   ];
 
   const onSubmit = async (formValues: FormSchema) => {
-<<<<<<< HEAD
-    await updateProperty({
-      updatedProperty: {
-        ...property,
-        houseRules: formValues.houseRules,
-        additionalHouseRules:
-          formValues.additionalHouseRules === ""
-            ? null
-            : formValues.additionalHouseRules,
-      },
-      currentHostTeamId: currentHostTeamId!,
-    })
-      .then(() => {
-        toast({
-          title: "Successfully Updated Property!",
-        });
-      })
-      .catch((error) => {
-        // eslint-disable-next-line @typescript-eslint/no-unsafe-member-access
-        if (error.data?.code === "FORBIDDEN") {
-          toast({
-            title: "You do not have permission to edit a property.",
-            description: "Please contact your team owner to request access.",
-          });
-        } else {
-          errorToast();
-        }
-      });
-    void refetch();
-=======
     if (property) {
       await updateProperty({
-        ...property,
-        houseRules: formValues.houseRules ?? null,
-        additionalHouseRules:
-          formValues.additionalHouseRules === ""
-            ? null
-            : (formValues.additionalHouseRules ?? null),
-      });
+        updatedProperty: {
+          ...property,
+          houseRules: formValues.houseRules ?? null,
+          additionalHouseRules:
+            formValues.additionalHouseRules === "" ||
+            formValues.additionalHouseRules === undefined
+              ? null
+              : formValues.additionalHouseRules,
+        },
+        currentHostTeamId: currentHostTeamId!,
+      })
+        .then(() => {
+          toast({
+            title: "Successfully Updated Property!",
+          });
+        })
+        .catch((error) => {
+          // eslint-disable-next-line @typescript-eslint/no-unsafe-member-access
+          if (error.data?.code === "FORBIDDEN") {
+            toast({
+              title: "You do not have permission to edit a property.",
+              description: "Please contact your team owner to request access.",
+            });
+          } else {
+            errorToast();
+          }
+        });
       void refetch();
     }
->>>>>>> 3bd8b0ed
   };
 
   return (
