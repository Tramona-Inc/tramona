--- conflicted
+++ resolved
@@ -20,13 +20,10 @@
 import { Checkbox } from "@/components/ui/checkbox";
 import { Input } from "@/components/ui/input";
 import { AlertCircle } from "lucide-react";
-<<<<<<< HEAD
 import { DialogTitle } from "@radix-ui/react-dialog";
 import { HOST_MARKUP } from "@/utils/constants";
 import UserAvatar from "@/components/_common/UserAvatar";
 import { formatDistanceToNowStrict } from "date-fns";
-=======
->>>>>>> 8597ba44
 
 export default function HostRequestDialog({
   open,
@@ -123,7 +120,6 @@
             Make an offer to {request.traveler.name}
           </DialogTitle>
         </DialogHeader>
-<<<<<<< HEAD
 
         {/* Guest Request Card */}
         <div className="rounded-lg bg-white p-6 shadow-md">
@@ -144,36 +140,6 @@
                     addSuffix: true,
                   })}
                 </span>
-=======
-        <DialogDescription>
-          Please select the properties you would like to offer and set the
-          price.
-        </DialogDescription>
-        <div className="space-y-2">
-          <div className="rounded-md border p-4">
-            <div className="mb-4 flex justify-between">
-              <div className="flex flex-col items-start">
-                <div className="text-dark text-lg font-bold">
-                  {formatCurrency(request.maxTotalPrice / numNights)}
-                  /night
-                </div>
-                <div className="text-sm text-gray-600">
-                  {formatCurrency(request.maxTotalPrice)} total
-                </div>
-              </div>
-              <div className="flex flex-col items-center">
-                <div className="text-dark text-lg font-bold">
-                  {formatDateRange(request.checkIn, request.checkOut)}
-                </div>
-                <div className="text-sm text-gray-600">
-                  {plural(numNights, "night")}
-                </div>
-              </div>
-              <div className="flex flex-col items-end">
-                <div className="text-dark text-lg font-bold">
-                  {plural(request.numGuests, "guest")}
-                </div>
->>>>>>> 8597ba44
               </div>
             </div>
           </div>
@@ -223,7 +189,6 @@
               </button>
             </div>
           </div>
-<<<<<<< HEAD
 
           <div className="space-y-4">
             {properties.map((property) => (
@@ -238,30 +203,6 @@
                 {/* Top section with property info and price */}
                 <div className="flex items-center justify-between p-4">
                   <div className="flex items-center gap-4">
-=======
-          <div className="mb-6 space-y-4">
-            {properties.map((property) => {
-              const hasCancellationPolicy = Boolean(
-                property.cancellationPolicy,
-              );
-
-              const nightlyPriceCents =
-                parseFloat(propertyPrices[property.id] ?? "0") * 100;
-
-              const totalPriceCents = nightlyPriceCents * numNights;
-              const hostPayoutCents = getHostPayout(totalPriceCents);
-
-              return (
-                <div
-                  key={property.id}
-                  className={`relative flex flex-col rounded-md border bg-white p-4 ${
-                    selectedProperties.includes(property.id)
-                      ? "border-primary"
-                      : "border-gray-200"
-                  } ${!hasCancellationPolicy ? "cursor-not-allowed" : ""}`}
-                >
-                  <div className="mb-4 flex items-center gap-4">
->>>>>>> 8597ba44
                     <Checkbox
                       checked={selectedProperties.includes(property.id)}
                       onCheckedChange={() =>
@@ -271,19 +212,11 @@
                     />
 
                     <Image
-<<<<<<< HEAD
                       src={property.imageUrls[0]}
                       alt={property.name}
                       width={48}
                       height={48}
                       className="rounded-lg"
-=======
-                      src={property.imageUrls[0]!}
-                      alt={property.name}
-                      width={64}
-                      height={64}
-                      className="size-16 rounded object-cover"
->>>>>>> 8597ba44
                     />
                     <div
                       className={
@@ -297,51 +230,12 @@
                     </div>
                   </div>
 
-                  <div className="flex items-center gap-2">
-                    <div className="relative flex items-center">
-                      <Input
-                        type="number"
-                        value={propertyPrices[property.id]}
-                        onChange={(e) =>
-                          setPropertyPrices((prev) => ({
-                            ...prev,
-                            [property.id]: e.target.value,
-                          }))
-                        }
-                        className="w-[140px] border-gray-200 bg-white text-right text-lg font-semibold [appearance:textfield] [&::-webkit-inner-spin-button]:appearance-none [&::-webkit-outer-spin-button]:appearance-none"
-                        prefix="$"
-                        onKeyDown={(e) => {
-                          if (e.key === "ArrowUp") {
-                            e.preventDefault();
-                            const currentValue = parseFloat(
-                              propertyPrices[property.id] || "0",
-                            );
-                            setPropertyPrices((prev) => ({
-                              ...prev,
-                              [property.id]: (currentValue + 1).toString(),
-                            }));
-                          }
-                          if (e.key === "ArrowDown") {
-                            e.preventDefault();
-                            const currentValue = parseFloat(
-                              propertyPrices[property.id] || "0",
-                            );
-                            if (currentValue > 0) {
-                              setPropertyPrices((prev) => ({
-                                ...prev,
-                                [property.id]: (currentValue - 1).toString(),
-                              }));
-                            }
-                          }
-                        }}
+                  {!hasCancellationPolicy && (
+                    <>
+                      <AlertCircle
+                        className="absolute right-2 top-2 text-red-600"
+                        size={16}
                       />
-<<<<<<< HEAD
-                      <span className="ml-2 text-muted-foreground">
-                        per night
-                      </span>
-                    </div>
-                  </div>
-=======
                       <div className="mt-2 text-sm text-red-600">
                         This property does not have a cancellation policy
                         assigned to it. Please{" "}
@@ -399,30 +293,9 @@
                         )}
                       </div>
                     )}
->>>>>>> 8597ba44
                 </div>
-
-                {/* Bottom section with payout info */}
-                {selectedProperties.includes(property.id) && (
-                  <div className="border-t bg-white p-4">
-                    <div className="text-center text-green-900">
-                      You will be paid $
-                      {getHostPayout({
-                        propertyPrice: parseFloat(
-                          propertyPrices[property.id] ?? "0",
-                        ),
-                        hostMarkup: HOST_MARKUP,
-                        numNights: getNumNights(
-                          request.checkIn,
-                          request.checkOut,
-                        ),
-                      })}{" "}
-                      all-in
-                    </div>
-                  </div>
-                )}
-              </div>
-            ))}
+              );
+            })}
           </div>
         </div>
 
