--- conflicted
+++ resolved
@@ -8,13 +8,10 @@
 import WifiDialog from "./WifiDialog";
 import HouseManualDialog from "./HouseManualDialog";
 import { Property } from "@/server/db/schema";
-<<<<<<< HEAD
 import { useHostTeamStore } from "@/utils/store/hostTeamStore";
-=======
 import { api } from "@/utils/api";
 import Spinner from "@/components/_common/Spinner";
 import { DialogTitle } from "@radix-ui/react-dialog";
->>>>>>> 3bd8b0ed
 
 export default function HostArrivalGuide({ property }: { property: Property }) {
   const [activeDialog, setActiveDialog] = useState<number | null>(null);
@@ -34,15 +31,11 @@
       subtitle: "How do travelers get in?",
       dialog: (
         <CheckInMethodDialog
-<<<<<<< HEAD
-          property={property}
           currentHostTeamId={currentHostTeamId}
-=======
           property={fetchedProperty}
           refetch={refetch}
           updateProperty={updateProperty}
           isPropertyUpdating={isPropertyUpdating}
->>>>>>> 3bd8b0ed
         />
       ),
     },
@@ -51,15 +44,11 @@
       subtitle: "What should travelers do before they check out?",
       dialog: (
         <CheckOutDialog
-<<<<<<< HEAD
-          property={property}
           currentHostTeamId={currentHostTeamId}
-=======
           property={fetchedProperty}
           refetch={refetch}
           updateProperty={updateProperty}
           isPropertyUpdating={isPropertyUpdating}
->>>>>>> 3bd8b0ed
         />
       ),
     },
@@ -68,15 +57,11 @@
       subtitle: "What are the rules of your property?",
       dialog: (
         <HouseRulesDialog
-<<<<<<< HEAD
-          property={property}
           currentHostTeamId={currentHostTeamId}
-=======
           property={fetchedProperty}
           refetch={refetch}
           updateProperty={updateProperty}
           isPropertyUpdating={isPropertyUpdating}
->>>>>>> 3bd8b0ed
         />
       ),
     },
@@ -85,15 +70,11 @@
       subtitle: "Add details",
       dialog: (
         <InteractionPreferencesDialog
-<<<<<<< HEAD
-          property={property}
           currentHostTeamId={currentHostTeamId}
-=======
           property={fetchedProperty}
           refetch={refetch}
           updateProperty={updateProperty}
           isPropertyUpdating={isPropertyUpdating}
->>>>>>> 3bd8b0ed
         />
       ),
     },
@@ -102,15 +83,11 @@
       subtitle: "Add details",
       dialog: (
         <DirectionsDialog
-<<<<<<< HEAD
-          property={property}
           currentHostTeamId={currentHostTeamId}
-=======
           property={fetchedProperty}
           refetch={refetch}
           updateProperty={updateProperty}
           isPropertyUpdating={isPropertyUpdating}
->>>>>>> 3bd8b0ed
         />
       ),
     },
@@ -118,16 +95,13 @@
       title: "WiFi Details",
       subtitle: "Add details",
       dialog: (
-<<<<<<< HEAD
-        <WifiDialog property={property} currentHostTeamId={currentHostTeamId} />
-=======
         <WifiDialog
+          currentHostTeamId={currentHostTeamId}
           property={fetchedProperty}
           refetch={refetch}
           updateProperty={updateProperty}
           isPropertyUpdating={isPropertyUpdating}
         />
->>>>>>> 3bd8b0ed
       ),
     },
     {
@@ -135,15 +109,11 @@
       subtitle: "Add details",
       dialog: (
         <HouseManualDialog
-<<<<<<< HEAD
-          property={property}
-          currentHostTeamId={currentHostTeamId}
-=======
           property={fetchedProperty}
           refetch={refetch}
           updateProperty={updateProperty}
           isPropertyUpdating={isPropertyUpdating}
->>>>>>> 3bd8b0ed
+          currentHostTeamId={currentHostTeamId}
         />
       ),
     },
