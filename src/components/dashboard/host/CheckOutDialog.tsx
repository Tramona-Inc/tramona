--- conflicted
+++ resolved
@@ -26,28 +26,17 @@
 
 export default function CheckOutDialog({
   property,
-<<<<<<< HEAD
-  currentHostTeamId,
-}: {
-  property: Property;
-  currentHostTeamId: number | null | undefined;
-}) {
-  const { data: fetchedProperty, refetch } = api.properties.getById.useQuery({
-    id: property.id,
-  });
-  const { mutateAsync: updateProperty } = api.properties.update.useMutation();
-
-=======
   refetch,
   updateProperty,
   isPropertyUpdating,
+  currentHostTeamId,
 }: {
   property: Property | undefined;
   refetch: () => void;
   updateProperty: (property: Property) => Promise<void>;
   isPropertyUpdating: boolean;
+  currentHostTeamId: number | null | undefined;
 }) {
->>>>>>> 3bd8b0ed
   const form = useForm<FormSchema>({
     resolver: zodResolver(formSchema),
     defaultValues: {
@@ -57,48 +46,36 @@
   });
 
   const onSubmit = async (formValues: FormSchema) => {
-<<<<<<< HEAD
-    await updateProperty({
-      updatedProperty: {
-        ...property,
-        checkOutInfo: formValues.checkOutInfo,
-        additionalCheckOutInfo:
-          formValues.additionalCheckOutInfo === ""
-            ? null
-            : formValues.additionalCheckOutInfo,
-      },
-      currentHostTeamId: currentHostTeamId!,
-    })
-      .then(() => {
-        toast({
-          title: "Successfully Updated Property!",
-        });
-      })
-      .catch((error) => {
-        // eslint-disable-next-line @typescript-eslint/no-unsafe-member-access
-        if (error.data?.code === "FORBIDDEN") {
-          toast({
-            title: "You do not have permission to edit a property.",
-            description: "Please contact your team owner to request access.",
-          });
-        } else {
-          errorToast();
-        }
-      });
-    void refetch();
-=======
     if (property) {
       await updateProperty({
-        ...property,
-        checkOutInfo: formValues.checkOutInfo ?? null,
-        additionalCheckOutInfo:
-          formValues.additionalCheckOutInfo === ""
-            ? null
-            : (formValues.additionalCheckOutInfo ?? null),
-      });
+        updatedProperty: {
+          ...property,
+          checkOutInfo: formValues.checkOutInfo,
+          additionalCheckOutInfo:
+            formValues.additionalCheckOutInfo === ""
+              ? null
+              : formValues.additionalCheckOutInfo,
+        },
+        currentHostTeamId: currentHostTeamId!,
+      })
+        .then(() => {
+          toast({
+            title: "Successfully Updated Property!",
+          });
+        })
+        .catch((error) => {
+          // eslint-disable-next-line @typescript-eslint/no-unsafe-member-access
+          if (error.data?.code === "FORBIDDEN") {
+            toast({
+              title: "You do not have permission to edit a property.",
+              description: "Please contact your team owner to request access.",
+            });
+          } else {
+            errorToast();
+          }
+        });
       void refetch();
     }
->>>>>>> 3bd8b0ed
   };
 
   const instructions = [
