import { cn } from "@/utils/utils";
import { useState } from "react";
import {
  Form,
  FormControl,
  FormField,
  FormItem,
  FormMessage,
} from "@/components/ui/form";
import { z } from "zod";
import { useForm } from "react-hook-form";
import { zodResolver } from "@hookform/resolvers/zod";
import ErrorMsg from "@/components/ui/ErrorMsg";
import { Property } from "@/server/db/schema";
import DialogCancelSave from "./DialogCancelSave";
import { toast } from "@/components/ui/use-toast";
import { errorToast } from "@/utils/toasts";

const formSchema = z.object({
  interactionPreference: z.string().optional(),
});

type FormSchema = z.infer<typeof formSchema>;

type InteractionPreferences =
  | "not available"
  | "say hello"
  | "socialize"
  | "no preference"
  | null;

export default function InteractionPreferencesDialog({
  property,
<<<<<<< HEAD
  currentHostTeamId,
}: {
  property: Property;
  currentHostTeamId: number | null | undefined;
=======
  refetch,
  updateProperty,
  isPropertyUpdating,
}: {
  property: Property | undefined;
  refetch: () => void;
  updateProperty: (property: Property) => Promise<void>;
  isPropertyUpdating: boolean;
>>>>>>> 3bd8b0ed
}) {
  let modifiedInteractionPrefIndex = null;
  switch (property?.interactionPreference) {
    case "not available":
      modifiedInteractionPrefIndex = 0;
      break;
    case "say hello":
      modifiedInteractionPrefIndex = 1;
      break;
    case "socialize":
      modifiedInteractionPrefIndex = 2;
      break;
    case "no preference":
      modifiedInteractionPrefIndex = 3;
      break;
  }

  const [selectedMethodIndex, setSelectedMethodIndex] = useState<number | null>(
    modifiedInteractionPrefIndex,
  );

  const form = useForm<FormSchema>({
    resolver: zodResolver(formSchema),
    defaultValues: {
      interactionPreference: property?.interactionPreference ?? "",
    },
  });

  const interactions = [
    {
      title:
        "I won't be available in person, and prefer communicating through the app.",
    },
    {
      title: "I like to say hello in person, but keep to myself otherwise.",
    },
    {
      title: "I like socializing and spending time with guests.",
    },
    {
      title: "No preferences - I follow my guests' lead.",
    },
  ];

  const onSubmit = async (formValues: FormSchema) => {
    let modifiedInteractionPref: InteractionPreferences = null;
    switch (formValues.interactionPreference) {
      case "I won't be available in person, and prefer communicating through the app.":
        modifiedInteractionPref = "not available";
        break;
      case "I like to say hello in person, but keep to myself otherwise.":
        modifiedInteractionPref = "say hello";
        break;
      case "I like socializing and spending time with guests.":
        modifiedInteractionPref = "socialize";
        break;
      case "No preferences - I follow my guests' lead.":
        modifiedInteractionPref = "no preference";
        break;
    }
<<<<<<< HEAD
    await updateProperty({
      updatedProperty: {
        ...property,
        interactionPreference: modifiedInteractionPref,
      },
      currentHostTeamId: currentHostTeamId!,
    })
      .then(() => {
        toast({
          title: "Successfully Updated Property!",
        });
      })
      .catch((error) => {
        // eslint-disable-next-line @typescript-eslint/no-unsafe-member-access
        if (error.data?.code === "FORBIDDEN") {
          toast({
            title: "You do not have permission to edit a property.",
            description: "Please contact your team owner to request access.",
          });
        } else {
          errorToast();
        }
      });
    void refetch();
=======
    if (property) {
      await updateProperty({
        ...property,
        interactionPreference: modifiedInteractionPref,
      });
      void refetch();
    }
>>>>>>> 3bd8b0ed
  };

  return (
    <div className="space-y-8">
      <div>
        <h1 className="text-xl font-bold">Interaction preference</h1>
        <p className="text-muted-foreground">Add details</p>
      </div>
      <Form {...form}>
        <ErrorMsg>{form.formState.errors.root?.message}</ErrorMsg>
        <form onSubmit={form.handleSubmit(onSubmit)} className="space-y-4">
          <FormField
            control={form.control}
            name="interactionPreference"
            render={({ field }) => (
              <FormItem>
                <FormControl>
                  <div className="space-y-4">
                    {interactions.map((interaction, index) => (
                      <div
                        className={cn(
                          selectedMethodIndex === index
                            ? "bg-zinc-200"
                            : "bg-white",
                          "rounded-xl border p-3 hover:cursor-pointer hover:bg-zinc-100",
                        )}
                        key={index}
                        onClick={() => {
                          setSelectedMethodIndex(index);
                          field.onChange(interaction.title);
                        }}
                      >
                        <h2 className="font-semibold">{interaction.title}</h2>
                      </div>
                    ))}
                  </div>
                </FormControl>
                <FormMessage />
              </FormItem>
            )}
          />
          <p className="text-muted-foreground">
            Available throughout the booking process
          </p>
          <DialogCancelSave isLoading={isPropertyUpdating} />
        </form>
      </Form>
    </div>
  );
}<|MERGE_RESOLUTION|>--- conflicted
+++ resolved
@@ -31,21 +31,22 @@
 
 export default function InteractionPreferencesDialog({
   property,
-<<<<<<< HEAD
-  currentHostTeamId,
-}: {
-  property: Property;
-  currentHostTeamId: number | null | undefined;
-=======
   refetch,
   updateProperty,
   isPropertyUpdating,
+  currentHostTeamId,
 }: {
   property: Property | undefined;
   refetch: () => void;
-  updateProperty: (property: Property) => Promise<void>;
+  updateProperty: ({
+    updatedProperty,
+    currentHostTeamId,
+  }: {
+    updatedProperty: Property;
+    currentHostTeamId: number;
+  }) => Promise<void>;
   isPropertyUpdating: boolean;
->>>>>>> 3bd8b0ed
+  currentHostTeamId: number | null | undefined;
 }) {
   let modifiedInteractionPrefIndex = null;
   switch (property?.interactionPreference) {
@@ -106,40 +107,32 @@
         modifiedInteractionPref = "no preference";
         break;
     }
-<<<<<<< HEAD
-    await updateProperty({
-      updatedProperty: {
-        ...property,
-        interactionPreference: modifiedInteractionPref,
-      },
-      currentHostTeamId: currentHostTeamId!,
-    })
-      .then(() => {
-        toast({
-          title: "Successfully Updated Property!",
-        });
-      })
-      .catch((error) => {
-        // eslint-disable-next-line @typescript-eslint/no-unsafe-member-access
-        if (error.data?.code === "FORBIDDEN") {
-          toast({
-            title: "You do not have permission to edit a property.",
-            description: "Please contact your team owner to request access.",
-          });
-        } else {
-          errorToast();
-        }
-      });
-    void refetch();
-=======
     if (property) {
       await updateProperty({
-        ...property,
-        interactionPreference: modifiedInteractionPref,
-      });
+        updatedProperty: {
+          ...property,
+          interactionPreference: modifiedInteractionPref,
+        },
+        currentHostTeamId: currentHostTeamId!,
+      })
+        .then(() => {
+          toast({
+            title: "Successfully Updated Property!",
+          });
+        })
+        .catch((error) => {
+          // eslint-disable-next-line @typescript-eslint/no-unsafe-member-access
+          if (error.data?.code === "FORBIDDEN") {
+            toast({
+              title: "You do not have permission to edit a property.",
+              description: "Please contact your team owner to request access.",
+            });
+          } else {
+            errorToast();
+          }
+        });
       void refetch();
     }
->>>>>>> 3bd8b0ed
   };
 
   return (
