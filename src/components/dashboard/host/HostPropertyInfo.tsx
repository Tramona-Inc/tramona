--- conflicted
+++ resolved
@@ -11,11 +11,7 @@
 import { Button } from "@/components/ui/button";
 import { useToast } from "@/components/ui/use-toast";
 import { api } from "@/utils/api";
-<<<<<<< HEAD
-import PublishDraftBanner from "./PublishDraftBanner";
-=======
 import HostPropertiesRestrictions from "./HostPropertiesRestrictions";
->>>>>>> 8ac0a313
 
 export default function HostPropertyInfo({ property }: { property: Property }) {
   const [iCalLink, setiCalLink] = useState("");
