--- conflicted
+++ resolved
@@ -79,27 +79,6 @@
         <ChevronLeft />
       </Link>
       <div>
-<<<<<<< HEAD
-      {!property.iCalLink && (
-        <div className="mb-10 space-y-4">
-          <h1 className="text-4xl font-bold">Sync your iCal</h1>
-          <Label className="font-semibold">iCal URL</Label>
-          <Input
-            id="iCalLink"
-            type="url"
-            placeholder="https://example.com/calendar.ics"
-            value={iCalLink}
-            onChange={(e) => setiCalLink(e.target.value)}
-          />
-          <Button
-            onClick={() => void handleFormSubmit()}
-            disabled={isLoading}
-          >
-            {isLoading ? "Syncing..." : "Submit"}
-          </Button>
-        </div>
-      )}
-=======
         {!property.iCalLink && (
           <div className="mb-10 space-y-4">
             <div className="flex items-center space-x-2">
@@ -121,7 +100,6 @@
             </Button>
           </div>
         )}
->>>>>>> d52be245
         {property.iCalLink && (
           <div className="mb-10 space-y-4">
             <div className="flex items-center space-x-2">
