import { Tabs, TabsContent, TabsList, TabsTrigger } from "@/components/ui/tabs";
import { type Property } from "@/server/db/schema";
import HostPropertiesCancellation from "./HostPropertiesCancellation";
import HostPropertiesDetails from "./HostPropertiesDetails";
import { AlertCircle } from "lucide-react";
import HostAvailability from "./HostAvailability";
import HostPropertiesRestrictions from "./HostPropertiesRestrictions";
import HostAutoOffer from "./HostAutoOffer";
<<<<<<< HEAD
import HostArrivalGuide from "./HostArrivalGuide";
=======
import HostBookItNow from "./HostBookItNow";
>>>>>>> bd661fbf

export default function HostPropertyInfo({ property }: { property: Property }) {
  return (
    <div key={property.id} className="space-y-4">
      <h1 className="text-2xl font-bold">Properties editor</h1>
      <Tabs defaultValue="details">
        <TabsList noBorder>
          <TabsTrigger
            value="details"
            className="w-1/2 data-[state=active]:border-b-teal-900 data-[state=active]:font-bold data-[state=active]:text-teal-900"
          >
            Details
          </TabsTrigger>
          {/* <TabsTrigger
            value="restrictions"
            className="data-[state=active]:border-b-teal-900 data-[state=active]:font-bold data-[state=active]:text-teal-900"
          >
            Restrictions
          </TabsTrigger>
          <TabsTrigger
            value="availability"
            className="data-[state=active]:border-b-teal-900 data-[state=active]:font-bold data-[state=active]:text-teal-900"
          >
            Availability
          </TabsTrigger> */}
          <TabsTrigger
            value="cancellation"
            className="relative w-1/2 data-[state=active]:border-b-teal-900 data-[state=active]:font-bold data-[state=active]:text-teal-900"
          >
            Cancellation policy
            {!property.cancellationPolicy && (
              <AlertCircle
                className="absolute right-0 top-0 text-red-600"
                size={16}
              />
            )}
          </TabsTrigger>
          <TabsTrigger
            value="arrival-guide"
            className="w-1/2 data-[state=active]:border-b-teal-900 data-[state=active]:font-bold data-[state=active]:text-teal-900"
          >
            Arrival Guide
          </TabsTrigger>
          {/* <TabsTrigger
            value="auto-offer"
            className="data-[state=active]:border-b-teal-900 data-[state=active]:font-bold data-[state=active]:text-teal-900"
          >
            Auto-offer
          </TabsTrigger> */}
        </TabsList>
        <TabsContent value="details">
          <HostPropertiesDetails property={property} />
        </TabsContent>
        <TabsContent value="restrictions">
          <HostPropertiesRestrictions
            property={property}
            key={`restrictions-${property.id}`}
          />
        </TabsContent>
        <TabsContent value="availability">
          <HostAvailability property={property} />
        </TabsContent>
        <TabsContent value="cancellation">
          <HostPropertiesCancellation property={property} />
        </TabsContent>
        <TabsContent value="auto-offer">
          <HostAutoOffer property={property} />
        </TabsContent>
<<<<<<< HEAD
        <TabsContent value="arrival-guide">
          <HostArrivalGuide />
=======
        <TabsContent value="book-it-now">
          <HostBookItNow property={property} />
>>>>>>> bd661fbf
        </TabsContent>
      </Tabs>
    </div>
  );
}<|MERGE_RESOLUTION|>--- conflicted
+++ resolved
@@ -6,11 +6,8 @@
 import HostAvailability from "./HostAvailability";
 import HostPropertiesRestrictions from "./HostPropertiesRestrictions";
 import HostAutoOffer from "./HostAutoOffer";
-<<<<<<< HEAD
+import HostBookItNow from "./HostBookItNow";
 import HostArrivalGuide from "./HostArrivalGuide";
-=======
-import HostBookItNow from "./HostBookItNow";
->>>>>>> bd661fbf
 
 export default function HostPropertyInfo({ property }: { property: Property }) {
   return (
@@ -79,13 +76,11 @@
         <TabsContent value="auto-offer">
           <HostAutoOffer property={property} />
         </TabsContent>
-<<<<<<< HEAD
+        <TabsContent value="book-it-now">
+          <HostBookItNow property={property} />
+        </TabsContent>
         <TabsContent value="arrival-guide">
           <HostArrivalGuide />
-=======
-        <TabsContent value="book-it-now">
-          <HostBookItNow property={property} />
->>>>>>> bd661fbf
         </TabsContent>
       </Tabs>
     </div>
