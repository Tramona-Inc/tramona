import { ChevronDown, X } from "lucide-react";
import { Button } from "@/components/ui/button";
import { Card, CardContent } from "@/components/ui/card";
import { Input } from "@/components/ui/input";
import { Label } from "@/components/ui/label";
import { Slider } from "@/components/ui/slider";
import { Switch } from "@/components/ui/switch";
import { Table, TableBody, TableCell, TableRow } from "@/components/ui/table";
import { Tabs, TabsContent, TabsList, TabsTrigger } from "@/components/ui/tabs";
import HostPropertiesRestrictions from "../HostPropertiesRestrictions";
import { Property } from "@/server/db/schema/tables/properties";
<<<<<<< HEAD
import { useState } from "react";

interface DiscountTier {
  days: number;
  discount: number;
}

export default function CalendarSettings({ property }: { property: Property }) {
  // Separate state for each section's percentage
  const [bookItNowPercent, setBookItNowPercent] = useState(5);
  const [offersToBookPercent, setOffersToBookPercent] = useState(5);

  // Other state variables remain the same
  const [offersToBookOpen, setOffersToBookOpen] = useState(false);
  const [nameYourPriceOpen, setNameYourPriceOpen] = useState(false);
  const [bookItNowSaved, setBookItNowSaved] = useState(false);
  const [offersToBookSaved, setOffersToBookSaved] = useState(false);
  const [nameYourPriceSaved, setNameYourPriceSaved] = useState(false);
  const [propertyRestrictionsOpen, setPropertyRestrictionsOpen] =
    useState(false);

  const [minimumOfferPriceOpen, setMinimumOfferPriceOpen] = useState(false);

  const [discountTiers, setDiscountTiers] = useState<DiscountTier[]>([
    { days: 90, discount: 5 },
    { days: 60, discount: 10 },
    { days: 30, discount: 15 },
    { days: 21, discount: 20 },
    { days: 14, discount: 25 },
    { days: 7, discount: 30 },
  ]);

  const calculateDiscountedPrice = (
    originalPrice: number,
    percentOff: number,
  ) => {
    return Math.round(originalPrice * (1 - percentOff / 100));
=======
import { useState, useEffect } from "react";
import { api } from "@/utils/api";
import { toast } from "@/components/ui/use-toast";
import NameYourOwnPriceSection from "./setttingsSections/NameYourOwnPriceSection";

export default function CalendarSettings({ property }: { property: Property }) {
  // <---------------------------------- MUTATIONS ---------------------------------->
  const { mutateAsync: updateBookItNow } =
    api.properties.updateBookItNow.useMutation();

  const { mutateAsync: updateRequestToBook } =
    api.properties.updateRequestToBook.useMutation();

  // Book it now section
  const [isChecked, setIsChecked] = useState<boolean | undefined>(
    property.bookItNowEnabled,
  );
  const [bookItNowPercent, setBookItNowPercent] = useState<number>( //HERE CHANGE THIS BECAUSE IT SUPPOSE BE CONNECTED TO THE PROPERTY PRICING
    property.requestToBookMaxDiscountPercentage,
  );
  const [bookItNowSaved, setBookItNowSaved] = useState(false);

  const [biddingOpen, setBiddingOpen] = useState(false);
  const [biddingSaved, setBiddingSaved] = useState(false);
  const [biddingPercent, setBiddingPercent] = useState<number>(
    property.requestToBookMaxDiscountPercentage,
  );

  useEffect(() => {
    setIsChecked(property.bookItNowEnabled);
    setBookItNowPercent(property.requestToBookMaxDiscountPercentage);
    setBiddingPercent(property.requestToBookMaxDiscountPercentage);
  }, [property]); //update when the selected property changes

  const handleBookItNowSwitch = async (checked: boolean) => {
    setIsChecked(checked);
    //only update if turned off
    try {
      await updateBookItNow({
        id: property.id,
        bookItNowEnabled: checked,
      });
      if (!checked) {
        toast({
          title: `Book it now disabled`,
        });
      }
    } catch (err) {
      toast({
        title: "Something went wrong...",
        variant: "destructive",
      });
    }
>>>>>>> bf341257
  };

  const handleBookItNowSave = () => {
    setBookItNowSaved(true);
    setTimeout(() => setBookItNowSaved(false), 2000);
  };

<<<<<<< HEAD
  const handleOffersToBookSave = () => {
    setOffersToBookSaved(true);
    setTimeout(() => setOffersToBookSaved(false), 2000);
  };

  const handleNameYourPriceSave = () => {
    setNameYourPriceSaved(true);
    setTimeout(() => setNameYourPriceSaved(false), 2000);
  };

  const removeTier = (index: number) => {
    setDiscountTiers(discountTiers.filter((_, i) => i !== index));
  };

  const addTier = () => {
    setDiscountTiers([...discountTiers, { days: 0, discount: 0 }]);
  };

=======
  const handleBiddingSave = async () => {
    setBiddingSaved(true);
    setTimeout(() => setBiddingSaved(false), 2000);
    try {
      await updateRequestToBook({
        propertyId: property.id,
        requestToBookMaxDiscountPercentage: biddingPercent,
      });
      toast({
        title: "Update successful",
      });
    } catch (error) {
      toast({
        title: "Something went wrong",
        variant: "destructive",
      });
    }
  };

>>>>>>> bf341257
  return (
    <Card className="w-full flex-1">
      <CardContent className="p-3 sm:p-6">
        <h2 className="mb-4 text-xl font-bold sm:mb-6 sm:text-2xl">Settings</h2>
        <Tabs defaultValue="pricing">
          <TabsList className="mb-4 w-full sm:mb-6">
            <TabsTrigger value="pricing" className="flex-1">
              Pricing
            </TabsTrigger>
            <TabsTrigger value="restrictions" className="flex-1">
              Restrictions
            </TabsTrigger>
          </TabsList>

          <TabsContent value="pricing" className="space-y-6 sm:space-y-8">
            {/* Book it now section */}
            <div className="space-y-4 rounded-lg border p-6">
              <div className="flex cursor-pointer items-center justify-between">
                <h3 className="text-[20px] font-bold text-black">
                  Book it now
                </h3>
              </div>
              <div className="flex flex-row justify-between">
                <p className="text-base text-muted-foreground">
                  Turn on Book it now to allow guests to book your property instantly. All bookings automatically block off the dates on Tramona and Airbnb.
                </p>
                <Switch
                  className="data-[state=checked]:bg-primaryGreen data-[state=unchecked]:bg-gray-300"
                  onClick={
                    () => setMinimumOfferPriceOpen(!minimumOfferPriceOpen) //add functionality later!
                  }
                />
              </div>
              <div className="-mx-6 mt-4 w-[calc(100%+3rem)] border-b border-gray-200" />
              {minimumOfferPriceOpen && (
                <div className="space-y-4 pt-4">
                  <Label>{bookItNowPercent}% OFF</Label>
                  <Slider
                    value={[bookItNowPercent]}
                    onValueChange={(value) => setBookItNowPercent(value[0]!)}
                    max={100}
                  />
                  <p className="text-xs text-muted-foreground">
<<<<<<< HEAD
                    This is likely to generate 1% more bookings, increase the
                    discount for a more significant effect
=======
                    Hosts that offer a discount on Tramona and keep pricing normal on Airbnb see the best results.
>>>>>>> bf341257
                  </p>
                  <div className="flex items-baseline gap-2">
                    <span className="text-2xl font-bold text-primaryGreen sm:text-4xl">
                      ${calculateDiscountedPrice(168, bookItNowPercent)}
                    </span>
                    <span className="text-lg text-muted-foreground line-through sm:text-2xl">
                      $168
                    </span>
                  </div>
                  <div className="flex justify-end">
                    <Button
                      variant="outline"
                      className="border-black bg-white text-black"
                      onClick={handleBookItNowSave}
                    >
                      {bookItNowSaved ? "Saved!" : "Save"}
                    </Button>
                  </div>
                </div>
              )}
            </div>

<<<<<<< HEAD
            {/* Offers to book section */}
            <div className="space-y-4 rounded-lg border p-6">
              <div
                className="flex cursor-pointer items-center justify-between"
                onClick={() => setOffersToBookOpen(!offersToBookOpen)}
=======
            {/* Bidding section */}
            <div className="rounded-lg border">
              <div
                className="flex cursor-pointer items-center justify-between px-6 py-8"
                onClick={() => setBiddingOpen(!biddingOpen)}
>>>>>>> bf341257
              >
                <h3 className="text-[20px] font-bold text-black">
                  Bidding
                </h3>
                <Button variant="ghost" size="sm">
                  <ChevronDown
                    className="h-4 w-4 transition-transform duration-300"
                    style={{
                      transform: biddingOpen
                        ? "rotate(180deg)"
                        : "rotate(0deg)",
                    }}
                  />
                </Button>
              </div>
              <div
<<<<<<< HEAD
                className={`overflow-hidden transition-all duration-300 ease-in-out ${offersToBookOpen ? "max-h-[1000px] opacity-100" : "max-h-0 opacity-0"}`}
=======
                className={`overflow-hidden transition-all duration-300 ease-in-out ${biddingOpen ? "-mt-4 max-h-[1000px] p-6 opacity-100" : "max-h-0 opacity-0"}`}
>>>>>>> bf341257
              >
                <p className="text-base font-semibold">
                  What prices would you consider accepting?
                </p>
                <div className="-mx-6 mt-4 w-[calc(100%+3rem)] border-b border-gray-200" />
                <div className="space-y-4 pt-4">
                  <div className="text-lg font-medium">
                    <Label>{biddingPercent}% off Airbnb Prices</Label>
                  </div>
                  <Slider
                    value={[biddingPercent]}
                    onValueChange={(value) =>
                      setBiddingPercent(Math.max(5, value[0]!))
                    }
                    min={5}
                    max={100}
                    step={1}
                  />
                  <p className="text-base text-muted-foreground">
                    You can think of this as request to book. To ensure you don&apos;t get lowballed, tell us the %off you would consider accepting.
                  </p>
                  <div className="flex justify-end">
<<<<<<< HEAD
                    <Button
                      variant="outline"
                      className="bg-primaryGreen text-white hover:bg-primaryGreen/90"
                      onClick={handleOffersToBookSave}
                    >
                      {offersToBookSaved ? "Saved!" : "Save"}
=======
                    <Button onClick={handleBiddingSave}>
                      {biddingSaved ? "Saved!" : "Save"}
>>>>>>> bf341257
                    </Button>
                  </div>
                </div>
              </div>
            </div>

            {/* Name your price section */}
<<<<<<< HEAD
            <div className="space-y-4 rounded-lg border p-6">
              <div
                className="flex cursor-pointer items-center justify-between"
                onClick={() => setNameYourPriceOpen(!nameYourPriceOpen)}
              >
                <h3 className="text-[20px] font-bold text-black">
                  Name Your Own Price
                </h3>
                <Button variant="ghost" size="sm">
                  <ChevronDown
                    className="h-4 w-4 transition-transform duration-300"
                    style={{
                      transform: nameYourPriceOpen
                        ? "rotate(180deg)"
                        : "rotate(0deg)",
                    }}
                  />
                </Button>
              </div>
              <div
                className={`overflow-hidden transition-all duration-300 ease-in-out ${nameYourPriceOpen ? "max-h-[1000px] opacity-100" : "max-h-0 opacity-0"}`}
              >
                <p className="text-base font-bold">
                  Every day we get thousands of requests from travelers. How
                  would you like to respond to them?
                </p>

                <div className="-mx-6 mt-4 w-[calc(100%+3rem)] border-b border-gray-200" />
                <div className="space-y-4 pt-4">
                  <div className="flex items-center justify-between">
                    <Label className="text-lg font-medium">Auto-offer</Label>
                    <Switch className="data-[state=checked]:bg-primaryGreen" />
                  </div>

                  <div className="space-y-4">
                    <div className="flex items-center justify-between">
                      <h4 className="text-lg font-medium">Discount Tiers</h4>
                      <Button
                        variant="ghost"
                        size="sm"
                        onClick={() => setDiscountTiers([])}
                      >
                        Reset
                      </Button>
                    </div>

                    <Table>
                      <TableBody>
                        {discountTiers.map((tier, index) => (
                          <TableRow key={index}>
                            <TableCell className="p-2">
                              <Input
                                type="number"
                                value={tier.days}
                                onChange={(e) => {
                                  const newTiers = [...discountTiers];
                                  newTiers[index]!.days = parseInt(
                                    e.target.value,
                                  );
                                  setDiscountTiers(newTiers);
                                }}
                                className="w-16 sm:w-20"
                              />
                            </TableCell>
                            <TableCell className="p-2">
                              days before check-in:
                            </TableCell>
                            <TableCell className="p-2">
                              <Input
                                type="number"
                                value={tier.discount}
                                onChange={(e) => {
                                  const newTiers = [...discountTiers];
                                  newTiers[index]!.discount = parseInt(
                                    e.target.value,
                                  );
                                  setDiscountTiers(newTiers);
                                }}
                                className="w-16 sm:w-20"
                              />
                            </TableCell>
                            <TableCell className="p-2">% off</TableCell>
                            <TableCell className="p-2">
                              <Button
                                variant="ghost"
                                size="sm"
                                onClick={() => removeTier(index)}
                              >
                                <X className="h-4 w-4" />
                              </Button>
                            </TableCell>
                          </TableRow>
                        ))}
                      </TableBody>
                    </Table>

                    <div className="flex justify-start">
                      <Button
                        variant="outline"
                        onClick={addTier}
                        className="w-auto"
                      >
                        Add tier
                      </Button>
                    </div>
                  </div>

                  <div className="flex justify-end gap-2">
                    <Button variant="outline">Cancel</Button>
                    <Button
                      variant="outline"
                      className="bg-primaryGreen text-white hover:bg-primaryGreen/90"
                      onClick={handleNameYourPriceSave}
                    >
                      {nameYourPriceSaved ? "Saved!" : "Save"}
                    </Button>
                  </div>
                </div>
              </div>
            </div>
=======
            <NameYourOwnPriceSection property={property} />
>>>>>>> bf341257
          </TabsContent>
          <TabsContent value="restrictions" className="space-y-6 sm:space-y-8">
            <HostPropertiesRestrictions property={property} />
          </TabsContent>
        </Tabs>
      </CardContent>
    </Card>
  );
}<|MERGE_RESOLUTION|>--- conflicted
+++ resolved
@@ -9,45 +9,6 @@
 import { Tabs, TabsContent, TabsList, TabsTrigger } from "@/components/ui/tabs";
 import HostPropertiesRestrictions from "../HostPropertiesRestrictions";
 import { Property } from "@/server/db/schema/tables/properties";
-<<<<<<< HEAD
-import { useState } from "react";
-
-interface DiscountTier {
-  days: number;
-  discount: number;
-}
-
-export default function CalendarSettings({ property }: { property: Property }) {
-  // Separate state for each section's percentage
-  const [bookItNowPercent, setBookItNowPercent] = useState(5);
-  const [offersToBookPercent, setOffersToBookPercent] = useState(5);
-
-  // Other state variables remain the same
-  const [offersToBookOpen, setOffersToBookOpen] = useState(false);
-  const [nameYourPriceOpen, setNameYourPriceOpen] = useState(false);
-  const [bookItNowSaved, setBookItNowSaved] = useState(false);
-  const [offersToBookSaved, setOffersToBookSaved] = useState(false);
-  const [nameYourPriceSaved, setNameYourPriceSaved] = useState(false);
-  const [propertyRestrictionsOpen, setPropertyRestrictionsOpen] =
-    useState(false);
-
-  const [minimumOfferPriceOpen, setMinimumOfferPriceOpen] = useState(false);
-
-  const [discountTiers, setDiscountTiers] = useState<DiscountTier[]>([
-    { days: 90, discount: 5 },
-    { days: 60, discount: 10 },
-    { days: 30, discount: 15 },
-    { days: 21, discount: 20 },
-    { days: 14, discount: 25 },
-    { days: 7, discount: 30 },
-  ]);
-
-  const calculateDiscountedPrice = (
-    originalPrice: number,
-    percentOff: number,
-  ) => {
-    return Math.round(originalPrice * (1 - percentOff / 100));
-=======
 import { useState, useEffect } from "react";
 import { api } from "@/utils/api";
 import { toast } from "@/components/ui/use-toast";
@@ -101,34 +62,27 @@
         variant: "destructive",
       });
     }
->>>>>>> bf341257
   };
 
-  const handleBookItNowSave = () => {
+  const handleBookItNowSave = async () => {
     setBookItNowSaved(true);
     setTimeout(() => setBookItNowSaved(false), 2000);
+    try {
+      await updateBookItNow({
+        id: property.id,
+        bookItNowEnabled: isChecked,
+      }); // Enable "Book It Now"
+      toast({
+        title: `Update successful.`,
+      });
+    } catch (error) {
+      toast({
+        title: "Try again",
+        description: "Something went wrong...",
+      });
+    }
   };
 
-<<<<<<< HEAD
-  const handleOffersToBookSave = () => {
-    setOffersToBookSaved(true);
-    setTimeout(() => setOffersToBookSaved(false), 2000);
-  };
-
-  const handleNameYourPriceSave = () => {
-    setNameYourPriceSaved(true);
-    setTimeout(() => setNameYourPriceSaved(false), 2000);
-  };
-
-  const removeTier = (index: number) => {
-    setDiscountTiers(discountTiers.filter((_, i) => i !== index));
-  };
-
-  const addTier = () => {
-    setDiscountTiers([...discountTiers, { days: 0, discount: 0 }]);
-  };
-
-=======
   const handleBiddingSave = async () => {
     setBiddingSaved(true);
     setTimeout(() => setBiddingSaved(false), 2000);
@@ -148,7 +102,6 @@
     }
   };
 
->>>>>>> bf341257
   return (
     <Card className="w-full flex-1">
       <CardContent className="p-3 sm:p-6">
@@ -165,7 +118,7 @@
 
           <TabsContent value="pricing" className="space-y-6 sm:space-y-8">
             {/* Book it now section */}
-            <div className="space-y-4 rounded-lg border p-6">
+            <div className="space-y-3 rounded-lg border p-6">
               <div className="flex cursor-pointer items-center justify-between">
                 <h3 className="text-[20px] font-bold text-black">
                   Book it now
@@ -173,70 +126,51 @@
               </div>
               <div className="flex flex-row justify-between">
                 <p className="text-base text-muted-foreground">
-                  Turn on Book it now to allow guests to book your property instantly. All bookings automatically block off the dates on Tramona and Airbnb.
+                  Turn on Book it now to allow guests to book your property
+                  instantly. All bookings automatically block off the dates on
+                  Tramona and Airbnb.
                 </p>
                 <Switch
+                  checked={isChecked}
                   className="data-[state=checked]:bg-primaryGreen data-[state=unchecked]:bg-gray-300"
-                  onClick={
-                    () => setMinimumOfferPriceOpen(!minimumOfferPriceOpen) //add functionality later!
-                  }
+                  onCheckedChange={(checked) => {
+                    void handleBookItNowSwitch(checked);
+                  }}
                 />
               </div>
-              <div className="-mx-6 mt-4 w-[calc(100%+3rem)] border-b border-gray-200" />
-              {minimumOfferPriceOpen && (
+
+              {isChecked && (
                 <div className="space-y-4 pt-4">
+                  <div className="my-6 w-full border-b border-gray-200" />
                   <Label>{bookItNowPercent}% OFF</Label>
                   <Slider
                     value={[bookItNowPercent]}
                     onValueChange={(value) => setBookItNowPercent(value[0]!)}
-                    max={100}
+                    max={80}
                   />
                   <p className="text-xs text-muted-foreground">
-<<<<<<< HEAD
-                    This is likely to generate 1% more bookings, increase the
-                    discount for a more significant effect
-=======
-                    Hosts that offer a discount on Tramona and keep pricing normal on Airbnb see the best results.
->>>>>>> bf341257
+                    Hosts that offer a discount on Tramona and keep pricing
+                    normal on Airbnb see the best results.
                   </p>
-                  <div className="flex items-baseline gap-2">
-                    <span className="text-2xl font-bold text-primaryGreen sm:text-4xl">
-                      ${calculateDiscountedPrice(168, bookItNowPercent)}
-                    </span>
-                    <span className="text-lg text-muted-foreground line-through sm:text-2xl">
-                      $168
-                    </span>
-                  </div>
                   <div className="flex justify-end">
                     <Button
-                      variant="outline"
-                      className="border-black bg-white text-black"
                       onClick={handleBookItNowSave}
+                      disabled={bookItNowSaved}
                     >
-                      {bookItNowSaved ? "Saved!" : "Save"}
+                      {bookItNowSaved ? "Saving!" : "Save"}
                     </Button>
                   </div>
                 </div>
               )}
             </div>
 
-<<<<<<< HEAD
-            {/* Offers to book section */}
-            <div className="space-y-4 rounded-lg border p-6">
-              <div
-                className="flex cursor-pointer items-center justify-between"
-                onClick={() => setOffersToBookOpen(!offersToBookOpen)}
-=======
             {/* Bidding section */}
             <div className="rounded-lg border">
               <div
                 className="flex cursor-pointer items-center justify-between px-6 py-8"
                 onClick={() => setBiddingOpen(!biddingOpen)}
->>>>>>> bf341257
               >
-                <h3 className="text-[20px] font-bold text-black">
-                  Bidding
-                </h3>
+                <h3 className="text-[20px] font-bold text-black">Bidding</h3>
                 <Button variant="ghost" size="sm">
                   <ChevronDown
                     className="h-4 w-4 transition-transform duration-300"
@@ -249,11 +183,7 @@
                 </Button>
               </div>
               <div
-<<<<<<< HEAD
-                className={`overflow-hidden transition-all duration-300 ease-in-out ${offersToBookOpen ? "max-h-[1000px] opacity-100" : "max-h-0 opacity-0"}`}
-=======
                 className={`overflow-hidden transition-all duration-300 ease-in-out ${biddingOpen ? "-mt-4 max-h-[1000px] p-6 opacity-100" : "max-h-0 opacity-0"}`}
->>>>>>> bf341257
               >
                 <p className="text-base font-semibold">
                   What prices would you consider accepting?
@@ -273,20 +203,13 @@
                     step={1}
                   />
                   <p className="text-base text-muted-foreground">
-                    You can think of this as request to book. To ensure you don&apos;t get lowballed, tell us the %off you would consider accepting.
+                    You can think of this as request to book. To ensure you
+                    don&apos;t get lowballed, tell us the %off you would
+                    consider accepting.
                   </p>
                   <div className="flex justify-end">
-<<<<<<< HEAD
-                    <Button
-                      variant="outline"
-                      className="bg-primaryGreen text-white hover:bg-primaryGreen/90"
-                      onClick={handleOffersToBookSave}
-                    >
-                      {offersToBookSaved ? "Saved!" : "Save"}
-=======
                     <Button onClick={handleBiddingSave}>
                       {biddingSaved ? "Saved!" : "Save"}
->>>>>>> bf341257
                     </Button>
                   </div>
                 </div>
@@ -294,130 +217,7 @@
             </div>
 
             {/* Name your price section */}
-<<<<<<< HEAD
-            <div className="space-y-4 rounded-lg border p-6">
-              <div
-                className="flex cursor-pointer items-center justify-between"
-                onClick={() => setNameYourPriceOpen(!nameYourPriceOpen)}
-              >
-                <h3 className="text-[20px] font-bold text-black">
-                  Name Your Own Price
-                </h3>
-                <Button variant="ghost" size="sm">
-                  <ChevronDown
-                    className="h-4 w-4 transition-transform duration-300"
-                    style={{
-                      transform: nameYourPriceOpen
-                        ? "rotate(180deg)"
-                        : "rotate(0deg)",
-                    }}
-                  />
-                </Button>
-              </div>
-              <div
-                className={`overflow-hidden transition-all duration-300 ease-in-out ${nameYourPriceOpen ? "max-h-[1000px] opacity-100" : "max-h-0 opacity-0"}`}
-              >
-                <p className="text-base font-bold">
-                  Every day we get thousands of requests from travelers. How
-                  would you like to respond to them?
-                </p>
-
-                <div className="-mx-6 mt-4 w-[calc(100%+3rem)] border-b border-gray-200" />
-                <div className="space-y-4 pt-4">
-                  <div className="flex items-center justify-between">
-                    <Label className="text-lg font-medium">Auto-offer</Label>
-                    <Switch className="data-[state=checked]:bg-primaryGreen" />
-                  </div>
-
-                  <div className="space-y-4">
-                    <div className="flex items-center justify-between">
-                      <h4 className="text-lg font-medium">Discount Tiers</h4>
-                      <Button
-                        variant="ghost"
-                        size="sm"
-                        onClick={() => setDiscountTiers([])}
-                      >
-                        Reset
-                      </Button>
-                    </div>
-
-                    <Table>
-                      <TableBody>
-                        {discountTiers.map((tier, index) => (
-                          <TableRow key={index}>
-                            <TableCell className="p-2">
-                              <Input
-                                type="number"
-                                value={tier.days}
-                                onChange={(e) => {
-                                  const newTiers = [...discountTiers];
-                                  newTiers[index]!.days = parseInt(
-                                    e.target.value,
-                                  );
-                                  setDiscountTiers(newTiers);
-                                }}
-                                className="w-16 sm:w-20"
-                              />
-                            </TableCell>
-                            <TableCell className="p-2">
-                              days before check-in:
-                            </TableCell>
-                            <TableCell className="p-2">
-                              <Input
-                                type="number"
-                                value={tier.discount}
-                                onChange={(e) => {
-                                  const newTiers = [...discountTiers];
-                                  newTiers[index]!.discount = parseInt(
-                                    e.target.value,
-                                  );
-                                  setDiscountTiers(newTiers);
-                                }}
-                                className="w-16 sm:w-20"
-                              />
-                            </TableCell>
-                            <TableCell className="p-2">% off</TableCell>
-                            <TableCell className="p-2">
-                              <Button
-                                variant="ghost"
-                                size="sm"
-                                onClick={() => removeTier(index)}
-                              >
-                                <X className="h-4 w-4" />
-                              </Button>
-                            </TableCell>
-                          </TableRow>
-                        ))}
-                      </TableBody>
-                    </Table>
-
-                    <div className="flex justify-start">
-                      <Button
-                        variant="outline"
-                        onClick={addTier}
-                        className="w-auto"
-                      >
-                        Add tier
-                      </Button>
-                    </div>
-                  </div>
-
-                  <div className="flex justify-end gap-2">
-                    <Button variant="outline">Cancel</Button>
-                    <Button
-                      variant="outline"
-                      className="bg-primaryGreen text-white hover:bg-primaryGreen/90"
-                      onClick={handleNameYourPriceSave}
-                    >
-                      {nameYourPriceSaved ? "Saved!" : "Save"}
-                    </Button>
-                  </div>
-                </div>
-              </div>
-            </div>
-=======
             <NameYourOwnPriceSection property={property} />
->>>>>>> bf341257
           </TabsContent>
           <TabsContent value="restrictions" className="space-y-6 sm:space-y-8">
             <HostPropertiesRestrictions property={property} />
