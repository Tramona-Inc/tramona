import React, { useMemo, useEffect, useState, useCallback } from "react";
import { ChevronLeft, ChevronRight, ChevronDown, Globe } from "lucide-react";
import { Button } from "@/components/ui/button";
import { Card, CardContent, CardBanner } from "@/components/ui/card";
import {
  DropdownMenu,
  DropdownMenuContent,
  DropdownMenuItem,
  DropdownMenuTrigger,
} from "@/components/ui/dropdown-menu";
import { api } from "@/utils/api";
import MonthCalendar from "./MonthCalendar";
import CalendarSettings from "./CalendarSettings";
import { Property } from "@/server/db/schema/tables/properties";
import { eachDayOfInterval, format, isBefore, parseISO } from "date-fns";
import HostICalSync from "../HostICalSync";
import { useRouter } from "next/router";
import {
  Dialog,
  DialogTitle,
  DialogContent,
  DialogDescription,
  DialogHeader,
} from "@/components/ui/dialog";
import { useHostTeamStore } from "@/utils/store/hostTeamStore";
import useSetInitialHostTeamId from "@/components/_common/CustomHooks/useSetInitialHostTeamId";

export default function CalendarComponent() {
  useSetInitialHostTeamId();
  const { currentHostTeamId } = useHostTeamStore();
  const router = useRouter();
  const { propertyId } = router.query;
  const [hasDismissedModal, setHasDismissedModal] = useState(false);
  const [date, setDate] = useState<Date>(new Date());
  const [selectedProperty, setSelectedProperty] = useState<Property | null>(
    null,
  );
  const { data: hostProperties, isLoading: loadingProperties } =
    api.properties.getHostProperties.useQuery(
      { currentHostTeamId: currentHostTeamId! },
      {
        enabled: !!currentHostTeamId,
        refetchOnWindowFocus: false,
      },
    );

  // Set initial selected property when data loads
  useEffect(() => {
    if (hostProperties) {
      const initialProperty =
        hostProperties.find((property) => property.id === Number(propertyId)) ??
        hostProperties[0] ??
        null;
      setSelectedProperty(initialProperty);
    }
  }, [hostProperties, propertyId]);

  // const [editing, setEditing] = useState(false);
  // const [selectedRange, setSelectedRange] = useState<{
  //   start: Date | null;
  //   end: Date | null;
  // }>({ start: null, end: null });

  const queryInput = useMemo(() => {
    if (!selectedProperty?.hospitableListingId) return null; // Early return
    return {
      hospitableListingId: selectedProperty.hospitableListingId,
    };
  }, [selectedProperty?.hospitableListingId]);

  const { data: hospitableCalendarPrices, isLoading: loadingPrices } =
    api.calendar.getAndUpdateHostCalendar.useQuery(queryInput!, {
      enabled: Boolean(queryInput),
    });

  const prices = useMemo(() => {
    const priceMap: Record<string, number | undefined> = {};
    const daysInMonth = eachDayOfInterval({
      start: new Date(date.getFullYear(), date.getMonth(), 1),
      end: new Date(date.getFullYear(), date.getMonth() + 1, 0),
    });

    daysInMonth.forEach((currentDate) => {
      const dateString = currentDate.toISOString().split("T")[0]!;
      const priceEvent = hospitableCalendarPrices?.find(
        (event) => event.date === dateString,
      );
      if (dateString) {
        priceMap[dateString] = priceEvent?.price.amount
          ? priceEvent.price.amount / 100
          : undefined;
      }
    });

    return priceMap;
  }, [date, hospitableCalendarPrices]);

  const reservedDates = hospitableCalendarPrices
    ?.filter((price) => price.availability.available === false)
    .map((price) => ({
      start: price.date,
      end: price.date,
      platformBookedOn: "airbnb" as const,
    }));

  // const handleDateClick = (date: Date) => {
  //   if (!editing) return;

  //   setSelectedRange((prev) => {
  //     if (!prev.start || (prev.start && prev.end)) {
  //       // Start a new range
  //       return { start: date, end: null };
  //     }
  //     if (!prev.end) {
  //       // Set the end date if it’s not already set
  //       if (date >= prev.start) {
  //         return { ...prev, end: date };
  //       } else {
  //         // If clicked date is before the start date, reverse the range
  //         return { start: date, end: prev.start };
  //       }
  //     }
  //     // Default fallback (shouldn't normally hit this point)
  //     return { start: date, end: null };
  //   });
  // };
<<<<<<< HEAD
  const isDateReserved = useCallback((date: string) => {
    const parsedDate = parseISO(date);

    const normalizedDate = format(parsedDate, "yyyy-MM-dd");
=======
  const isDateReserved = useCallback(
    (date: string) => {
      const parsedDate = parseISO(date);

      const normalizedDate = format(parsedDate, "yyyy-MM-dd");
>>>>>>> 51acad1b

      if (isBefore(parsedDate, new Date())) {
        return true;
      }

      if (
        reservedDates?.some(
          (reservedDate) =>
            reservedDate.start <= normalizedDate &&
            reservedDate.end >= normalizedDate,
        )
      ) {
        return true;
      }

      return false;
    },
    [reservedDates],
  );

  const totalVacancies = useMemo(() => {
    const today = new Date();
    const startOfMonth = new Date(date.getFullYear(), date.getMonth(), 1);
    const endOfMonth = new Date(date.getFullYear(), date.getMonth() + 1, 0);
    return eachDayOfInterval({ start: startOfMonth, end: endOfMonth }).filter(
      (day) => isBefore(today, day) && !isDateReserved(day.toISOString()),
    ).length;
  }, [date, isDateReserved]);

  const leftOnTheTable = useMemo(() => {
    return Object.entries(prices || {})
      .filter(([dateStr]) => !isDateReserved(dateStr))
      .reduce((sum, [_, price]) => (price ? sum + price : sum), 0);
  }, [prices, isDateReserved]);

  const changeMonth = (increment: number) => {
    const newDate = new Date(
      date.getFullYear(),
      date.getMonth() + increment,
      1,
    );
    setDate(newDate);
  };

  const isLoading = loadingProperties || loadingPrices;

  return (
    <div className="flex min-h-[calc(100vh-4rem)] flex-col gap-4 p-2 sm:p-4 lg:flex-row">
      {/* CALENDAR */}
      <Card className="h-full w-full max-w-[1050px] flex-shrink-0">
        {selectedProperty?.datesLastUpdated &&
          selectedProperty.iCalLinkLastUpdated &&
          selectedProperty.iCalLinkLastUpdated <
            selectedProperty.datesLastUpdated && (
            <CardBanner
              className="cursor-pointer bg-red-500 text-sm text-white"
              onClick={() => setHasDismissedModal(false)}
            >
              Calendar not synced
            </CardBanner>
          )}
        <CardContent className="flex h-full flex-col p-3 sm:p-6">
          <div className="mb-4 flex items-center justify-between">
            {/* Left Side: Month/Year and Stats */}
            <div>
              <h2 className="mb-2 text-xl font-bold sm:text-2xl">
                {date.toLocaleString("default", {
                  month: "long",
                  year: "numeric",
                })}
              </h2>
              <div className="text-xs font-medium sm:text-sm">
                <p className="py-1">
                  {isLoading
                    ? "Loading vacancies..."
                    : `${totalVacancies} vacancies this month`}
                </p>
                <p>
                  {isLoading
                    ? "Loading money left on table..."
                    : `$${leftOnTheTable.toFixed(2)} left on the table`}
                </p>
              </div>
            </div>

            {/* Right Side: Navigation + Dropdown */}
            <div className="flex flex-col gap-2">
              {/* Navigation Buttons Row */}
              <div className="flex items-center justify-end gap-2">
                <Button
                  variant="ghost"
                  size="icon"
                  onClick={() => changeMonth(-1)}
                  className="rounded-full border bg-white shadow-lg hover:bg-gray-50"
                >
                  <ChevronLeft className="h-4 w-4" />
                </Button>
                <Button variant="ghost" onClick={() => setDate(new Date())}>
                  Today
                </Button>
                <Button
                  variant="ghost"
                  size="icon"
                  onClick={() => changeMonth(1)}
                  className="rounded-full border bg-white shadow-lg hover:bg-gray-50"
                >
                  <ChevronRight className="h-4 w-4" />
                </Button>
              </div>

              {/* Property Dropdown */}
              <DropdownMenu>
                <DropdownMenuTrigger asChild>
                  <Button
                    variant="ghost"
                    className="rounded-full border shadow-lg"
                  >
                    <Globe className="mr-2 h-4 w-4" />
                    <span className="hidden sm:inline">
                      {selectedProperty?.name}
                    </span>
                    <span className="sm:hidden">Property</span>
                    <ChevronDown className="ml-2 h-4 w-4" />
                  </Button>
                </DropdownMenuTrigger>
                <DropdownMenuContent>
                  {hostProperties?.map((property) => (
                    <DropdownMenuItem
                      key={property.id}
                      onSelect={() =>
                        void router.push(
                          {
                            pathname: router.pathname,
                            query: { ...router.query, propertyId: property.id },
                          },
                          undefined,
                          { shallow: true },
                        )
                      }
                    >
                      {property.name}
                    </DropdownMenuItem>
                  ))}
                </DropdownMenuContent>
              </DropdownMenu>
            </div>
          </div>
          <div className="min-h-[600px] flex-1">
            <MonthCalendar
              date={date}
              reservedDateRanges={reservedDates}
              // onDateClick={handleDateClick}
              // selectedRange={selectedRange}
              // isEditing={editing}
              prices={prices}
              isLoading={isLoading}
            />
          </div>
          <div className="mt-4 flex flex-wrap gap-2">
            {/* <Button
              variant="secondary"
              size="sm"
              className="flex-grow sm:flex-grow-0"
              onClick={handleBlockDates}
            >
              Block Dates
            </Button>
            <Button
              variant="secondary"
              size="sm"
              className="flex-grow sm:flex-grow-0"
              onClick={handleUnblockDates}
            >
              Unblock Dates
            </Button> */}
            {/* <Button
              variant="secondary"
              size="sm"
              className="flex-grow sm:flex-grow-0"
            >
              Edit iCal Link
            </Button> */}

            <HostICalSync property={selectedProperty} />
            {/* <div className="w-full sm:w-auto sm:flex-1" />
            <Button
              variant="outline"
              size="sm"
              className="flex-grow sm:flex-grow-0"
              onClick={() => {
                setEditing(false);
                setSelectedRange({ start: null, end: null });
              }}
            >
              Cancel
            </Button>
            <Button
              size="sm"
              className="flex-grow sm:flex-grow-0"
              onClick={() => setEditing(!editing)}
            >
              {editing ? "Done" : "Edit"}
            </Button> */}
          </div>
        </CardContent>
      </Card>

      {/* SETTINGS */}
      {selectedProperty && <CalendarSettings property={selectedProperty} />}
      {selectedProperty?.datesLastUpdated &&
        selectedProperty.iCalLinkLastUpdated &&
        selectedProperty.iCalLinkLastUpdated <
          selectedProperty.datesLastUpdated && (
          <Dialog open={!hasDismissedModal} onOpenChange={setHasDismissedModal}>
            <DialogContent>
              <DialogHeader>
                <DialogTitle>Calendar not synced</DialogTitle>
              </DialogHeader>
              <DialogDescription>
                This calendar may be out of sync with your new bookings. The
                booking dates will be updated here within 2 hours (Don&apos;t
                worry, travelers will not be able to submit requests for the
                newly blocked dates.)
                <br />
                <br />
                If you wish to manually sync your calendar, please go on airbnb
                and click the &quot;Sync&quot; button.
              </DialogDescription>
              <Button onClick={() => setHasDismissedModal(true)}>
                Dismiss
              </Button>
            </DialogContent>
          </Dialog>
        )}
    </div>
  );
}<|MERGE_RESOLUTION|>--- conflicted
+++ resolved
@@ -124,18 +124,11 @@
   //     return { start: date, end: null };
   //   });
   // };
-<<<<<<< HEAD
-  const isDateReserved = useCallback((date: string) => {
-    const parsedDate = parseISO(date);
-
-    const normalizedDate = format(parsedDate, "yyyy-MM-dd");
-=======
   const isDateReserved = useCallback(
     (date: string) => {
       const parsedDate = parseISO(date);
 
       const normalizedDate = format(parsedDate, "yyyy-MM-dd");
->>>>>>> 51acad1b
 
       if (isBefore(parsedDate, new Date())) {
         return true;
