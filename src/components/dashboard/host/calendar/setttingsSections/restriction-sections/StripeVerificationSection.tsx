<<<<<<< HEAD
=======
"use client";

>>>>>>> 1edcf676
import { useState } from "react";
import { RadioGroup, RadioGroupItem } from "@/components/ui/radio-group";
import { Label } from "@/components/ui/label";
import { Button } from "@/components/ui/button";
import { api } from "@/utils/api";
import { useHostTeamStore } from "@/utils/store/hostTeamStore";
import { toast } from "@/components/ui/use-toast";
import { errorToast } from "@/utils/toasts";
<<<<<<< HEAD
import CalendarSettingsDropdown from "../../components/CalendarSettingsDropdown" // commented out import of CalendarSettingsDropdown
import type { Property } from "@/server/db/schema";
=======
import CalendarSettingsDropdown from "../../components/CalendarSettingsDropdown";
import type { Property } from "@/server/db/schema";

type MutationContext = {
  previousProperty: Property | undefined;
};
>>>>>>> 1edcf676

export default function StripeVerificationSection({
  stripeVerRequired,
  property,
}: {
  stripeVerRequired: boolean;
  property: Property;
}) {
  const { currentHostTeamId } = useHostTeamStore();
<<<<<<< HEAD
  const { mutateAsync: updateProperty } = api.properties.update.useMutation();
  const [open, setOpen] = useState(false);

  // const [open, setOpen] = useState(false) // commented out open state
  const [value, setValue] = useState(stripeVerRequired ? "yes" : "no"); // keeping value and setValue for logic, but UI is commented out

  const handleSave = async () => {
    try {
      await updateProperty({
        updatedProperty: { ...property, stripeVerRequired: value === "yes" },
        currentHostTeamId: currentHostTeamId!,
      });
      toast({ title: "Property Updated!" });
    } catch (error) {
      errorToast();
    }
=======
  const utils = api.useContext();
  const [isRecovering, setIsRecovering] = useState(false);

  const { mutate: update } = api.properties.update.useMutation({
    onMutate: async (newData) => {
      setIsRecovering(false);
      await utils.properties.getById.cancel({ id: property.id });

      const previousProperty = utils.properties.getById.getData({
        id: property.id,
      });

      if (previousProperty) {
        utils.properties.getById.setData({ id: property.id }, (old) =>
          old ? { ...old, ...newData.updatedProperty } : old,
        );
      }

      return { previousProperty } as MutationContext;
    },
    onError: (err, _newData, context: MutationContext | undefined) => {
      setIsRecovering(true);
      if (context?.previousProperty) {
        utils.properties.getById.setData({ id: property.id }, (old) =>
          old ? { ...context.previousProperty, ...old } : old,
        );
      }
      setValue(context?.previousProperty?.stripeVerRequired ? "yes" : "no");
      errorToast();
    },
    onSuccess: () => {
      toast({ title: "Property Updated!" });
    },
    onSettled: () => {
      setIsRecovering(false);
      void utils.properties.getById.invalidate({ id: property.id });
    },
  });

  const [open, setOpen] = useState(false);
  const [value, setValue] = useState(stripeVerRequired ? "yes" : "no");

  const handleSave = () => {
    update({
      updatedProperty: { id: property.id, stripeVerRequired: value === "yes" },
      currentHostTeamId: currentHostTeamId!,
    });
>>>>>>> 1edcf676
  };

  return (
    <div className="rounded-lg border">
      <CalendarSettingsDropdown
        title="Stripe Verification"
        description="Require the user to be Stripe-verified."
        open={open}
        setOpen={setOpen}
      />

      <div
        className={`overflow-hidden transition-all duration-300 ease-in-out ${
          open ? "max-h-[500px] opacity-100" : "max-h-0 opacity-0"
        }`}
      >
        <div className="space-y-6 p-6">
          <div className="space-y-4">
            <div className="space-y-1.5">
              <Label className="text-base font-semibold">
                Require the user to be Stripe-verified
              </Label>
              <p className="text-sm text-muted-foreground">
                Only allow booking requests from users who have completed Stripe
                verification.
              </p>
              <RadioGroup
                value={value}
                onValueChange={setValue}
                className="flex flex-col space-y-3 pt-2"
              >
                <div className="flex items-center space-x-2">
                  <RadioGroupItem value="no" id="r1" />
                  <Label htmlFor="r1" className="text-sm font-medium">
                    No
                  </Label>
                </div>
                <div className="flex items-center space-x-2">
                  <RadioGroupItem value="yes" id="r2" />
                  <Label htmlFor="r2" className="text-sm font-medium">
                    Yes
                  </Label>
                </div>
              </RadioGroup>
            </div>
          </div>
          <Button
            onClick={handleSave}
            className="w-full"
            disabled={isRecovering}
          >
            {isRecovering ? "Recovering..." : "Save"}
          </Button>
        </div>
      </div>
    </div>
  );
}<|MERGE_RESOLUTION|>--- conflicted
+++ resolved
@@ -1,8 +1,3 @@
-<<<<<<< HEAD
-=======
-"use client";
-
->>>>>>> 1edcf676
 import { useState } from "react";
 import { RadioGroup, RadioGroupItem } from "@/components/ui/radio-group";
 import { Label } from "@/components/ui/label";
@@ -11,17 +6,14 @@
 import { useHostTeamStore } from "@/utils/store/hostTeamStore";
 import { toast } from "@/components/ui/use-toast";
 import { errorToast } from "@/utils/toasts";
-<<<<<<< HEAD
-import CalendarSettingsDropdown from "../../components/CalendarSettingsDropdown" // commented out import of CalendarSettingsDropdown
-import type { Property } from "@/server/db/schema";
-=======
+
 import CalendarSettingsDropdown from "../../components/CalendarSettingsDropdown";
 import type { Property } from "@/server/db/schema";
 
 type MutationContext = {
   previousProperty: Property | undefined;
 };
->>>>>>> 1edcf676
+
 
 export default function StripeVerificationSection({
   stripeVerRequired,
@@ -31,24 +23,7 @@
   property: Property;
 }) {
   const { currentHostTeamId } = useHostTeamStore();
-<<<<<<< HEAD
-  const { mutateAsync: updateProperty } = api.properties.update.useMutation();
-  const [open, setOpen] = useState(false);
 
-  // const [open, setOpen] = useState(false) // commented out open state
-  const [value, setValue] = useState(stripeVerRequired ? "yes" : "no"); // keeping value and setValue for logic, but UI is commented out
-
-  const handleSave = async () => {
-    try {
-      await updateProperty({
-        updatedProperty: { ...property, stripeVerRequired: value === "yes" },
-        currentHostTeamId: currentHostTeamId!,
-      });
-      toast({ title: "Property Updated!" });
-    } catch (error) {
-      errorToast();
-    }
-=======
   const utils = api.useContext();
   const [isRecovering, setIsRecovering] = useState(false);
 
@@ -96,7 +71,6 @@
       updatedProperty: { id: property.id, stripeVerRequired: value === "yes" },
       currentHostTeamId: currentHostTeamId!,
     });
->>>>>>> 1edcf676
   };
 
   return (
