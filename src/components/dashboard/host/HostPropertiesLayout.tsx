--- conflicted
+++ resolved
@@ -10,10 +10,6 @@
   CancellationPolicyWithInternals,
   type Property,
 } from "@/server/db/schema/tables/properties";
-<<<<<<< HEAD
-=======
-
->>>>>>> 2eafe097
 import { Tabs, TabsContent, TabsList, TabsTrigger } from "@/components/ui/tabs";
 import { useRouter } from "next/router";
 import ExpandableSearchBar from "@/components/_common/ExpandableSearchBar";
