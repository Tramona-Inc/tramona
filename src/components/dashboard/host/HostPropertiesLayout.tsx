--- conflicted
+++ resolved
@@ -304,14 +304,7 @@
     <div className="fixed bottom-20 right-4 z-50">
       {editing ? (
         <div className="space-x-2">
-<<<<<<< HEAD
-          <Button variant="secondary" onClick={() => {
-              setEditing(!editing);
-              onCancel?.();
-            }}>
-=======
           <Button variant="outline" onClick={() => setEditing(!editing)}>
->>>>>>> 8597ba44
             Cancel
           </Button>
           <Button
