--- conflicted
+++ resolved
@@ -266,7 +266,6 @@
   };
 
   const handleEditClick = () => {
-<<<<<<< HEAD
     void refetch();
     if (fetchedProperty) {
       setPropertyType(fetchedProperty.propertyType);
@@ -301,34 +300,6 @@
         fetchedProperty.cancellationPolicy as CancellationPolicyWithInternals | null,
       );
     }
-=======
-    setPropertyType(property.propertyType);
-    setMaxGuests(property.maxNumGuests);
-    setBedrooms(property.numBedrooms);
-    setBeds(property.numBeds);
-    property.numBathrooms && setBathrooms(property.numBathrooms);
-    setSpaceType(property.roomType);
-    setLocation(
-      property.address.split(", ").length > 4
-        ? addressWithApt
-        : addressWithoutApt,
-    );
-    setCheckInType(property.checkInInfo ?? "self");
-    setCheckIn(property.checkInTime);
-    setCheckOut(property.checkOutTime);
-    setAmenities(property.amenities);
-    setOtherAmenities(property.otherAmenities);
-    setImageUrls(property.imageUrls);
-    setTitle(property.name);
-    setDescription(property.about);
-    setPetsAllowed(property.petsAllowed ?? false);
-    setSmokingAllowed(property.smokingAllowed ?? false);
-    setOtherHouseRules(property.otherHouseRules ?? "");
-    setEditing(!editing);
-    setCancellationPolicy(
-      property.cancellationPolicy as CancellationPolicyWithInternals | null,
-    );
->>>>>>> 320d0ab7
   };
 
   return (
