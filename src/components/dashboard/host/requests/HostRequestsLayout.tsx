--- conflicted
+++ resolved
@@ -4,9 +4,14 @@
 import { useRouter } from "next/router";
 import SidebarCity from "./sidebars/SideBarCity";
 import SidebarRequestToBook from "./sidebars/SideBarRequestToBook";
-<<<<<<< HEAD
 import { Alert, AlertDescription, AlertTitle } from "@/components/ui/alert";
 import { AlertTriangleIcon } from "lucide-react";
+import { api } from "@/utils/api";
+import { separateByPriceRestriction, formatOfferData } from "@/utils/utils";
+import {
+  type SeparatedData,
+  type RequestsPageOfferData,
+} from "@/server/server-utils";
 
 const alerts = [
   {
@@ -14,7 +19,7 @@
     text: "This is where you see requests travelers have made. These have been sent out to all hosts in (name) with an empty night. Accept, deny, or counter offer each request to get the traveler to make a booking. Once a traveler books, your calander will be blocked and all outstanding matches will be withdrawn",
   },
   {
-    name: "request to book",
+    name: "property bids",
     text: "As soon as a bid is accepted, the booking will instantly go through and will block off your calander. Any outstanding matches will be automatically withdrawn.",
   },
   {
@@ -23,13 +28,6 @@
   },
 ];
 
-// ---------- MAIN LAYOUT COMPONENT ----------
-=======
-import { api } from "@/utils/api";
-import { separateByPriceRestriction, formatOfferData } from "@/utils/utils";
-import { type SeparatedData, type RequestsPageOfferData } from "@/server/server-utils";
-import type { Property } from "@/server/db/schema";
-
 type TabType = "city" | "property-bids";
 type SelectedOptionType = "normal" | "outsidePriceRestriction" | "sent";
 
@@ -39,55 +37,53 @@
   propertyId?: string;
   offers?: string;
   priceRestriction?: string;
-}
-
->>>>>>> 5d48e86d
+};
+
 export default function HostRequestsLayout({
   children,
 }: React.PropsWithChildren) {
   const router = useRouter();
   const query = router.query as RouterQuery;
   const [activeTab, setActiveTab] = useState<TabType>("city");
-  const [selectedOption, setSelectedOption] = useState<SelectedOptionType>("normal");
-
-  const [separatedData, setSeparatedData] = useState<SeparatedData | null>(null);
-  const [offerData, setOfferData] = useState<RequestsPageOfferData | null>(null);
-
-  const { data: properties, isLoading: isLoadingProperties } = api.properties.getHostPropertiesWithRequests.useQuery(
-    undefined,
-    {
+  const [selectedOption, setSelectedOption] =
+    useState<SelectedOptionType>("normal");
+
+  const [separatedData, setSeparatedData] = useState<SeparatedData | null>(
+    null,
+  );
+  const [offerData, setOfferData] = useState<RequestsPageOfferData | null>(
+    null,
+  );
+
+  const { data: properties, isLoading: isLoadingProperties } =
+    api.properties.getHostPropertiesWithRequests.useQuery(undefined, {
       refetchOnWindowFocus: false,
       refetchOnMount: false,
       refetchOnReconnect: false,
       staleTime: Infinity,
       cacheTime: Infinity,
-      retry: false
-    }
-  );
-
-  const { data: offers, isLoading: isLoadingOffers } = api.offers.getAllHostOffers.useQuery(
-    undefined,
-    {
+      retry: false,
+    });
+
+  const { data: offers, isLoading: isLoadingOffers } =
+    api.offers.getAllHostOffers.useQuery(undefined, {
       refetchOnWindowFocus: false,
       refetchOnMount: false,
       refetchOnReconnect: false,
       staleTime: Infinity,
       cacheTime: Infinity,
-      retry: false
-    }
-  );
-
-  const { data: requestToBookProperties, isLoading: isLoadingRequestToBook } = api.requestsToBook.getAllRequestToBookProperties.useQuery(
-    undefined,
-    {
+      retry: false,
+    });
+
+  const { data: requestToBookProperties, isLoading: isLoadingRequestToBook } =
+    api.requestsToBook.getAllRequestToBookProperties.useQuery(undefined, {
       refetchOnWindowFocus: false,
       refetchOnMount: false,
       refetchOnReconnect: false,
       staleTime: Infinity,
       cacheTime: Infinity,
-      retry: false
-    }
-  );
+      retry: false,
+    });
 
   useEffect(() => {
     if (properties) {
@@ -109,23 +105,34 @@
     }
   }, [query.tabs]);
 
-  const handleTabChange = useCallback((tab: TabType) => {
-    const newQuery: RouterQuery = { ...query, tabs: tab };
-    
-    if (tab === "property-bids" && !newQuery.propertyId && requestToBookProperties?.[0]) {
-      newQuery.propertyId = requestToBookProperties[0].id.toString();
-    }
-    
-    if (tab === "city" && !newQuery.city && separatedData?.normal?.[0]) {
-      newQuery.city = separatedData.normal[0].city;
-    }
-
-    setActiveTab(tab);
-    void router.push({
-      pathname: "/host/requests",
-      query: newQuery as Record<string, string>,
-    }, undefined, { shallow: true });
-  }, [query, requestToBookProperties, separatedData, router]);
+  const handleTabChange = useCallback(
+    (tab: TabType) => {
+      const newQuery: RouterQuery = { ...query, tabs: tab };
+
+      if (
+        tab === "property-bids" &&
+        !newQuery.propertyId &&
+        requestToBookProperties?.[0]
+      ) {
+        newQuery.propertyId = requestToBookProperties[0].id.toString();
+      }
+
+      if (tab === "city" && !newQuery.city && separatedData?.normal[0]) {
+        newQuery.city = separatedData.normal[0].city;
+      }
+
+      setActiveTab(tab);
+      void router.push(
+        {
+          pathname: "/host/requests",
+          query: newQuery as Record<string, string>,
+        },
+        undefined,
+        { shallow: true },
+      );
+    },
+    [query, requestToBookProperties, separatedData, router],
+  );
 
   return (
     <div className="flex bg-white">
@@ -167,7 +174,7 @@
           </div>
 
           {activeTab === "city" ? (
-            <SidebarCity 
+            <SidebarCity
               selectedOption={selectedOption}
               separatedData={separatedData}
               offerData={offerData}
@@ -175,10 +182,12 @@
               initialSelectedCity={query.city}
             />
           ) : (
-            <SidebarRequestToBook 
+            <SidebarRequestToBook
               properties={requestToBookProperties}
               isLoading={isLoadingRequestToBook}
-              initialSelectedPropertyId={query.propertyId ? Number(query.propertyId) : undefined}
+              initialSelectedPropertyId={
+                query.propertyId ? Number(query.propertyId) : undefined
+              }
             />
           )}
         </ScrollArea>
@@ -188,49 +197,13 @@
         {children ? (
           <div className="pb-30 px-4 pt-8">
             <div className="mx-auto max-w-5xl">
-<<<<<<< HEAD
-              <div className="mb-4 flex flex-row gap-2">
-                <Button
-                  variant={selectedOption === "normal" ? "primary" : "white"}
-                  className="rounded-full shadow-md"
-                  onClick={() => {
-                    setSelectedOption("normal");
-                  }}
-                >
-                  Primary
-                </Button>
-                <Button
-                  variant={
-                    selectedOption === "outsidePriceRestriction"
-                      ? "primary"
-                      : "white"
-                  }
-                  className="rounded-full shadow-md"
-                  onClick={() => {
-                    setSelectedOption("outsidePriceRestriction");
-                  }}
-                >
-                  Other
-                </Button>
-              </div>
-              <Alert className="mb-2">
-                <AlertTriangleIcon />
-                <AlertTitle>Tip</AlertTitle>
-                <AlertDescription>
-                  {selectedOption === "normal" && activeTab === "city"
-                    ? alerts[0]?.text
-                    : selectedOption === "normal" &&
-                        activeTab === "request-to-book"
-                      ? alerts[1]?.text
-                      : alerts[2]?.text}
-                </AlertDescription>
-              </Alert>
-=======
               {activeTab === "city" && (
                 <div className="mb-4 flex flex-row justify-between">
                   <div className="flex gap-2">
                     <Button
-                      variant={selectedOption === "normal" ? "primary" : "white"}
+                      variant={
+                        selectedOption === "normal" ? "primary" : "white"
+                      }
                       className="rounded-full shadow-md"
                       onClick={() => setSelectedOption("normal")}
                     >
@@ -245,7 +218,11 @@
                     </Button>
                   </div>
                   <Button
-                    variant={selectedOption === "outsidePriceRestriction" ? "primary" : "white"}
+                    variant={
+                      selectedOption === "outsidePriceRestriction"
+                        ? "primary"
+                        : "white"
+                    }
                     className="rounded-full shadow-md"
                     onClick={() => setSelectedOption("outsidePriceRestriction")}
                   >
@@ -253,7 +230,21 @@
                   </Button>
                 </div>
               )}
->>>>>>> 5d48e86d
+              <Alert className="mb-2">
+                <AlertTriangleIcon />
+                <AlertTitle>Tip</AlertTitle>
+                <AlertDescription>
+                  {activeTab === "city" && selectedOption === "normal"
+                    ? alerts[0]?.text
+                    : activeTab === "property-bids" &&
+                        selectedOption === "normal"
+                      ? alerts[1]?.text
+                      : activeTab === "city" &&
+                          selectedOption === "outsidePriceRestriction"
+                        ? alerts[2]?.text
+                        : ""}
+                </AlertDescription>
+              </Alert>
               {children}
             </div>
           </div>
@@ -261,7 +252,8 @@
           <div className="flex h-[calc(100vh-280px)] flex-col items-center justify-center gap-2">
             <h2 className="text-xl font-semibold">No requests found</h2>
             <p className="text-center text-muted-foreground">
-              Consider loosen requirements or allow for more ways to book to see more requests.
+              Consider loosen requirements or allow for more ways to book to see
+              more requests.
             </p>
             <Button variant="secondary" className="mt-4">
               Change requirements
