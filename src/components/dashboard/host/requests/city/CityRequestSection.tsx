--- conflicted
+++ resolved
@@ -1,8 +1,6 @@
 import { type HostDashboardRequest } from "@/components/requests/RequestCard";
 import HostRequestCard from "@/components/dashboard/host/requests/city/HostRequestCard";
-import {
-  RequestCardLoadingGrid
-} from "../RequestCardLoadingGrid";
+import { RequestCardLoadingGrid } from "../RequestCardLoadingGrid";
 import { Button } from "@/components/ui/button";
 
 import { type Property } from "@/server/db/schema";
@@ -42,15 +40,9 @@
   //   undefined,
   // );
 
-<<<<<<< HEAD
   const priceRestriction = option === "outsidePriceRestriction";
-  console.log(currentHostTeamId);
+
   const { isLoading: isRequestsLoading } =
-=======
-  const priceRestriction = option === "other";
-
-  const { data: separatedData, isLoading: isRequestsLoading } =
->>>>>>> ce2fc226
     api.properties.getHostPropertiesWithRequests.useQuery(
       {
         currentHostTeamId: Number(currentHostTeamId!),
