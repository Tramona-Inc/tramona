import { api } from "@/utils/api";
import { useRouter } from "next/router";
import HostRequestDialog from "./HostRequestDialog";
import RequestCard, {
  type HostDashboardRequest,
} from "@/components/requests/RequestCard";
import { Button } from "@/components/ui/button";
import { useState } from "react";
import { type Property } from "@/server/db/schema";
import HostConfirmRequestDialog from "../../HostConfirmRequestDialog";
import HostFinishRequestDialog from "./HostFinishRequestDialog";
import { ChevronLeft, Home } from "lucide-react";
import Link from "next/link";
import { type SeparatedData } from "@/server/server-utils";
import {
  formatOfferData,
  separateByPriceAndAgeRestriction,
} from "@/utils/utils";
import { useToast } from "@/components/ui/use-toast";
import { errorToast } from "@/utils/toasts";
import PastOfferCard from "./PastOfferCard";
import PastOfferWithdrawDialog from "./PastOfferWithdrawDialog";
import { Card, CardContent } from "@/components/ui/card";
import { HostRequestsPageOfferData } from "@/server/api/routers/propertiesRouter";
<<<<<<< HEAD
import { useHostTeamStore } from "@/utils/store/hostTeamStore";

=======
import { useChatWithUser } from "@/utils/messaging/useChatWithUser";
>>>>>>> 79d53b58
export default function HostRequests() {
  const { currentHostTeamId } = useHostTeamStore();
  const { toast } = useToast();
  const [propertyPrices, setPropertyPrices] = useState<Record<number, string>>(
    {},
  );
  const [dialogOpen, setDialogOpen] = useState(false);
  const router = useRouter();
  const { city, option } = router.query;
  const chatWithUser = useChatWithUser();
  const priceRestriction = option === "outsidePriceRestriction";

  const [selectedRequest, setSelectedRequest] =
    useState<HostDashboardRequest | null>(null);
  const [properties, setProperties] = useState<
    (Property & { taxAvailable: boolean })[] | null
  >(null);
  const [step, setStep] = useState(0);

  const [separatedData, setSeparatedData] = useState<SeparatedData | null>(
    null,
  );

  const [cityOfferData, setCityOfferData] =
    useState<HostRequestsPageOfferData | null>(null);
  const [selectedOffer, setSelectedOffer] = useState<number | null>(null);

  const [offerWithdrawalDialogOpen, setOfferWithdrawalDialogOpen] =
    useState(false);

  const [selectedProperties, setSelectedProperties] = useState<number[]>([]);

  const { data: unusedReferralDiscounts } =
    api.referralCodes.getAllUnusedHostReferralDiscounts.useQuery(undefined, {
      onSuccess: () => {
        if (unusedReferralDiscounts && unusedReferralDiscounts.length > 0) {
          toast({
            title: "Congratulations! 🎉 ",
            description:
              "Your referral code has been validated, so your next booking will be completely free of service fees. Enjoy the savings!",
            variant: "default",
            duration: 10000,
          });
        }
      },
    });

  api.properties.getHostPropertiesWithRequests.useQuery(
    { currentHostTeamId: currentHostTeamId! },
    {
      enabled: !!currentHostTeamId,
      onSuccess: (fetchedProperties) => {
        const separatedProperties =
          separateByPriceAndAgeRestriction(fetchedProperties);
        setSeparatedData(separatedProperties);
      },
    },
  );

  const requestsWithProperties = priceRestriction
    ? separatedData?.outsidePriceRestriction
    : separatedData?.normal;

  const cityRequestsData = requestsWithProperties?.find((p) => p.city === city);

  const { mutateAsync: rejectRequest } =
    api.requests.rejectRequest.useMutation();

  api.offers.getAllHostOffers.useQuery(
    { currentHostTeamId: currentHostTeamId! },
    {
      enabled: !!currentHostTeamId,
      onSuccess: (fetchedOffers) => {
        const formattedData = formatOfferData(fetchedOffers);
        const offersWithProperties = formattedData.sent
          ? Object.values(formattedData.sent).find((o) => o.city === city)
          : [];
        setCityOfferData(offersWithProperties as HostRequestsPageOfferData);
      },
    },
  );

  return (
    <div>
      <div className="mb-4 xl:hidden">
        <Link href="/host/requests">
          <ChevronLeft />
        </Link>
      </div>
      {cityRequestsData && option === "normal" ? (
        <div className="grid gap-4 md:grid-cols-2">
          {cityRequestsData.requests.map((requestData) => (
            <div key={requestData.request.id} className="mb-4">
              <RequestCard request={requestData.request} type="host">
                <Button
                  variant="secondary"
                  onClick={() => {
                    void chatWithUser(requestData.request.traveler.id);
                  }}
                >
                  Message User
                </Button>
                <Button
                  variant="secondary"
                  onClick={async () => {
                    await rejectRequest({
                      requestId: requestData.request.id,
                      currentHostTeamId: currentHostTeamId!,
                    })
                      .then(() => {
                        toast({
                          title: "Successfully rejected request",
                        });
                      })
                      .catch(() => errorToast());
                  }}
                >
                  Reject
                </Button>
                <Button
                  onClick={() => {
                    setDialogOpen(true);
                    setSelectedRequest(requestData.request);
                    setProperties(requestData.properties);
                  }}
                >
                  Make an offer
                </Button>
              </RequestCard>
            </div>
          ))}
        </div>
      ) : cityOfferData && option === "sent" ? (
        <div className="grid gap-4 md:grid-cols-2">
          {cityOfferData.requests.map((offerData) => (
            <div key={offerData.offer.id} className="mb-4">
              <PastOfferCard
                request={offerData.request}
                offer={offerData.offer}
                property={offerData.property}
              >
                <Button
                  onClick={() => {
                    setOfferWithdrawalDialogOpen(true);
                    setSelectedOffer(offerData.offer.id);
                  }}
                >
                  Withdraw
                </Button>
              </PastOfferCard>
            </div>
          ))}
        </div>
      ) : (
        // Empty state
        <Card className="flex h-full items-center justify-center">
          <CardContent className="flex flex-col items-center justify-center py-12 text-center">
            <Home className="mb-4 h-12 w-12 text-gray-400" />
            <h3 className="mb-2 text-lg font-semibold text-gray-900">
              No requests found
            </h3>
            <p className="max-w-sm text-sm text-gray-500">
              Consider looser requirements or allow for more ways to book to see
              more requests.
            </p>
            <Button
              className="mt-4"
              variant="primary"
              onClick={() => router.push("/host/calendar")}
            >
              Change Restrictions
            </Button>
          </CardContent>
        </Card>
      )}
      {step === 0 && properties && selectedRequest && (
        <HostRequestDialog
          propertyPrices={propertyPrices}
          setPropertyPrices={setPropertyPrices}
          open={dialogOpen}
          setOpen={setDialogOpen}
          properties={properties}
          request={selectedRequest}
          setStep={setStep}
          setSelectedProperties={setSelectedProperties}
          selectedProperties={selectedProperties}
        />
      )}
      {step === 1 && properties && selectedRequest && (
        <HostConfirmRequestDialog
          request={selectedRequest}
          properties={properties}
          setStep={setStep}
          propertyPrices={propertyPrices}
          open={dialogOpen}
          setOpen={setDialogOpen}
          setPropertyPrices={setPropertyPrices}
          selectedProperties={selectedProperties}
        />
      )}
      {step === 2 && selectedRequest && (
        <HostFinishRequestDialog
          request={selectedRequest}
          open={dialogOpen}
          setOpen={setDialogOpen}
          setStep={setStep}
        />
      )}
      {selectedOffer && (
        <PastOfferWithdrawDialog
          offerId={selectedOffer}
          open={offerWithdrawalDialogOpen}
          onOpenChange={setOfferWithdrawalDialogOpen}
        />
      )}
    </div>
  );
}<|MERGE_RESOLUTION|>--- conflicted
+++ resolved
@@ -22,12 +22,9 @@
 import PastOfferWithdrawDialog from "./PastOfferWithdrawDialog";
 import { Card, CardContent } from "@/components/ui/card";
 import { HostRequestsPageOfferData } from "@/server/api/routers/propertiesRouter";
-<<<<<<< HEAD
+import { useChatWithUser } from "@/utils/messaging/useChatWithUser";
 import { useHostTeamStore } from "@/utils/store/hostTeamStore";
-
-=======
-import { useChatWithUser } from "@/utils/messaging/useChatWithUser";
->>>>>>> 79d53b58
+import { useHostTeamStore } from "@/utils/store/hostTeamStore";
 export default function HostRequests() {
   const { currentHostTeamId } = useHostTeamStore();
   const { toast } = useToast();
