--- conflicted
+++ resolved
@@ -1,13 +1,7 @@
 import Link from "next/link";
-<<<<<<< HEAD
 import { useEffect, useState } from "react";
 import { plural } from "@/utils/utils";
-=======
-import { useState } from "react";
-import { type SeparatedData } from "@/server/server-utils";
 import { separateByPriceRestriction } from "@/utils/utils";
-import { range } from "lodash";
->>>>>>> 533da98e
 import EmptyRequestState from "./EmptyRequestState";
 import SidebarPropertySkeleton from "./SidebarPropertySkeleton";
 import { range } from "lodash";
