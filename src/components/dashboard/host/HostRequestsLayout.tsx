import { Badge } from "@/components/ui/badge";
import { Button } from "@/components/ui/button";
import {
  EmptyState,
  EmptyStateDescription,
  EmptyStateFooter,
  EmptyStateTitle,
} from "@/components/ui/empty-state";
import { ScrollArea } from "@/components/ui/scroll-area";
import { SkeletonText } from "@/components/ui/skeleton";
import { api } from "@/utils/api";
import { range } from "lodash";
<<<<<<< HEAD
import { HandshakeIcon } from "lucide-react";
import Link from "next/link";
import { useEffect, useState } from "react";
import { type SeparatedData } from "@/server/server-utils";
import { separateByPriceRestriction } from "@/utils/utils";
import { type HostRequestsPageData } from "@/server/api/routers/propertiesRouter";
=======
import { HandshakeIcon, MapPinIcon, Home } from "lucide-react";
import Link from "next/link";
import { useEffect, useState } from "react";
import { type SeparatedData } from "@/server/server-utils";
import { separateByPriceRestriction, plural } from "@/utils/utils";
import { useRouter } from "next/router";
import {
  HostRequestsPageData,
  HostRequestsToBookPageData,
} from "@/server/api/routers/propertiesRouter";
import { Separator } from "@/components/ui/separator";
import { Property, RequestsToBook } from "@/server/db/schema";
>>>>>>> 8d4d3694

// ---------- MAIN LAYOUT COMPONENT ----------
export default function HostRequestsLayout({
  children,
}: React.PropsWithChildren) {
  // ---------- STATE MANAGEMENT ----------
  const [separatedData, setSeparatedData] = useState<SeparatedData | null>(
    null,
  );
<<<<<<< HEAD
  const [selectedCity, setSelectedCity] = useState<string | null>(null);
  const [isDataLoading, setIsDataLoading] = useState(true);
  const [activeTab, setActiveTab] = useState<"city" | "book">("city");
=======
  const [propertiesWithRequestsToBook, setPropertiesWithRequestsToBook] =
    useState<HostRequestsToBookPageData | null>(null);
  const [selectedOption, setSelectedOption] = useState<
    "normal" | "outsidePriceRestriction"
  >("normal");
  const [selectedCity, setSelectedCity] = useState<string | null>(null);
  const [selectedProperty, setSelectedProperty] = useState<number | null>(null);
  const [isDataLoading, setIsDataLoading] = useState(true); // New state to track data loading
  const [isDataLoading2, setIsDataLoading2] = useState(true); // for requestsToBook -- rename
  const router = useRouter();
>>>>>>> 8d4d3694

  // ---------- DATA FETCHING ----------
  const { data: fetchedProperties, isLoading } =
    api.properties.getHostPropertiesWithRequests.useQuery(undefined, {
      onSuccess: (fetchedProperties) => {
        const separatedProperties =
          separateByPriceRestriction(fetchedProperties);
        setSeparatedData(separatedProperties);
        setIsDataLoading(false);
      },
    });

<<<<<<< HEAD
  // ---------- EFFECTS ----------
=======
  const {
    data: fetchedPropertiesWithRequestsToBook,
    isLoading: propertiesLoading,
  } = api.properties.getHostPropertiesWithRequestsToBook.useQuery(undefined, {
    onSuccess: (
      fetchedPropertiesWithRequestsToBook: HostRequestsToBookPageData | null,
    ) => {
      setPropertiesWithRequestsToBook(fetchedPropertiesWithRequestsToBook);
      setIsDataLoading2(false);
    },
  });

  console.log('fetchedPropertiesWithRequestsToBook', fetchedPropertiesWithRequestsToBook)

>>>>>>> 8d4d3694
  useEffect(() => {
    if (isLoading) {
      setIsDataLoading(true);
    }
  }, [isLoading]);

  const displayedData = separatedData
    ? activeTab === "city"
      ? separatedData.normal
      : separatedData.outsidePriceRestriction
    : [];

<<<<<<< HEAD
  // ---------- MAIN RENDER ----------
=======
  const displayedPropertiesData = propertiesWithRequestsToBook ?? [];

>>>>>>> 8d4d3694
  return (
    <div className="flex bg-white">
      {/* ---------- SIDEBAR ---------- */}
      <div className="sticky top-20 h-screen-minus-header-n-footer w-full overflow-auto border-r px-4 py-8 xl:w-96">
<<<<<<< HEAD
        <ScrollArea>
          {/* Header */}
=======
        <ScrollArea className="h-1/2">
>>>>>>> 8d4d3694
          <div className="pb-4">
            <h1 className="text-3xl font-bold">Requests</h1>

            {/* Tab Navigation */}
            <div className="mt-6 border-b">
              <div className="flex w-full">
                <button
                  onClick={() => setActiveTab("city")}
                  className={`text-md relative flex-1 pb-4 font-medium transition-colors ${
                    activeTab === "city"
                      ? "text-foreground"
                      : "text-muted-foreground hover:text-foreground"
                  }`}
                >
                  City Requests
                  {activeTab === "city" && (
                    <span className="absolute bottom-0 left-0 right-0 h-1 bg-primaryGreen" />
                  )}
                </button>
                <button
                  onClick={() => setActiveTab("book")}
                  className={`text-md relative flex-1 pb-4 font-medium transition-colors ${
                    activeTab === "book"
                      ? "text-foreground"
                      : "text-muted-foreground hover:text-foreground"
                  }`}
                >
                  Requests to book
                  {activeTab === "book" && (
                    <span className="absolute bottom-0 left-0 right-0 h-1 bg-primaryGreen" />
                  )}
                </button>
              </div>
            </div>
          </div>

          {/* Sidebar Content */}
          <div className="pt-4">
            {isDataLoading ? (
              // Loading State
              range(10).map((i) => <SidebarPropertySkeleton key={i} />)
            ) : displayedData.length > 0 ? (
              // City List
              displayedData.map((cityData) => (
                <SidebarCity
                  key={cityData.city}
                  cityData={cityData}
                  selectedOption={
                    activeTab === "city" ? "normal" : "outsidePriceRestriction"
                  }
                  selectedCity={selectedCity}
                  setSelectedCity={setSelectedCity}
                />
              ))
            ) : (
              // Empty State
              <EmptyState
                icon={HandshakeIcon}
                className="h-[calc(100vh-280px)]"
              >
                <EmptyStateTitle>No requests yet</EmptyStateTitle>
                <EmptyStateDescription>
                  Properties with requests will show up here
                </EmptyStateDescription>
                <EmptyStateFooter>
                  <Button asChild variant="outline">
                    <Link href="/host/properties">View all properties</Link>
                  </Button>
                </EmptyStateFooter>
              </EmptyState>
            )}
          </div>
        </ScrollArea>

        <Separator />

        <ScrollArea className="mt-12 h-1/2">
          <div className="pb-4">
            <h1 className="text-3xl font-bold">Request To Book</h1>
          </div>
          <div className="pt-4">
            {isDataLoading2 ? (
              // Show skeletons while loading
              range(10).map((i) => <SidebarPropertySkeleton key={i} />)
            ) : displayedPropertiesData.length > 0 ? (
              displayedPropertiesData.map((propertyData) => (
                <SidebarProperty
                  key={propertyData.property.id}
                  propertyData={{
                    property: propertyData.property, // Ensure property is included
                    requestToBook: propertyData.requestToBook,
                  }}
                  selectedProperty={selectedProperty}
                  setSelectedProperty={setSelectedProperty}
                />
              ))
            ) : (
              // Show the empty state only when not loading and no data is available
              <EmptyState
                icon={HandshakeIcon}
                className="h-[calc(100vh-280px)]"
              >
                <EmptyStateTitle>No requests yet</EmptyStateTitle>
                <EmptyStateDescription>
                  Properties with requests will show up here
                </EmptyStateDescription>
                <EmptyStateFooter>
                  <Button asChild variant="outline">
                    <Link href="/host/properties">View all properties</Link>
                  </Button>
                </EmptyStateFooter>
              </EmptyState>
            )}
          </div>
        </ScrollArea>
      </div>

      {/* ---------- MAIN CONTENT AREA ---------- */}
      <div className="hidden flex-1 bg-[#fafafa] xl:block">
        {children ? (
          <div className="px-8 pt-8">
            <div className="w-full">{children}</div>
          </div>
        ) : (
          // Empty State for Main Content
          <div className="flex h-[calc(100vh-280px)] flex-col items-center justify-center gap-2">
            <h2 className="text-xl font-semibold">No requests found</h2>
            <p className="text-center text-muted-foreground">
              Consider loosen requirements or allow for more ways to book to see
              more requests.
            </p>
            <Button variant="secondary" className="mt-4">
              Change requirements
            </Button>
          </div>
        )}
      </div>
    </div>
  );
}

// ---------- SIDEBAR CITY COMPONENT ----------
function SidebarCity({
  cityData,
  selectedOption,
  selectedCity,
  setSelectedCity,
}: {
  cityData: HostRequestsPageData;
  selectedOption: "normal" | "outsidePriceRestriction";
  selectedCity: string | null;
  setSelectedCity: (city: string) => void;
}) {
  const href =
    selectedOption === "normal"
      ? `/host/requests/${cityData.city}`
      : `/host/requests/${cityData.city}?priceRestriction=true`;

  const isSelected = selectedCity === cityData.city;

  return (
    <Link href={href} className="block">
      <div
        className={`flex items-center justify-between rounded-xl p-4 ${
          isSelected ? "bg-primaryGreen text-white" : ""
        }`}
        onClick={() => setSelectedCity(cityData.city)}
      >
        <div>
          <h3 className="font-medium">{cityData.city}</h3>
        </div>
        <div
          className={`text-sm ${isSelected ? "text-white" : "text-muted-foreground"}`}
        >
          {cityData.requests.length} requests
        </div>
      </div>
    </Link>
  );
}

// ---------- SIDEBAR SKELETON COMPONENT ----------
function SidebarPropertySkeleton() {
  return (
    <div className="flex gap-2 p-2">
      <div className="h-16 w-16 rounded-md bg-accent" />
      <div className="flex-1 text-sm">
        <SkeletonText />
        <SkeletonText className="w-2/3" />
        <Badge size="sm" variant="skeleton" className="w-20" />
      </div>
    </div>
  );
}

function SidebarProperty({
  propertyData,
  selectedProperty,
  setSelectedProperty,
}: {
  propertyData: {
    property: Property;
    requestToBook: RequestsToBook[]
  };
  selectedProperty: number | null;
  setSelectedProperty: (property: number) => void;
}) {
  const href = `/host/requests-to-book/${propertyData.property.id}`;

  const isSelected = selectedProperty === propertyData.property.id;
  return (
    <Link href={href} className="mb-4 block">
      <div
        className={`flex items-center gap-2 rounded-lg p-4 hover:bg-muted ${
          isSelected ? "bg-muted" : ""
        }`}
        onClick={() => setSelectedProperty(propertyData.property.id)}
      >
        <Home className="h-8 w-8 text-gray-600" />
        <div className="flex-1">
          <h3 className="font-semibold">{propertyData.property.name}</h3>
          <Badge size="md">
            {plural(propertyData.requestToBook.length, "request")}
          </Badge>
        </div>
      </div>
    </Link>
  );
}<|MERGE_RESOLUTION|>--- conflicted
+++ resolved
@@ -10,14 +10,6 @@
 import { SkeletonText } from "@/components/ui/skeleton";
 import { api } from "@/utils/api";
 import { range } from "lodash";
-<<<<<<< HEAD
-import { HandshakeIcon } from "lucide-react";
-import Link from "next/link";
-import { useEffect, useState } from "react";
-import { type SeparatedData } from "@/server/server-utils";
-import { separateByPriceRestriction } from "@/utils/utils";
-import { type HostRequestsPageData } from "@/server/api/routers/propertiesRouter";
-=======
 import { HandshakeIcon, MapPinIcon, Home } from "lucide-react";
 import Link from "next/link";
 import { useEffect, useState } from "react";
@@ -30,7 +22,6 @@
 } from "@/server/api/routers/propertiesRouter";
 import { Separator } from "@/components/ui/separator";
 import { Property, RequestsToBook } from "@/server/db/schema";
->>>>>>> 8d4d3694
 
 // ---------- MAIN LAYOUT COMPONENT ----------
 export default function HostRequestsLayout({
@@ -40,11 +31,6 @@
   const [separatedData, setSeparatedData] = useState<SeparatedData | null>(
     null,
   );
-<<<<<<< HEAD
-  const [selectedCity, setSelectedCity] = useState<string | null>(null);
-  const [isDataLoading, setIsDataLoading] = useState(true);
-  const [activeTab, setActiveTab] = useState<"city" | "book">("city");
-=======
   const [propertiesWithRequestsToBook, setPropertiesWithRequestsToBook] =
     useState<HostRequestsToBookPageData | null>(null);
   const [selectedOption, setSelectedOption] = useState<
@@ -55,7 +41,6 @@
   const [isDataLoading, setIsDataLoading] = useState(true); // New state to track data loading
   const [isDataLoading2, setIsDataLoading2] = useState(true); // for requestsToBook -- rename
   const router = useRouter();
->>>>>>> 8d4d3694
 
   // ---------- DATA FETCHING ----------
   const { data: fetchedProperties, isLoading } =
@@ -68,9 +53,6 @@
       },
     });
 
-<<<<<<< HEAD
-  // ---------- EFFECTS ----------
-=======
   const {
     data: fetchedPropertiesWithRequestsToBook,
     isLoading: propertiesLoading,
@@ -83,37 +65,26 @@
     },
   });
 
-  console.log('fetchedPropertiesWithRequestsToBook', fetchedPropertiesWithRequestsToBook)
-
->>>>>>> 8d4d3694
+  console.log(
+    "fetchedPropertiesWithRequestsToBook",
+    fetchedPropertiesWithRequestsToBook,
+  );
+
   useEffect(() => {
     if (isLoading) {
       setIsDataLoading(true);
     }
   }, [isLoading]);
 
-  const displayedData = separatedData
-    ? activeTab === "city"
-      ? separatedData.normal
-      : separatedData.outsidePriceRestriction
-    : [];
-
-<<<<<<< HEAD
-  // ---------- MAIN RENDER ----------
-=======
+  const displayedData = separatedData ? separatedData[selectedOption] : [];
+
   const displayedPropertiesData = propertiesWithRequestsToBook ?? [];
 
->>>>>>> 8d4d3694
   return (
     <div className="flex bg-white">
       {/* ---------- SIDEBAR ---------- */}
       <div className="sticky top-20 h-screen-minus-header-n-footer w-full overflow-auto border-r px-4 py-8 xl:w-96">
-<<<<<<< HEAD
-        <ScrollArea>
-          {/* Header */}
-=======
         <ScrollArea className="h-1/2">
->>>>>>> 8d4d3694
           <div className="pb-4">
             <h1 className="text-3xl font-bold">Requests</h1>
 
@@ -229,6 +200,48 @@
             )}
           </div>
         </ScrollArea>
+
+        <Separator />
+
+        <ScrollArea className="mt-12 h-1/2">
+          <div className="pb-4">
+            <h1 className="text-3xl font-bold">Request To Book</h1>
+          </div>
+          <div className="pt-4">
+            {isDataLoading2 ? (
+              // Show skeletons while loading
+              range(10).map((i) => <SidebarPropertySkeleton key={i} />)
+            ) : displayedPropertiesData.length > 0 ? (
+              displayedPropertiesData.map((propertyData) => (
+                <SidebarProperty
+                  key={propertyData.property.id}
+                  propertyData={{
+                    property: propertyData.property, // Ensure property is included
+                    requestToBook: propertyData.requestToBook,
+                  }}
+                  selectedProperty={selectedProperty}
+                  setSelectedProperty={setSelectedProperty}
+                />
+              ))
+            ) : (
+              // Show the empty state only when not loading and no data is available
+              <EmptyState
+                icon={HandshakeIcon}
+                className="h-[calc(100vh-280px)]"
+              >
+                <EmptyStateTitle>No requests yet</EmptyStateTitle>
+                <EmptyStateDescription>
+                  Properties with requests will show up here
+                </EmptyStateDescription>
+                <EmptyStateFooter>
+                  <Button asChild variant="outline">
+                    <Link href="/host/properties">View all properties</Link>
+                  </Button>
+                </EmptyStateFooter>
+              </EmptyState>
+            )}
+          </div>
+        </ScrollArea>
       </div>
 
       {/* ---------- MAIN CONTENT AREA ---------- */}
@@ -316,7 +329,7 @@
 }: {
   propertyData: {
     property: Property;
-    requestToBook: RequestsToBook[]
+    requestToBook: RequestsToBook[];
   };
   selectedProperty: number | null;
   setSelectedProperty: (property: number) => void;
