import { Badge } from "@/components/ui/badge";
import { Button } from "@/components/ui/button";
import {
  EmptyState,
  EmptyStateDescription,
  EmptyStateFooter,
  EmptyStateTitle,
} from "@/components/ui/empty-state";
import { ScrollArea } from "@/components/ui/scroll-area";
import { SkeletonText } from "@/components/ui/skeleton";
import { api } from "@/utils/api";
import { range } from "lodash";
import { HandshakeIcon, MapPinIcon } from "lucide-react";
import Link from "next/link";
import { useEffect, useState } from "react";
import { type SeparatedData } from "@/server/server-utils";
import { separateByPriceRestriction, plural } from "@/utils/utils";
import { useRouter } from "next/router";
import { HostRequestsPageData } from "@/server/api/routers/propertiesRouter";

export default function HostRequestsLayout({
  children,
}: React.PropsWithChildren) {
  const [separatedData, setSeparatedData] = useState<SeparatedData | null>(null);
  const [selectedOption, setSelectedOption] = useState<
    "normal" | "outsidePriceRestriction"
  >("normal");
  const [selectedCity, setSelectedCity] = useState<string | null>(null);
  const [isDataLoading, setIsDataLoading] = useState(true); // New state to track data loading
  const router = useRouter();

<<<<<<< HEAD
  const { toast } = useToast();

  const { data: fetchedProperties, isLoading } = api.properties.getHostPropertiesWithRequests.useQuery(
    undefined,
    {
      onSuccess: (fetchedProperties) => {
        const separatedProperties = separateByPriceRestriction(fetchedProperties);
        setSeparatedData(separatedProperties);
        setIsDataLoading(false); // Set loading state to false when data is fetched
      },
    }
  );
=======
  api.properties.getHostPropertiesWithRequests.useQuery(undefined, {
    onSuccess: (fetchedProperties) => {
      const separatedProperties = separateByPriceRestriction(fetchedProperties);
      setSeparatedData(separatedProperties);

      const firstCity = separatedProperties[selectedOption][0]?.city ?? null;
      if (firstCity) {
        setSelectedCity(firstCity);
        void router.push(
          selectedOption === "normal"
            ? `/host/requests/${firstCity}`
            : `/host/requests/${firstCity}?priceRestriction=true`,
        );
      }
    },
  });
>>>>>>> abe3c494

  useEffect(() => {
    if (isLoading) {
      setIsDataLoading(true); // If API starts loading again, mark the data loading as true
    }
  }, [isLoading]);

  const displayedData = separatedData ? separatedData[selectedOption] : [];

  return (
    <div className="flex">
      <div className="sticky top-20 h-screen-minus-header-n-footer w-full overflow-auto border-r px-4 py-8 xl:w-96">
        <ScrollArea>
          <div className="pb-4">
            <h1 className="text-3xl font-bold">Requests</h1>
            <div className="mt-4 flex flex-row gap-2">
              <Button
                variant={
                  selectedOption === "normal"
                    ? "greenPrimary"
                    : "secondaryLight"
                }
                className="rounded-full"
                onClick={() => setSelectedOption("normal")}
              >
                Normal
              </Button>
              {separatedData?.outsidePriceRestriction &&
                separatedData.outsidePriceRestriction.length > 0 && (
                  <Button
                    variant={
                      selectedOption === "outsidePriceRestriction"
                        ? "greenPrimary"
                        : "secondaryLight"
                    }
                    className="rounded-full"
                    onClick={() => setSelectedOption("outsidePriceRestriction")}
                  >
                    Outside Price Restriction
                  </Button>
                )}
            </div>
          </div>
          <div className="pt-4">
            {isDataLoading ? (
              // Show skeletons while loading
              range(10).map((i) => <SidebarPropertySkeleton key={i} />)
            ) : displayedData.length > 0 ? (
              // Show the list of cities if data is available
              displayedData.map((cityData) => (
                <SidebarCity
                  key={cityData.city}
                  cityData={cityData}
                  selectedOption={selectedOption}
                  selectedCity={selectedCity}
                  setSelectedCity={setSelectedCity}
                />
              ))
            ) : (
              // Show the empty state only when not loading and no data is available
              <EmptyState
                icon={HandshakeIcon}
                className="h-[calc(100vh-280px)]"
              >
                <EmptyStateTitle>No requests yet</EmptyStateTitle>
                <EmptyStateDescription>
                  Properties with requests will show up here
                </EmptyStateDescription>
                <EmptyStateFooter>
                  <Button asChild variant="outline">
                    <Link href="/host/properties">View all properties</Link>
                  </Button>
                </EmptyStateFooter>
              </EmptyState>
            )}
          </div>
        </ScrollArea>
      </div>
      <div className="hidden flex-1 xl:block">
        {children ? (
          <div className="px-4 pb-32 pt-8">
            <div className="mx-auto max-w-5xl">{children}</div>
          </div>
        ) : (
          <div className="grid h-screen-minus-header flex-1 place-items-center">
            <p className="font-medium text-muted-foreground">
              Select a city to view its requests
            </p>
          </div>
        )}
      </div>
    </div>
  );
}

function SidebarCity({
  cityData,
  selectedOption,
  selectedCity,
  setSelectedCity,
}: {
  cityData: HostRequestsPageData;
  selectedOption: "normal" | "outsidePriceRestriction";
  selectedCity: string | null;
  setSelectedCity: (city: string) => void;
}) {
  const href =
    selectedOption === "normal"
      ? `/host/requests/${cityData.city}`
      : `/host/requests/${cityData.city}?priceRestriction=true`;

  const isSelected = selectedCity === cityData.city;
  return (
    <Link href={href} className="mb-4 block">
      <div
        className={`flex items-center gap-2 rounded-lg p-4 hover:bg-muted ${
          isSelected ? "bg-muted" : ""
        }`}
        onClick={() => setSelectedCity(cityData.city)}
      >
        <MapPinIcon className="h-8 w-8 text-gray-600" />
        <div className="flex-1">
          <h3 className="font-semibold">{cityData.city}</h3>
          <Badge size="md">{plural(cityData.requests.length, "request")}</Badge>
        </div>
      </div>
    </Link>
  );
}

function SidebarPropertySkeleton() {
  return (
    <div className="flex gap-2 p-2">
      <div className="h-16 w-16 rounded-md bg-accent" />
      <div className="flex-1 text-sm">
        <SkeletonText />
        <SkeletonText className="w-2/3" />
        <Badge size="sm" variant="skeleton" className="w-20" />
      </div>
    </div>
  );
}<|MERGE_RESOLUTION|>--- conflicted
+++ resolved
@@ -21,7 +21,9 @@
 export default function HostRequestsLayout({
   children,
 }: React.PropsWithChildren) {
-  const [separatedData, setSeparatedData] = useState<SeparatedData | null>(null);
+  const [separatedData, setSeparatedData] = useState<SeparatedData | null>(
+    null,
+  );
   const [selectedOption, setSelectedOption] = useState<
     "normal" | "outsidePriceRestriction"
   >("normal");
@@ -29,37 +31,15 @@
   const [isDataLoading, setIsDataLoading] = useState(true); // New state to track data loading
   const router = useRouter();
 
-<<<<<<< HEAD
-  const { toast } = useToast();
-
-  const { data: fetchedProperties, isLoading } = api.properties.getHostPropertiesWithRequests.useQuery(
-    undefined,
-    {
+  const { data: fetchedProperties, isLoading } =
+    api.properties.getHostPropertiesWithRequests.useQuery(undefined, {
       onSuccess: (fetchedProperties) => {
-        const separatedProperties = separateByPriceRestriction(fetchedProperties);
+        const separatedProperties =
+          separateByPriceRestriction(fetchedProperties);
         setSeparatedData(separatedProperties);
         setIsDataLoading(false); // Set loading state to false when data is fetched
       },
-    }
-  );
-=======
-  api.properties.getHostPropertiesWithRequests.useQuery(undefined, {
-    onSuccess: (fetchedProperties) => {
-      const separatedProperties = separateByPriceRestriction(fetchedProperties);
-      setSeparatedData(separatedProperties);
-
-      const firstCity = separatedProperties[selectedOption][0]?.city ?? null;
-      if (firstCity) {
-        setSelectedCity(firstCity);
-        void router.push(
-          selectedOption === "normal"
-            ? `/host/requests/${firstCity}`
-            : `/host/requests/${firstCity}?priceRestriction=true`,
-        );
-      }
-    },
-  });
->>>>>>> abe3c494
+    });
 
   useEffect(() => {
     if (isLoading) {
