import { cn } from "@/utils/utils";
import { useState } from "react";
import DialogCancelSave from "./DialogCancelSave";
import { Textarea } from "@/components/ui/textarea";
import { z } from "zod";
import { ALL_CHECKIN_TYPES, Property } from "@/server/db/schema";
import { useForm } from "react-hook-form";
import { zodResolver } from "@hookform/resolvers/zod";
import { Form, FormControl, FormField, FormItem } from "@/components/ui/form";
import { toast } from "@/components/ui/use-toast";
import { errorToast } from "@/utils/toasts";

const formSchema = z.object({
  checkInType: z.enum(ALL_CHECKIN_TYPES).nullable(),
  additionalCheckInInfo: z.string().optional(),
});

type FormSchema = z.infer<typeof formSchema>;

export default function CheckInMethodDialog({
  property,
<<<<<<< HEAD
  currentHostTeamId,
}: {
  property: Property;
  currentHostTeamId: number | null | undefined;
=======
  refetch,
  updateProperty,
  isPropertyUpdating,
}: {
  property: Property | undefined;
  refetch: () => void;
  updateProperty: (property: Property) => Promise<void>;
  isPropertyUpdating: boolean;
>>>>>>> 3bd8b0ed
}) {
  let modifiedCheckInType = null;

  switch (property?.checkInType) {
    case "Smart lock":
      modifiedCheckInType = 0;
      break;
    case "Keypad":
      modifiedCheckInType = 1;
      break;
    case "Lockbox":
      modifiedCheckInType = 2;
      break;
    case "Building staff":
      modifiedCheckInType = 3;
      break;
  }

  const [selectedMethodIndex, setSelectedMethodIndex] = useState<number | null>(
    modifiedCheckInType,
  );

  const form = useForm<FormSchema>({
    resolver: zodResolver(formSchema),
    defaultValues: {
      checkInType: property?.checkInType ?? null,
      additionalCheckInInfo: property?.additionalCheckInInfo ?? "",
    },
  });

  const onSubmit = async (formValues: FormSchema) => {
<<<<<<< HEAD
    await updateProperty({
      updatedProperty: {
        ...property,
        checkInType: formValues.checkInType ?? null,
        additionalCheckInInfo: formValues.additionalCheckInInfo,
      },
      currentHostTeamId: currentHostTeamId!,
    })
      .then(() => {
        toast({
          title: "Successfully Updated Property!",
        });
      })
      .catch((error) => {
        // eslint-disable-next-line @typescript-eslint/no-unsafe-member-access
        if (error.data?.code === "FORBIDDEN") {
          toast({
            title: "You do not have permission to edit a property.",
            description: "Please contact your team owner to request access.",
          });
        } else {
          errorToast();
        }
=======
    if (property) {
      await updateProperty({
        ...property,
        checkInType: formValues.checkInType ?? null,
        additionalCheckInInfo: formValues.additionalCheckInInfo ?? null,
>>>>>>> 3bd8b0ed
      });

      void refetch();
    }
  };

  const methods = [
    {
      title: "Smart lock",
      subtitle: "Guests will use a code or app to open a wifi-connected lock.",
    },
    {
      title: "Keypad",
      subtitle:
        "Guests will use the code you provide to open an electronic lock.",
    },
    {
      title: "Lockbox",
      subtitle:
        "Guests will use a code you provide to open a small safe that has a key inside.",
    },
    {
      title: "Building staff",
      subtitle: "Someone will be available 24 hours a day to let guests in.",
    },
  ];

  return (
    <div className="space-y-8">
      <div>
        <h1 className="text-xl font-bold">Check-in method</h1>
        <p className="text-muted-foreground">How do travelers get in?</p>
      </div>
      <Form {...form}>
        <form className="space-y-4" onSubmit={form.handleSubmit(onSubmit)}>
          <FormField
            name="checkInType"
            control={form.control}
            render={({ field }) => (
              <FormItem>
                <FormControl>
                  <div className="space-y-4">
                    {methods.map((method, index) => (
                      <div
                        className={cn(
                          selectedMethodIndex === index
                            ? "bg-zinc-200"
                            : "bg-white",
                          "rounded-xl border p-3 hover:cursor-pointer hover:bg-zinc-100",
                        )}
                        key={index}
                        onClick={() => {
                          setSelectedMethodIndex(index);
                          field.onChange(method.title);
                        }}
                      >
                        <h2 className="font-semibold">{method.title}</h2>
                        <p className="text-muted-foreground">
                          {method.subtitle}
                        </p>
                      </div>
                    ))}
                  </div>
                </FormControl>
              </FormItem>
            )}
          />
          <FormField
            name="additionalCheckInInfo"
            control={form.control}
            render={({ field }) => (
              <FormItem>
                <FormControl>
                  <div>
                    <h2 className="font-semibold">
                      Additional check-in details
                    </h2>
                    <Textarea
                      {...field}
                      placeholder="Add any important details for getting inside your place..."
                      value={field.value ?? ""}
                    />
                  </div>
                </FormControl>
              </FormItem>
            )}
          />
          <p className="text-muted-foreground">
            Shared 48 hours before check-in
          </p>
          <DialogCancelSave isLoading={isPropertyUpdating} />
        </form>
      </Form>
    </div>
  );
}<|MERGE_RESOLUTION|>--- conflicted
+++ resolved
@@ -19,21 +19,17 @@
 
 export default function CheckInMethodDialog({
   property,
-<<<<<<< HEAD
-  currentHostTeamId,
-}: {
-  property: Property;
-  currentHostTeamId: number | null | undefined;
-=======
   refetch,
   updateProperty,
   isPropertyUpdating,
+  currentHostTeamId,
 }: {
   property: Property | undefined;
   refetch: () => void;
   updateProperty: (property: Property) => Promise<void>;
   isPropertyUpdating: boolean;
->>>>>>> 3bd8b0ed
+  currentHostTeamId: number | null | undefined;
+
 }) {
   let modifiedCheckInType = null;
 
@@ -65,41 +61,15 @@
   });
 
   const onSubmit = async (formValues: FormSchema) => {
-<<<<<<< HEAD
+    if (property) {
     await updateProperty({
-      updatedProperty: {
-        ...property,
-        checkInType: formValues.checkInType ?? null,
-        additionalCheckInInfo: formValues.additionalCheckInInfo,
-      },
-      currentHostTeamId: currentHostTeamId!,
-    })
-      .then(() => {
-        toast({
-          title: "Successfully Updated Property!",
-        });
-      })
-      .catch((error) => {
-        // eslint-disable-next-line @typescript-eslint/no-unsafe-member-access
-        if (error.data?.code === "FORBIDDEN") {
-          toast({
-            title: "You do not have permission to edit a property.",
-            description: "Please contact your team owner to request access.",
-          });
-        } else {
-          errorToast();
-        }
-=======
-    if (property) {
-      await updateProperty({
-        ...property,
-        checkInType: formValues.checkInType ?? null,
-        additionalCheckInInfo: formValues.additionalCheckInInfo ?? null,
->>>>>>> 3bd8b0ed
-      });
+      ...property,
+      checkInType: formValues.checkInType ?? null,
+      additionalCheckInInfo: formValues.additionalCheckInInfo ?? null,
+    });
 
       void refetch();
-    }
+    }}
   };
 
   const methods = [
