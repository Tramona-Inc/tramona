import { guestMenuNavLinks } from "@/config/menuNavLinks";
import {
  adminNavLinks,
  guestMobileNavLinks,
  hostMobileNavLinks,
  unloggedNavLinks,
} from "@/config/sideNavLinks";
import { cn } from "@/utils/utils";
import {
  ArrowLeftRight,
  ChevronDownIcon,
  ChevronUpIcon,
  NotepadTextIcon,
  MessageSquareMore,
  ShieldQuestion,
  Contact,
  MessageCircleQuestion,
  MenuIcon,
} from "lucide-react";
import {
  DropdownMenu,
  DropdownMenuContent,
  DropdownMenuGroup,
  DropdownMenuItem,
  DropdownMenuTrigger,
} from "../ui/dropdown-menu";
import { useSession, signOut } from "next-auth/react";
import { Button } from "../ui/button";
import { Separator } from "../ui/separator";
import { Sheet, SheetContent, SheetTrigger } from "../ui/sheet";
import Link from "next/link";
import { usePathname } from "next/navigation";
import { useState } from "react";
import { NavBarLink } from "./NavBarLink";

function LoggedInMenu({ children }: { children: React.ReactNode }) {
  const [isExpanded, setIsExpanded] = useState(false);
  const currentYear = new Date().getFullYear();

  const { data: session } = useSession();
  const isHost = session?.user.role === "host";
  const pathname = usePathname();

  return (
    <Sheet>
      <SheetTrigger>{children}</SheetTrigger>
      <SheetContent side={"top"}>
        <h2 className="text-2xl font-bold">Menu</h2>
        <Link href="/messages" className="flex gap-4 py-3 font-light">
          <MessageSquareMore />
          Messages
        </Link>

        <h3 className="pt-2 text-sm font-semibold uppercase tracking-tight">
          Account
        </h3>
        {guestMenuNavLinks.map((link) => (
          <Link
            href={link.href}
            key={link.href}
            className="flex gap-4 py-3 font-light"
          >
            {link.icon}
            {link.name}
          </Link>
        ))}
        <div className="flex flex-col">
          <button
            className="flex gap-4 py-3"
            onClick={() => setIsExpanded(!isExpanded)}
          >
            {isExpanded ? <ChevronUpIcon /> : <ChevronDownIcon />}
            <div className="font-light">More</div>
          </button>
          {isExpanded && (
            <div className="flex flex-col gap-y-2">
              <Separator />
              <div className="flex flex-row gap-x-4">
                <NotepadTextIcon />
                <Link href="/support" className="font-light">
                  Terms
                </Link>
              </div>
              <div className="mb-2 mt-4 w-full text-center text-xs text-muted-foreground">
                © {currentYear} Tramona. All rights reserved.
              </div>
            </div>
          )}
        </div>

        <Separator />

        <div className="flex flex-col gap-2">
          {isHost && pathname === "/host" ? (
            <Button asChild variant="darkOutline">
              <Link href="/">Switch to Traveler</Link>
            </Button>
          ) : !isHost ? null : ( // </Button> //   <Link href="/host-onboarding">Become a host</Link> // <Button asChild variant="darkOutline">
            <Button asChild variant="darkOutline">
              <Link href="/host">Switch to Host</Link>
            </Button>
          )}
          <Button onClick={() => signOut()} className="mb-12 w-full gap-2">
            Log out
          </Button>
        </div>
      </SheetContent>
    </Sheet>
  );
}

function LoggedOutMenu({ children }: { children: React.ReactNode }) {
  return (
    <DropdownMenu>
      <DropdownMenuTrigger>{children}</DropdownMenuTrigger>
      <DropdownMenuContent>
        <DropdownMenuGroup>
          <Link href="/how-it-works">
            <DropdownMenuItem>
              <ShieldQuestion />
              How it works
            </DropdownMenuItem>
          </Link>
          <Link href="/faq">
            <DropdownMenuItem>
              <MessageCircleQuestion />
              FAQ
            </DropdownMenuItem>
          </Link>
          <Link href="/support">
            <DropdownMenuItem>
              <Contact />
              Contact
            </DropdownMenuItem>
          </Link>
        </DropdownMenuGroup>
      </DropdownMenuContent>
    </DropdownMenu>
  );
}

export default function MobileNav({
  type,
}: {
  type: "admin" | "guest" | "host" | "unlogged";
}) {
  const { data: session } = useSession();
  const isAdmin = session && session.user.role === "admin";

  const Menu = session ? LoggedInMenu : LoggedOutMenu;

  const navLinks =
    type === "admin"
      ? adminNavLinks
      : type === "host"
        ? hostMobileNavLinks
        : isAdmin
          ? [
              ...guestMobileNavLinks,
              { href: "/admin", name: "Switch To Admin", icon: ArrowLeftRight },
            ]
          : type == "unlogged"
            ? unloggedNavLinks
            : guestMobileNavLinks;

  return (
<<<<<<< HEAD
    <header className="fixed bottom-0 z-50 flex h-mobile-header-height w-full items-center bg-zinc-100 shadow-md lg:hidden">
      {/* <div className="grid w-full grid-cols-5"> */}
      <div
        className={cn(
          "grid w-full",
          type === "unlogged" ? "grid-cols-3" : "grid-cols-5",
        )}
      >
        {navLinks.map((link, index) => (
          <NavBarLink key={index} href={link.href} icon={link.icon}>
            {link.name}
          </NavBarLink>
        ))}

        {/* Menu items */}
        {session ? (
          <div className="flex flex-col items-center justify-center">
            <Sheet>
              <SheetTrigger>
                <div
                  className={cn(
                    "relative flex flex-col items-center justify-center text-center text-xs font-medium text-muted-foreground",
                  )}
                >
                  <LucideMenu className="h-7 w-7" />
                  <p>Menu</p>
                </div>
              </SheetTrigger>
              <SheetContent side={"top"}>
                <h2 className="text-2xl font-bold">Menu</h2>
                <Link href="/messages" className="flex gap-4 py-3 font-light">
                  <MessageSquareMore />
                  Messages
                </Link>

                <h3 className="pt-2 text-sm font-semibold uppercase tracking-tight">
                  Account
                </h3>
                {guestMenuNavLinks.map((link) => (
                  <Link
                    href={link.href}
                    key={link.href}
                    className="flex gap-4 py-3 font-light"
                  >
                    {link.icon}
                    {link.name}
                  </Link>
                ))}
                <div className="flex flex-col">
                  <button
                    className="flex gap-4 py-3"
                    onClick={() => setIsExpanded(!isExpanded)}
                  >
                    {isExpanded ? <ChevronUpIcon /> : <ChevronDownIcon />}
                    <div className="font-light">More</div>
                  </button>
                  {isExpanded && (
                    <div className="flex flex-col gap-y-2">
                      <Separator />
                      <div className="flex flex-row gap-x-4">
                        <NotepadTextIcon />
                        <Link href="/support" className="font-light">
                          Terms
                        </Link>
                      </div>
                      <div className="mb-2 mt-4 w-full text-center text-xs text-muted-foreground">
                        © {currentYear} Tramona. All rights reserved.
                      </div>
                    </div>
                  )}
                </div>

                <Separator />

                <div className="flex flex-col gap-2">
                  {isHost && pathname === "/host" ? (
                    <Button asChild variant="darkOutline">
                      <Link href="/">Switch to Traveler</Link>
                    </Button>
                  ) : !isHost ? // </Button> //   <Link href="/host-onboarding">Become a host</Link> // <Button asChild variant="darkOutline">
                  null : (
                    <Button asChild variant="darkOutline">
                      <Link href="/host">Switch to Host</Link>
                    </Button>
                  )}
                  <Button
                    onClick={() => signOut()}
                    className="mb-12 w-full gap-2"
                  >
                    Log out
                  </Button>
                </div>
              </SheetContent>
            </Sheet>
          </div>
        ) : (
          <div className="text-center">
            <DropdownMenu>
              <DropdownMenuTrigger>
                <div
                  className={cn(
                    "relative flex flex-col items-center justify-center text-center text-xs font-medium text-muted-foreground",
                  )}
                >
                  <LucideMenu className="size-8" />
                  <p>Menu</p>
                </div>
              </DropdownMenuTrigger>
              <DropdownMenuContent>
                <DropdownMenuGroup>
                  <Link href="/how-it-works">
                    <DropdownMenuItem className="text-primary">
                      <ShieldQuestion />
                      How it works
                    </DropdownMenuItem>
                  </Link>
                  <Link href="/faq">
                    <DropdownMenuItem className="text-primary">
                      <MessageCircleQuestion />
                      FAQ
                    </DropdownMenuItem>
                  </Link>
                  <Link href="/support">
                    <DropdownMenuItem className="text-primary">
                      <Contact />
                      Contact
                    </DropdownMenuItem>
                  </Link>
                </DropdownMenuGroup>
              </DropdownMenuContent>
            </DropdownMenu>
          </div>
        )}
      </div>
=======
    <header className="fixed inset-x-0 bottom-0 z-50 flex h-mobile-header-height items-start bg-zinc-100 shadow-[0px_0px_10px_#0001] *:flex-1 lg:hidden">
      {navLinks.map((link, index) => (
        <NavBarLink key={index} href={link.href} icon={link.icon}>
          {link.name}
        </NavBarLink>
      ))}
      <Menu>
        <div
          className={cn(
            "relative flex flex-col items-center gap-1 px-1 py-3 text-center text-xs font-medium text-muted-foreground",
          )}
        >
          <MenuIcon className="size-6 lg:size-8" />
          Menu
        </div>
      </Menu>
>>>>>>> 95200a24
    </header>
  );
}<|MERGE_RESOLUTION|>--- conflicted
+++ resolved
@@ -164,142 +164,6 @@
             : guestMobileNavLinks;
 
   return (
-<<<<<<< HEAD
-    <header className="fixed bottom-0 z-50 flex h-mobile-header-height w-full items-center bg-zinc-100 shadow-md lg:hidden">
-      {/* <div className="grid w-full grid-cols-5"> */}
-      <div
-        className={cn(
-          "grid w-full",
-          type === "unlogged" ? "grid-cols-3" : "grid-cols-5",
-        )}
-      >
-        {navLinks.map((link, index) => (
-          <NavBarLink key={index} href={link.href} icon={link.icon}>
-            {link.name}
-          </NavBarLink>
-        ))}
-
-        {/* Menu items */}
-        {session ? (
-          <div className="flex flex-col items-center justify-center">
-            <Sheet>
-              <SheetTrigger>
-                <div
-                  className={cn(
-                    "relative flex flex-col items-center justify-center text-center text-xs font-medium text-muted-foreground",
-                  )}
-                >
-                  <LucideMenu className="h-7 w-7" />
-                  <p>Menu</p>
-                </div>
-              </SheetTrigger>
-              <SheetContent side={"top"}>
-                <h2 className="text-2xl font-bold">Menu</h2>
-                <Link href="/messages" className="flex gap-4 py-3 font-light">
-                  <MessageSquareMore />
-                  Messages
-                </Link>
-
-                <h3 className="pt-2 text-sm font-semibold uppercase tracking-tight">
-                  Account
-                </h3>
-                {guestMenuNavLinks.map((link) => (
-                  <Link
-                    href={link.href}
-                    key={link.href}
-                    className="flex gap-4 py-3 font-light"
-                  >
-                    {link.icon}
-                    {link.name}
-                  </Link>
-                ))}
-                <div className="flex flex-col">
-                  <button
-                    className="flex gap-4 py-3"
-                    onClick={() => setIsExpanded(!isExpanded)}
-                  >
-                    {isExpanded ? <ChevronUpIcon /> : <ChevronDownIcon />}
-                    <div className="font-light">More</div>
-                  </button>
-                  {isExpanded && (
-                    <div className="flex flex-col gap-y-2">
-                      <Separator />
-                      <div className="flex flex-row gap-x-4">
-                        <NotepadTextIcon />
-                        <Link href="/support" className="font-light">
-                          Terms
-                        </Link>
-                      </div>
-                      <div className="mb-2 mt-4 w-full text-center text-xs text-muted-foreground">
-                        © {currentYear} Tramona. All rights reserved.
-                      </div>
-                    </div>
-                  )}
-                </div>
-
-                <Separator />
-
-                <div className="flex flex-col gap-2">
-                  {isHost && pathname === "/host" ? (
-                    <Button asChild variant="darkOutline">
-                      <Link href="/">Switch to Traveler</Link>
-                    </Button>
-                  ) : !isHost ? // </Button> //   <Link href="/host-onboarding">Become a host</Link> // <Button asChild variant="darkOutline">
-                  null : (
-                    <Button asChild variant="darkOutline">
-                      <Link href="/host">Switch to Host</Link>
-                    </Button>
-                  )}
-                  <Button
-                    onClick={() => signOut()}
-                    className="mb-12 w-full gap-2"
-                  >
-                    Log out
-                  </Button>
-                </div>
-              </SheetContent>
-            </Sheet>
-          </div>
-        ) : (
-          <div className="text-center">
-            <DropdownMenu>
-              <DropdownMenuTrigger>
-                <div
-                  className={cn(
-                    "relative flex flex-col items-center justify-center text-center text-xs font-medium text-muted-foreground",
-                  )}
-                >
-                  <LucideMenu className="size-8" />
-                  <p>Menu</p>
-                </div>
-              </DropdownMenuTrigger>
-              <DropdownMenuContent>
-                <DropdownMenuGroup>
-                  <Link href="/how-it-works">
-                    <DropdownMenuItem className="text-primary">
-                      <ShieldQuestion />
-                      How it works
-                    </DropdownMenuItem>
-                  </Link>
-                  <Link href="/faq">
-                    <DropdownMenuItem className="text-primary">
-                      <MessageCircleQuestion />
-                      FAQ
-                    </DropdownMenuItem>
-                  </Link>
-                  <Link href="/support">
-                    <DropdownMenuItem className="text-primary">
-                      <Contact />
-                      Contact
-                    </DropdownMenuItem>
-                  </Link>
-                </DropdownMenuGroup>
-              </DropdownMenuContent>
-            </DropdownMenu>
-          </div>
-        )}
-      </div>
-=======
     <header className="fixed inset-x-0 bottom-0 z-50 flex h-mobile-header-height items-start bg-zinc-100 shadow-[0px_0px_10px_#0001] *:flex-1 lg:hidden">
       {navLinks.map((link, index) => (
         <NavBarLink key={index} href={link.href} icon={link.icon}>
@@ -316,7 +180,6 @@
           Menu
         </div>
       </Menu>
->>>>>>> 95200a24
     </header>
   );
 }