--- conflicted
+++ resolved
@@ -4,56 +4,12 @@
   hostMobileNavLinks,
   unloggedNavLinks,
 } from "@/config/sideNavLinks";
-<<<<<<< HEAD
 import {
   ArrowLeftRight,
-  ChevronDownIcon,
-  ChevronUpIcon,
-  NotepadTextIcon,
-  MessageSquareMore,
-  ShieldQuestion,
-  Contact,
-  MessageCircleQuestion,
   MessageCircleMoreIcon,
 } from "lucide-react";
 import {
-  DropdownMenu,
-  DropdownMenuContent,
-  DropdownMenuGroup,
-  DropdownMenuItem,
-  DropdownMenuTrigger,
 } from "../ui/dropdown-menu";
-import { useSession, signOut } from "next-auth/react";
-import { Button } from "../ui/button";
-import { Separator } from "../ui/separator";
-import { Sheet, SheetContent, SheetTrigger } from "../ui/sheet";
-import Link from "next/link";
-import { usePathname } from "next/navigation";
-import { useState } from "react";
-import { NavBarLink } from "./NavBarLink";
-import { api } from "@/utils/api";
-
-function LoggedInMenu({ children }: { children: React.ReactNode }) {
-  const [isExpanded, setIsExpanded] = useState(false);
-  const currentYear = new Date().getFullYear();
-
-  const { data: isHost } = api.users.isHost.useQuery();
-
-  const pathname = usePathname();
-
-  return (
-    <Sheet>
-      <SheetTrigger>{children}</SheetTrigger>
-      <SheetContent side={"top"}>
-        <h2 className="text-2xl font-bold">Menu</h2>
-        <Link href="/messages" className="flex gap-4 py-3 font-light">
-          <MessageSquareMore />
-          Messages
-        </Link>
-=======
->>>>>>> 44e0807f
-
-import { ArrowLeftRight } from "lucide-react";
 import { useSession } from "next-auth/react";
 import { NavBarLink } from "./NavBarLink";
 
