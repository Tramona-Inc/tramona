import NavLink from "../_utils/NavLink";

import { api } from "@/utils/api";
import { cn, plural } from "@/utils/utils";
import { motion } from "framer-motion";
import {
  ArrowLeftRight,
  BriefcaseIcon,
  DollarSign,
  Fence,
  Handshake,
  HistoryIcon,
  HomeIcon,
  InboxIcon,
  LayoutDashboardIcon,
  MessageCircleIcon,
  TagIcon,
  WrenchIcon,
} from "lucide-react";
import { useSession } from "next-auth/react";
import { useCallback, useEffect } from "react";
import { TramonaLogo } from "../_common/Header/TramonaLogo";
import { Badge } from "../ui/badge";

function SidebarLink({
  href,
  children,
  icon: Icon,
}: {
  href: string;
  children: React.ReactNode;
  icon: React.FC<{ className?: string }>;
}) {
  return (
    <NavLink
      href={href}
      render={({ selected }) => (
        <div
          className={cn(
            "relative flex items-center gap-4 p-4 text-center font-medium lg:flex-col lg:gap-1 lg:px-2 lg:py-3 lg:text-xs",
            selected
              ? "bg-zinc-200 text-black"
              : "text-zinc-700 hover:bg-zinc-200",
          )}
        >
          {selected && (
            <motion.div
              layoutId="sidebar-indicator"
              transition={{ duration: 0.1, ease: "circOut" }}
              className="absolute inset-y-0 right-0 border-[3px] border-transparent border-r-black"
            />
          )}

          <Icon
            className={cn(
              "size-6 lg:size-8",
              selected ? "text-black" : "text-zinc-700",
            )}
          />

          {children}
        </div>
      )}
    />
  );
}

const adminNavLinks = [
  { href: "/admin", name: "Dashboard", icon: LayoutDashboardIcon },
  {
    href: "/admin/incoming-requests",
    name: "Incoming Requests",
    icon: InboxIcon,
  },
  { href: "/admin/past-requests", name: "Past Requests", icon: HistoryIcon },
  { href: "/admin/utility", name: "Utility", icon: WrenchIcon },
  { href: "/messages", name: "Messages", icon: MessageCircleIcon },
  { href: "/dashboard", name: "Switch To Guest", icon: ArrowLeftRight },
];

const hostNavLinks = [
  { href: "/host", name: "Dashboard", icon: LayoutDashboardIcon },
  {
    href: "/host/incoming-request",
    name: "Incoming Requests",
    icon: Handshake,
  },
  { href: "/host/properties", name: "Properties", icon: Fence },
  { href: "/host/payout", name: "Payout", icon: DollarSign },
  { href: "/messages", name: "Messages", icon: MessageCircleIcon },
];

const guestNavLinks = [
  { href: "/dashboard", name: "Home", icon: HomeIcon },
  { href: "/requests", name: "My Requests", icon: TagIcon },
  { href: "/my-trips", name: "My Trips", icon: BriefcaseIcon },
  { href: "/messages", name: "Messages", icon: MessageCircleIcon },
];

export default function Sidebar({
  type,
  withLogo = false,
}: {
  type: "admin" | "guest" | "host";
  withLogo?: boolean;
}) {
  //using session to check user's role if the role is == admin "Switch to Admin link will appear"
  const { data: session } = useSession();

  const isAdmin = session && session.user.role === "admin";

  const navLinks =
    type === "admin"
      ? adminNavLinks
      : type === "host"
        ? hostNavLinks
        : isAdmin
          ? [
              ...guestNavLinks,
              { href: "/admin", name: "Switch To Admin", icon: ArrowLeftRight },
            ]
          : guestNavLinks;

  const { data: totalUnreadMessages } =
    api.messages.getNumUnreadMessages.useQuery(undefined, {
      refetchInterval: 10000,
    });

  const notifyMe = useCallback(async () => {
<<<<<<< HEAD
    if (!("Notification" in window)) {
      // Check if the browser supports notifications
      alert("This browser does not support desktop notification");
      // add && document.visibilityState !== 'visible' to show notification when person is not on chat screen
    } else if (Notification.permission === "granted") {
=======
    // Check if the browser supports notifications
    if (!("Notification" in window) || !totalUnreadMessages) return;

    // add && document.visibilityState !== 'visible' to show notification when person is not on chat screen
    if (Notification.permission === "granted") {
>>>>>>> 63c6e4a1
      // Check whether notification permissions have already been granted;
      // if so, create a notification
      const title = "Tramona Messages";
      const icon = "/assets/images/tramona-logo.jpeg";
      const body = `You have ${plural(totalUnreadMessages, "unread message")}!`;
      new Notification(title, { body, icon });
      const notificationSound = new Audio("/assets/sounds/sound.mp3");
      void notificationSound.play();
    }
  }, [totalUnreadMessages]);

  useEffect(() => {
    totalUnreadMessages && notifyMe;
  }, [totalUnreadMessages, notifyMe]);

  return (
    <div className="sticky top-0 flex h-full w-64 flex-col border-r lg:w-24">
      {withLogo && (
        <div className="p-3">
          <TramonaLogo />
        </div>
      )}
      <div className="flex flex-1 flex-col justify-center">
        {navLinks.map((link, index) => (
          <div key={index} className="relative">
            <SidebarLink href={link.href} icon={link.icon}>
              {link.name}
            </SidebarLink>
            {totalUnreadMessages !== undefined &&
              totalUnreadMessages > 0 &&
              link.name === "Messages" && (
                <div className="pointer-events-none absolute inset-y-3 right-3 flex flex-col justify-center lg:justify-start">
                  <Badge
                    className="min-w-5 text-center"
                    variant="solidRed"
                    size="sm"
                  >
                    {totalUnreadMessages}
                  </Badge>
                </div>
              )}
          </div>
        ))}
      </div>
      {/* <button onClick={notifyMe}>NOTIFICATION</button>
      <button onClick={play}>Sound</button>
      <p>{`You have ${totalUnreadMessages ?? 0} unread message(s).`}</p> */}
    </div>
  );
}<|MERGE_RESOLUTION|>--- conflicted
+++ resolved
@@ -127,19 +127,11 @@
     });
 
   const notifyMe = useCallback(async () => {
-<<<<<<< HEAD
-    if (!("Notification" in window)) {
-      // Check if the browser supports notifications
-      alert("This browser does not support desktop notification");
-      // add && document.visibilityState !== 'visible' to show notification when person is not on chat screen
-    } else if (Notification.permission === "granted") {
-=======
     // Check if the browser supports notifications
     if (!("Notification" in window) || !totalUnreadMessages) return;
 
     // add && document.visibilityState !== 'visible' to show notification when person is not on chat screen
     if (Notification.permission === "granted") {
->>>>>>> 63c6e4a1
       // Check whether notification permissions have already been granted;
       // if so, create a notification
       const title = "Tramona Messages";
