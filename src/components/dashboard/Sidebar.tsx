import NavLink from "../_utils/NavLink";

import { api } from "@/utils/api";
import { cn, plural } from "@/utils/utils";
import { motion } from "framer-motion";
import {
  ArrowLeftRight,
  DollarSign,
  Handshake,
  FenceIcon,
  HistoryIcon,
  HomeIcon,
  InboxIcon,
  LayoutDashboardIcon,
  MessageCircleIcon,
  TagIcon,
  WrenchIcon,
} from "lucide-react";
import { useSession } from "next-auth/react";
import { useCallback, useEffect } from "react";
import { TramonaLogo } from "../_common/Header/TramonaLogo";
import { Badge } from "../ui/badge";
import SuitcaseIcon from "../_icons/SuitcaseIcon";

function SidebarLink({
  href,
  children,
  icon: Icon,
}: {
  href: string;
  children: React.ReactNode;
  icon: React.FC<{ className?: string }>;
}) {
  return (
    <NavLink
      href={href}
      render={({ selected }) => (
        <div
          className={cn(
            "relative flex items-center gap-4 p-4 text-center font-medium lg:flex-col lg:gap-1 lg:px-2 lg:py-3 lg:text-xs",
            selected
              ? "bg-zinc-200 text-black"
              : "text-zinc-700 hover:bg-zinc-200",
          )}
        >
          {selected && (
            <motion.div
              layoutId="sidebar-indicator"
              transition={{ duration: 0.1, ease: "circOut" }}
              className="absolute inset-y-0 right-0 border-[3px] border-transparent border-r-black"
            />
          )}

          <Icon
            className={cn(
              "size-6 lg:size-8",
              selected ? "text-black" : "text-zinc-700",
            )}
          />

          {children}
        </div>
      )}
    />
  );
}

const adminNavLinks = [
  { href: "/admin", name: "Dashboard", icon: LayoutDashboardIcon },
  {
    href: "/admin/incoming-requests",
    name: "Incoming Requests",
    icon: InboxIcon,
  },
  { href: "/admin/past-requests", name: "Past Requests", icon: HistoryIcon },
  { href: "/admin/utility", name: "Utility", icon: WrenchIcon },
  { href: "/messages", name: "Messages", icon: MessageCircleIcon },
  { href: "/dashboard", name: "Switch To Guest", icon: ArrowLeftRight },
];

const hostNavLinks = [
  { href: "/host", name: "Dashboard", icon: LayoutDashboardIcon },
  {
    href: "/host/incoming-requests",
    name: "Incoming Requests",
    icon: Handshake,
  },
  { href: "/host/properties", name: "Properties", icon: FenceIcon },
  { href: "/host/payout", name: "Payout", icon: DollarSign },
  { href: "/messages", name: "Messages", icon: MessageCircleIcon },
];
<<<<<<< HEAD
=======

// const hostNavLinks = [
//   { href: "/host", name: "Overview", icon: HomeIcon },
//   {
//     href: "/host/incoming-requests",
//     name: "Incoming Requests",
//     icon: BriefcaseIcon,
//   },
//   { href: "/host/properties", name: "Properties", icon: EditIcon },
//   { href: "/host/finances", name: "Finances", icon: TagIcon },
//   { href: "/messages", name: "Messages", icon: MessageCircleIcon },
// ];
>>>>>>> e0b7dbdf

const guestNavLinks = [
  { href: "/dashboard", name: "Home", icon: HomeIcon },
  { href: "/requests", name: "Requests & Offers", icon: TagIcon },
  { href: "/my-trips", name: "My Trips", icon: SuitcaseIcon },
  { href: "/messages", name: "Messages", icon: MessageCircleIcon },
];

export default function Sidebar({
  type,
  withLogo = false,
}: {
  type: "admin" | "guest" | "host";
  withLogo?: boolean;
}) {
  //using session to check user's role if the role is == admin "Switch to Admin link will appear"
  const { data: session } = useSession();

  const isAdmin = session && session.user.role === "admin";

  const navLinks =
    type === "admin"
      ? adminNavLinks
      : type === "host"
        ? hostNavLinks
        : isAdmin
          ? [
              ...guestNavLinks,
              { href: "/admin", name: "Switch To Admin", icon: ArrowLeftRight },
            ]
          : guestNavLinks;

  const { data: totalUnreadMessages } =
    api.messages.getNumUnreadMessages.useQuery(undefined, {
      refetchInterval: 10000,
    });

  const notifyMe = useCallback(async () => {
    // Check if the browser supports notifications
    if (!("Notification" in window) || !totalUnreadMessages) return;

    // add && document.visibilityState !== 'visible' to show notification when person is not on chat screen
    if (Notification.permission === "granted") {
      // Check whether notification permissions have already been granted;
      // if so, create a notification
      const title = "Tramona Messages";
      const icon = "/assets/images/tramona-logo.jpeg";
      const body = `You have ${plural(totalUnreadMessages, "unread message")}!`;
      new Notification(title, { body, icon });
      const notificationSound = new Audio("/assets/sounds/sound.mp3");
      void notificationSound.play();
    }
  }, [totalUnreadMessages]);

  useEffect(() => {
    totalUnreadMessages && notifyMe;
  }, [totalUnreadMessages, notifyMe]);

  return (
    <div className="sticky top-0 flex h-full w-64 flex-col border-r lg:w-24">
      {withLogo && (
        <div className="p-3">
          <TramonaLogo />
        </div>
      )}
      <div className="flex flex-1 flex-col justify-center">
        {navLinks.map((link, index) => (
          <div key={index} className="relative">
            <SidebarLink href={link.href} icon={link.icon}>
              {link.name}
            </SidebarLink>
            {totalUnreadMessages !== undefined &&
              totalUnreadMessages > 0 &&
              link.name === "Messages" && (
                <div className="pointer-events-none absolute inset-y-3 right-3 flex flex-col justify-center lg:justify-start">
                  <Badge
                    className="min-w-5 text-center"
                    variant="solidRed"
                    size="sm"
                  >
                    {totalUnreadMessages}
                  </Badge>
                </div>
              )}
          </div>
        ))}
      </div>
      {/* <button onClick={notifyMe}>NOTIFICATION</button>
      <button onClick={play}>Sound</button>
      <p>{`You have ${totalUnreadMessages ?? 0} unread message(s).`}</p> */}
    </div>
  );
}<|MERGE_RESOLUTION|>--- conflicted
+++ resolved
@@ -9,12 +9,12 @@
   Handshake,
   FenceIcon,
   HistoryIcon,
-  HomeIcon,
   InboxIcon,
   LayoutDashboardIcon,
   MessageCircleIcon,
   TagIcon,
   WrenchIcon,
+  HomeIcon,
 } from "lucide-react";
 import { useSession } from "next-auth/react";
 import { useCallback, useEffect } from "react";
@@ -89,21 +89,6 @@
   { href: "/host/payout", name: "Payout", icon: DollarSign },
   { href: "/messages", name: "Messages", icon: MessageCircleIcon },
 ];
-<<<<<<< HEAD
-=======
-
-// const hostNavLinks = [
-//   { href: "/host", name: "Overview", icon: HomeIcon },
-//   {
-//     href: "/host/incoming-requests",
-//     name: "Incoming Requests",
-//     icon: BriefcaseIcon,
-//   },
-//   { href: "/host/properties", name: "Properties", icon: EditIcon },
-//   { href: "/host/finances", name: "Finances", icon: TagIcon },
-//   { href: "/messages", name: "Messages", icon: MessageCircleIcon },
-// ];
->>>>>>> e0b7dbdf
 
 const guestNavLinks = [
   { href: "/dashboard", name: "Home", icon: HomeIcon },
