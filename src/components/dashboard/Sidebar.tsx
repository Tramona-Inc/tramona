import { api } from "@/utils/api";
<<<<<<< HEAD
import { plural } from "@/utils/utils";
import { ArrowLeftRight } from "lucide-react";
=======
import { cn, plural } from "@/utils/utils";
import {
  ArrowLeftRight,
  DollarSign,
  Fence,
  Handshake,
  HistoryIcon,
  HomeIcon,
  InboxIcon,
  LayoutDashboardIcon,
  MessageCircleIcon,
  TagIcon,
  UploadIcon,
  WrenchIcon,
} from "lucide-react";
>>>>>>> 75edcc78
import { useSession } from "next-auth/react";
import { useCallback, useEffect } from "react";
import { TramonaLogo } from "../_common/Header/TramonaLogo";
import { Badge } from "../ui/badge";
<<<<<<< HEAD
import { adminNavLinks, hostNavLinks, guestNavLinks } from "./navLinks";
import { SidebarLink } from "./SidebarLink";
=======
import SuitcaseIcon from '../_icons/SuitcaseIcon';

function SidebarLink({
  href,
  children,
  icon: Icon,
}: {
  href: string;
  children: React.ReactNode;
  icon: React.FC<{ className?: string }>;
}) {
  return (
    <NavLink
      href={href}
      render={({ selected }) => (
        <div
          className={cn(
            "relative flex transform items-center gap-4 p-4 text-center font-medium transition-all hover:translate-x-1 lg:flex-col lg:gap-1 lg:px-2 lg:py-3 lg:text-xs",
            selected ? "text-[#2F5BF6]" : "text-[#5B616D",
          )}
        >
          {/* {selected && (
            <motion.div
              layoutId="sidebar-indicator"
              transition={{ duration: 0.1, ease: "circOut" }}
              className="absolute inset-y-0 right-0 border-[3px] border-transparent border-r-black"
            />
          )} */}

          <Icon
            className={cn(
              "size-6 lg:size-8",
              selected ? "text-[#2F5BF6]" : "text-[#5B616D]",
            )}
          />

          {children}
        </div>
      )}
    />
  );
}

const adminNavLinks = [
  { href: "/admin", name: "Dashboard", icon: LayoutDashboardIcon },
  {
    href: "/admin/incoming-requests",
    name: "Incoming Requests",
    icon: InboxIcon,
  },
  { href: "/admin/past-requests", name: "Past Requests", icon: HistoryIcon },
  { href: "/admin/utility", name: "Utility", icon: WrenchIcon },
  { href: "/messages", name: "Messages", icon: MessageCircleIcon },
  { href: "/admin/property-upload", name: "Property Upload", icon: UploadIcon },
  { href: "/dashboard", name: "Switch To Guest", icon: ArrowLeftRight },
];

const hostNavLinks = [
  { href: "/host", name: "Dashboard", icon: LayoutDashboardIcon },
  {
    href: "/host/incoming-request",
    name: "Incoming Requests",
    icon: Handshake,
  },
  { href: "/host/properties", name: "Properties", icon: Fence },
  { href: "/host/payout", name: "Payout", icon: DollarSign },
  { href: "/messages", name: "Messages", icon: MessageCircleIcon },
];

const guestNavLinks = [
  { href: "/", name: "Home", icon: HomeIcon },
  { href: "/requests", name: "Requests & Offers", icon: TagIcon },
  { href: "/my-trips", name: "My Trips", icon: SuitcaseIcon },
  { href: "/messages", name: "Messages", icon: MessageCircleIcon },
];
>>>>>>> 75edcc78

export default function Sidebar({
  type,
  withLogo = false,
}: {
  type: "admin" | "guest" | "host";
  withLogo?: boolean;
}) {
  //using session to check user's role if the role is == admin "Switch to Admin link will appear"
  const { data: session } = useSession();

  const isAdmin = session && session.user.role === "admin";

  const navLinks =
    type === "admin"
      ? adminNavLinks
      : type === "host"
        ? hostNavLinks
        : isAdmin
          ? [
              ...guestNavLinks,
              {
                href: "/admin",
                name: "Switch To Admin",
                icon: ArrowLeftRight,
                noChildren: false,
              },
            ]
          : guestNavLinks;

  const { data: totalUnreadMessages } =
    api.messages.getNumUnreadMessages.useQuery(undefined, {
      refetchInterval: 10000,
    });

  const notifyMe = useCallback(async () => {
    // Check if the browser supports notifications
    if (!("Notification" in window) || !totalUnreadMessages) return;

    // add && document.visibilityState !== 'visible' to show notification when person is not on chat screen
    if (Notification.permission === "granted") {
      // Check whether notification permissions have already been granted;
      // if so, create a notification
      const title = "Tramona Messages";
      const icon = "/assets/images/tramona-logo.jpeg";
      const body = `You have ${plural(totalUnreadMessages, "unread message")}!`;
      new Notification(title, { body, icon });
      const notificationSound = new Audio("/assets/sounds/sound.mp3");
      void notificationSound.play();
    }
  }, [totalUnreadMessages]);

  useEffect(() => {
    totalUnreadMessages && notifyMe;
  }, [totalUnreadMessages, notifyMe]);

  return (
    <div className="sticky top-0 flex h-full w-64 flex-col lg:w-20">
      {withLogo && (
        <div className="p-3">
          <TramonaLogo />
        </div>
      )}
      <div className="flex flex-1 flex-col justify-center gap-5">
        {navLinks.map((link, index) => (
          <div key={index} className="relative">
            <SidebarLink
              href={link.href}
              icon={link.icon}
              name={link.name}
              noChildren={link.noChildren}
            />
            {totalUnreadMessages !== undefined &&
              totalUnreadMessages > 0 &&
              link.name === "Messages" && (
                <div className="pointer-events-none absolute inset-y-3 right-3 flex flex-col justify-center lg:justify-start">
                  <Badge
                    className="min-w-5 text-center"
                    variant="solidRed"
                    size="sm"
                  >
                    {totalUnreadMessages}
                  </Badge>
                </div>
              )}
          </div>
        ))}
      </div>
      {/* <button onClick={notifyMe}>NOTIFICATION</button>
      <button onClick={play}>Sound</button>
      <p>{`You have ${totalUnreadMessages ?? 0} unread message(s).`}</p> */}
    </div>
  );
}<|MERGE_RESOLUTION|>--- conflicted
+++ resolved
@@ -1,108 +1,12 @@
 import { api } from "@/utils/api";
-<<<<<<< HEAD
 import { plural } from "@/utils/utils";
 import { ArrowLeftRight } from "lucide-react";
-=======
-import { cn, plural } from "@/utils/utils";
-import {
-  ArrowLeftRight,
-  DollarSign,
-  Fence,
-  Handshake,
-  HistoryIcon,
-  HomeIcon,
-  InboxIcon,
-  LayoutDashboardIcon,
-  MessageCircleIcon,
-  TagIcon,
-  UploadIcon,
-  WrenchIcon,
-} from "lucide-react";
->>>>>>> 75edcc78
 import { useSession } from "next-auth/react";
 import { useCallback, useEffect } from "react";
 import { TramonaLogo } from "../_common/Header/TramonaLogo";
 import { Badge } from "../ui/badge";
-<<<<<<< HEAD
 import { adminNavLinks, hostNavLinks, guestNavLinks } from "./navLinks";
 import { SidebarLink } from "./SidebarLink";
-=======
-import SuitcaseIcon from '../_icons/SuitcaseIcon';
-
-function SidebarLink({
-  href,
-  children,
-  icon: Icon,
-}: {
-  href: string;
-  children: React.ReactNode;
-  icon: React.FC<{ className?: string }>;
-}) {
-  return (
-    <NavLink
-      href={href}
-      render={({ selected }) => (
-        <div
-          className={cn(
-            "relative flex transform items-center gap-4 p-4 text-center font-medium transition-all hover:translate-x-1 lg:flex-col lg:gap-1 lg:px-2 lg:py-3 lg:text-xs",
-            selected ? "text-[#2F5BF6]" : "text-[#5B616D",
-          )}
-        >
-          {/* {selected && (
-            <motion.div
-              layoutId="sidebar-indicator"
-              transition={{ duration: 0.1, ease: "circOut" }}
-              className="absolute inset-y-0 right-0 border-[3px] border-transparent border-r-black"
-            />
-          )} */}
-
-          <Icon
-            className={cn(
-              "size-6 lg:size-8",
-              selected ? "text-[#2F5BF6]" : "text-[#5B616D]",
-            )}
-          />
-
-          {children}
-        </div>
-      )}
-    />
-  );
-}
-
-const adminNavLinks = [
-  { href: "/admin", name: "Dashboard", icon: LayoutDashboardIcon },
-  {
-    href: "/admin/incoming-requests",
-    name: "Incoming Requests",
-    icon: InboxIcon,
-  },
-  { href: "/admin/past-requests", name: "Past Requests", icon: HistoryIcon },
-  { href: "/admin/utility", name: "Utility", icon: WrenchIcon },
-  { href: "/messages", name: "Messages", icon: MessageCircleIcon },
-  { href: "/admin/property-upload", name: "Property Upload", icon: UploadIcon },
-  { href: "/dashboard", name: "Switch To Guest", icon: ArrowLeftRight },
-];
-
-const hostNavLinks = [
-  { href: "/host", name: "Dashboard", icon: LayoutDashboardIcon },
-  {
-    href: "/host/incoming-request",
-    name: "Incoming Requests",
-    icon: Handshake,
-  },
-  { href: "/host/properties", name: "Properties", icon: Fence },
-  { href: "/host/payout", name: "Payout", icon: DollarSign },
-  { href: "/messages", name: "Messages", icon: MessageCircleIcon },
-];
-
-const guestNavLinks = [
-  { href: "/", name: "Home", icon: HomeIcon },
-  { href: "/requests", name: "Requests & Offers", icon: TagIcon },
-  { href: "/my-trips", name: "My Trips", icon: SuitcaseIcon },
-  { href: "/messages", name: "Messages", icon: MessageCircleIcon },
-];
->>>>>>> 75edcc78
 
 export default function Sidebar({
   type,
