import NavLink from "../_utils/NavLink";

import { api } from "@/utils/api";
import { cn, plural } from "@/utils/utils";
import {
  ArrowLeftRight,
<<<<<<< HEAD
  DollarSign,
  Fence,
  Handshake,
  HistoryIcon,
  HomeIcon,
  InboxIcon,
  LayoutDashboardIcon,
  MessageCircleIcon,
  TagIcon,
  UploadIcon,
  WrenchIcon,
=======
>>>>>>> ae8286a9
} from "lucide-react";
import { useSession } from "next-auth/react";
import { useCallback, useEffect } from "react";
import { TramonaLogo } from "../_common/Header/TramonaLogo";
import { Badge } from "../ui/badge";
import { adminNavLinks, guestNavLinks, hostNavLinks } from '@/config/sideNavLinks';

function SidebarLink({
  href,
  children,
  icon: Icon,
}: {
  href: string;
  children: React.ReactNode;
  icon: React.FC<{ className?: string }>;
}) {
  return (
    <NavLink
      href={href}
      render={({ selected }) => (
        <div
          className={cn(
            "relative flex transform items-center gap-4 p-4 text-center font-medium transition-all hover:translate-x-1 lg:flex-col lg:gap-1 lg:px-2 lg:py-3 lg:text-xs",
            selected ? "text-[#2F5BF6]" : "text-[#5B616D",
          )}
        >
          {/* {selected && (
            <motion.div
              layoutId="sidebar-indicator"
              transition={{ duration: 0.1, ease: "circOut" }}
              className="absolute inset-y-0 right-0 border-[3px] border-transparent border-r-black"
            />
          )} */}

          <Icon
            className={cn(
              "size-6 lg:size-8",
              selected ? "text-[#2F5BF6]" : "text-[#5B616D]",
            )}
          />

          {children}
        </div>
      )}
    />
  );
}

<<<<<<< HEAD
const adminNavLinks = [
  { href: "/admin", name: "Dashboard", icon: LayoutDashboardIcon },
  {
    href: "/admin/incoming-requests",
    name: "Incoming Requests",
    icon: InboxIcon,
  },
  { href: "/admin/past-requests", name: "Past Requests", icon: HistoryIcon },
  { href: "/admin/utility", name: "Utility", icon: WrenchIcon },
  { href: "/messages", name: "Messages", icon: MessageCircleIcon },
  { href: "/admin/property-upload", name: "Property Upload", icon: UploadIcon },
  { href: "/dashboard", name: "Switch To Guest", icon: ArrowLeftRight },
];

const hostNavLinks = [
  { href: "/host", name: "Dashboard", icon: LayoutDashboardIcon },
  {
    href: "/host/incoming-request",
    name: "Incoming Requests",
    icon: Handshake,
  },
  { href: "/host/properties", name: "Properties", icon: Fence },
  { href: "/host/payout", name: "Payout", icon: DollarSign },
  { href: "/messages", name: "Messages", icon: MessageCircleIcon },
];

const guestNavLinks = [
  { href: "/dashboard", name: "Home", icon: HomeIcon },
  { href: "/requests", name: "Requests & Offers", icon: TagIcon },
  { href: "/my-trips", name: "My Trips", icon: SuitcaseIcon },
  { href: "/messages", name: "Messages", icon: MessageCircleIcon },
];
=======
>>>>>>> ae8286a9

export default function Sidebar({
  type,
  withLogo = false,
}: {
  type: "admin" | "guest" | "host";
  withLogo?: boolean;
}) {
  //using session to check user's role if the role is == admin "Switch to Admin link will appear"
  const { data: session } = useSession();

  const isAdmin = session && session.user.role === "admin";

  const navLinks =
    type === "admin"
      ? adminNavLinks
      : type === "host"
        ? hostNavLinks
        : isAdmin
          ? [
              ...guestNavLinks,
              { href: "/admin", name: "Switch To Admin", icon: ArrowLeftRight },
            ]
          : guestNavLinks;

  const { data: totalUnreadMessages } =
    api.messages.getNumUnreadMessages.useQuery(undefined, {
      refetchInterval: 10000,
    });

  const notifyMe = useCallback(async () => {
    // Check if the browser supports notifications
    if (!("Notification" in window) || !totalUnreadMessages) return;

    // add && document.visibilityState !== 'visible' to show notification when person is not on chat screen
    if (Notification.permission === "granted") {
      // Check whether notification permissions have already been granted;
      // if so, create a notification
      const title = "Tramona Messages";
      const icon = "/assets/images/tramona-logo.jpeg";
      const body = `You have ${plural(totalUnreadMessages, "unread message")}!`;
      new Notification(title, { body, icon });
      const notificationSound = new Audio("/assets/sounds/sound.mp3");
      void notificationSound.play();
    }
  }, [totalUnreadMessages]);

  useEffect(() => {
    totalUnreadMessages && notifyMe;
  }, [totalUnreadMessages, notifyMe]);

  return (
    <div className="sticky top-0 flex h-full w-64 flex-col lg:w-20">
      {withLogo && (
        <div className="p-3">
          <TramonaLogo />
        </div>
      )}
      <div className="flex flex-1 flex-col justify-center gap-5">
        {navLinks.map((link, index) => (
          <div key={index} className="relative">
            <SidebarLink href={link.href} icon={link.icon}>
              {link.name}
            </SidebarLink>
            {totalUnreadMessages !== undefined &&
              totalUnreadMessages > 0 &&
              link.name === "Messages" && (
                <div className="pointer-events-none absolute inset-y-3 right-3 flex flex-col justify-center lg:justify-start">
                  <Badge
                    className="min-w-5 text-center"
                    variant="solidRed"
                    size="sm"
                  >
                    {totalUnreadMessages}
                  </Badge>
                </div>
              )}
          </div>
        ))}
      </div>
      {/* <button onClick={notifyMe}>NOTIFICATION</button>
      <button onClick={play}>Sound</button>
      <p>{`You have ${totalUnreadMessages ?? 0} unread message(s).`}</p> */}
    </div>
  );
}<|MERGE_RESOLUTION|>--- conflicted
+++ resolved
@@ -4,7 +4,6 @@
 import { cn, plural } from "@/utils/utils";
 import {
   ArrowLeftRight,
-<<<<<<< HEAD
   DollarSign,
   Fence,
   Handshake,
@@ -16,14 +15,12 @@
   TagIcon,
   UploadIcon,
   WrenchIcon,
-=======
->>>>>>> ae8286a9
 } from "lucide-react";
 import { useSession } from "next-auth/react";
 import { useCallback, useEffect } from "react";
 import { TramonaLogo } from "../_common/Header/TramonaLogo";
 import { Badge } from "../ui/badge";
-import { adminNavLinks, guestNavLinks, hostNavLinks } from '@/config/sideNavLinks';
+import SuitcaseIcon from '../_icons/SuitcaseIcon';
 
 function SidebarLink({
   href,
@@ -66,7 +63,6 @@
   );
 }
 
-<<<<<<< HEAD
 const adminNavLinks = [
   { href: "/admin", name: "Dashboard", icon: LayoutDashboardIcon },
   {
@@ -99,8 +95,6 @@
   { href: "/my-trips", name: "My Trips", icon: SuitcaseIcon },
   { href: "/messages", name: "Messages", icon: MessageCircleIcon },
 ];
-=======
->>>>>>> ae8286a9
 
 export default function Sidebar({
   type,
