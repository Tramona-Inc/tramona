import NavLink from "../_utils/NavLink";

import {
  adminNavLinks,
  guestNavLinks,
  hostNavLinks,
} from "@/config/sideNavLinks";
import { api } from "@/utils/api";
import { cn, plural } from "@/utils/utils";
<<<<<<< HEAD
import { ArrowLeftRight, Menu, Settings, Wallet } from "lucide-react";
=======
import { ArrowLeftRight } from "lucide-react";
>>>>>>> 825e4077
import { useSession } from "next-auth/react";
import Link from "next/link";
import { useCallback, useEffect } from "react";
import { TramonaLogo } from "../_common/Header/TramonaLogo";
import { Badge } from "../ui/badge";
import {
<<<<<<< HEAD
  DropdownMenu,
  DropdownMenuContent,
  DropdownMenuGroup,
  DropdownMenuItem,
  DropdownMenuTrigger,
} from "../ui/dropdown-menu";
=======
  adminNavLinks,
  guestNavLinks,
  hostNavLinks,
} from "@/config/sideNavLinks";
>>>>>>> 825e4077

function SidebarLink({
  href,
  children,
  icon: Icon,
}: {
  href: string;
  children: React.ReactNode;
  icon: React.FC<{ className?: string }>;
}) {
  return (
    <NavLink
      href={href}
      render={({ selected }) => (
        <div
          className={cn(
            "relative flex transform items-center gap-4 p-4 text-center font-medium transition-all hover:translate-x-1 lg:flex-col lg:gap-1 lg:px-2 lg:py-3 lg:text-xs",
            selected ? "text-[#2F5BF6]" : "text-[#5B616D",
          )}
        >
          {/* {selected && (
            <motion.div
              layoutId="sidebar-indicator"
              transition={{ duration: 0.1, ease: "circOut" }}
              className="absolute inset-y-0 right-0 border-[3px] border-transparent border-r-black"
            />
          )} */}

          <Icon
            className={cn(
              "size-6 lg:size-8",
              selected ? "text-[#2F5BF6]" : "text-[#5B616D]",
            )}
          />

          {children}
        </div>
      )}
    />
  );
}

export default function Sidebar({
  type,
  withLogo = false,
}: {
  type: "admin" | "guest" | "host";
  withLogo?: boolean;
}) {
  //using session to check user's role if the role is == admin "Switch to Admin link will appear"
  const { data: session } = useSession();

  const isAdmin = session && session.user.role === "admin";

  const navLinks =
    type === "admin"
      ? adminNavLinks
      : type === "host"
        ? hostNavLinks
        : isAdmin
          ? [
              ...guestNavLinks,
              { href: "/admin", name: "Switch To Admin", icon: ArrowLeftRight },
            ]
          : guestNavLinks;

  const { data: totalUnreadMessages } =
    api.messages.getNumUnreadMessages.useQuery(undefined, {
      refetchInterval: 10000,
    });

  const notifyMe = useCallback(async () => {
    // Check if the browser supports notifications if (!("Notification" in window) || !totalUnreadMessages) return;

    // add && document.visibilityState !== 'visible' to show notification when person is not on chat screen
    if (Notification.permission === "granted") {
      // Check whether notification permissions have already been granted;
      // if so, create a notification
      const title = "Tramona Messages";
      const icon = "/assets/images/tramona-logo.jpeg";
      const body = `You have ${plural(totalUnreadMessages, "unread message")}!`;
      new Notification(title, { body, icon });
      const notificationSound = new Audio("/assets/sounds/sound.mp3");
      void notificationSound.play();
    }
  }, [totalUnreadMessages]);

  useEffect(() => {
    totalUnreadMessages && notifyMe;
  }, [totalUnreadMessages, notifyMe]);

  return (
    <div className="sticky top-0 flex h-full w-64 flex-col lg:w-20">
      {withLogo && (
        <div className="p-3">
          <TramonaLogo />
        </div>
      )}
      <div className="flex flex-1 flex-col justify-center gap-5">
        {navLinks.map((link, index) => (
          <div key={index} className="relative">
            <SidebarLink href={link.href} icon={link.icon}>
              {link.name}
            </SidebarLink>
            {totalUnreadMessages !== undefined &&
              totalUnreadMessages > 0 &&
              link.name === "Messages" && (
                <div className="pointer-events-none absolute inset-y-3 right-3 flex flex-col justify-center lg:justify-start">
                  <Badge
                    className="min-w-5 text-center"
                    variant="solidRed"
                    size="sm"
                  >
                    {totalUnreadMessages}
                  </Badge>
                </div>
              )}
          </div>
        ))}
        <div className="text-center">
          <DropdownMenu>
            <DropdownMenuTrigger>
              <Menu />
            </DropdownMenuTrigger>
            <DropdownMenuContent>
              <DropdownMenuGroup>
                <Link href="/settings/personal-information">
                  <DropdownMenuItem className="text-primary">
                    <Settings />
                    Settings
                  </DropdownMenuItem>
                </Link>
                <Link href="/account">
                  <DropdownMenuItem className="text-primary">
                    <Wallet /> Refer and earn
                  </DropdownMenuItem>
                </Link>
              </DropdownMenuGroup>
            </DropdownMenuContent>
          </DropdownMenu>
        </div>
      </div>
      {/* <button onClick={notifyMe}>NOTIFICATION</button>
      <button onClick={play}>Sound</button>
      <p>{`You have ${totalUnreadMessages ?? 0} unread message(s).`}</p> */}
    </div>
  );
}<|MERGE_RESOLUTION|>--- conflicted
+++ resolved
@@ -7,30 +7,19 @@
 } from "@/config/sideNavLinks";
 import { api } from "@/utils/api";
 import { cn, plural } from "@/utils/utils";
-<<<<<<< HEAD
 import { ArrowLeftRight, Menu, Settings, Wallet } from "lucide-react";
-=======
-import { ArrowLeftRight } from "lucide-react";
->>>>>>> 825e4077
 import { useSession } from "next-auth/react";
 import Link from "next/link";
 import { useCallback, useEffect } from "react";
 import { TramonaLogo } from "../_common/Header/TramonaLogo";
 import { Badge } from "../ui/badge";
 import {
-<<<<<<< HEAD
   DropdownMenu,
   DropdownMenuContent,
   DropdownMenuGroup,
   DropdownMenuItem,
   DropdownMenuTrigger,
 } from "../ui/dropdown-menu";
-=======
-  adminNavLinks,
-  guestNavLinks,
-  hostNavLinks,
-} from "@/config/sideNavLinks";
->>>>>>> 825e4077
 
 function SidebarLink({
   href,
@@ -111,7 +100,7 @@
       // if so, create a notification
       const title = "Tramona Messages";
       const icon = "/assets/images/tramona-logo.jpeg";
-      const body = `You have ${plural(totalUnreadMessages, "unread message")}!`;
+      const body = `You have ${plural(totalUnreadMessages ?? 0, "unread message")}!`;
       new Notification(title, { body, icon });
       const notificationSound = new Audio("/assets/sounds/sound.mp3");
       void notificationSound.play();
