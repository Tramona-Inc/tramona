--- conflicted
+++ resolved
@@ -5,14 +5,9 @@
 import { motion } from "framer-motion";
 import {
   ArrowLeftRight,
-<<<<<<< HEAD
-  BriefcaseIcon,
-  EditIcon,
-=======
   DollarSign,
-  Fence,
   Handshake,
->>>>>>> 4ea46487
+  FenceIcon,
   HistoryIcon,
   HomeIcon,
   InboxIcon,
@@ -83,31 +78,17 @@
   { href: "/dashboard", name: "Switch To Guest", icon: ArrowLeftRight },
 ];
 
-<<<<<<< HEAD
-// const hostNavLinks = [
-//   { href: "/host", name: "Overview", icon: HomeIcon },
-//   {
-//     href: "/host/incoming-requests",
-//     name: "Incoming Requests",
-//     icon: BriefcaseIcon,
-//   },
-//   { href: "/host/properties", name: "Properties", icon: EditIcon },
-//   { href: "/host/finances", name: "Finances", icon: TagIcon },
-//   { href: "/messages", name: "Messages", icon: MessageCircleIcon },
-// ];
-=======
 const hostNavLinks = [
   { href: "/host", name: "Dashboard", icon: LayoutDashboardIcon },
   {
-    href: "/host/incoming-request",
+    href: "/host/incoming-requests",
     name: "Incoming Requests",
     icon: Handshake,
   },
-  { href: "/host/properties", name: "Properties", icon: Fence },
+  { href: "/host/properties", name: "Properties", icon: FenceIcon },
   { href: "/host/payout", name: "Payout", icon: DollarSign },
   { href: "/messages", name: "Messages", icon: MessageCircleIcon },
 ];
->>>>>>> 4ea46487
 
 const guestNavLinks = [
   { href: "/dashboard", name: "Home", icon: HomeIcon },
