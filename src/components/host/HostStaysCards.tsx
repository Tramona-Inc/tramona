--- conflicted
+++ resolved
@@ -41,11 +41,7 @@
         const numNights = getNumNights(trip.checkIn, trip.checkOut);
         const totalPrice = trip.offer!.totalPrice;
 
-<<<<<<< HEAD
-        const hostId = trip.property.host?.id ?? "";
-=======
         const hostId = trip.property.host?.id ?? env.TRAMONA_ADMIN_USER_ID;
->>>>>>> 09a8e308
 
         return (
           <div key={trip.id}>
