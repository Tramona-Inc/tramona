import { Button } from "@/components/ui/button";
import { Progress } from "@/components/ui/progress";
import { toast } from "@/components/ui/use-toast";
import { api } from "@/utils/api";
import { useHostOnboarding } from "@/utils/store/host-onboarding";
import { useRouter } from "next/router";
import { useState } from "react";

type OnboardingFooterProps = {
  handleNext?: () => void;
  isFormValid?: boolean; // New prop to indicate whether the form is valid
  isForm: boolean;
  handleError?: () => void;
};

export default function OnboardingFooter({
  handleNext,
  isFormValid = false, // Default value is false
  isForm,
  handleError,
}: OnboardingFooterProps) {
  const [isLoading, setIsLoading] = useState(false);
  const maxPages = 10;

  const progress = useHostOnboarding((state) => state.progress);
  const isEdit = useHostOnboarding((state) => state.isEdit);
  const setIsEdit = useHostOnboarding((state) => state.setIsEdit);
  const resetSession = useHostOnboarding((state) => state.resetSession);
  const setProgress = useHostOnboarding((state) => state.setProgress);
  const { listing } = useHostOnboarding((state) => state);
  // const { hostaway } = useHostOnboarding((state) => state);

  const router = useRouter();

  const { mutateAsync: createHostProfile } =
    api.users.upsertHostProfile.useMutation();

  const { mutateAsync: createProperty } = api.properties.create.useMutation({
    onSuccess: () => {
      resetSession();
      toast({
        title: "Property listed!",
        description: "Your property was successfully listed",
      });
      setProgress(0);
      void router.push("/host/properties");
    },
  });

  async function onPressNext() {
    setIsLoading(true);
    try {
<<<<<<< HEAD
      if (progress === 10) {
        if (!isHost) {
          await createHostProfile({});
        }
=======
      if (progress === 9) {
        await createHostProfile();
>>>>>>> 9b1e9aa4

        await createProperty({
          propertyType: listing.propertyType,
          roomType: listing.spaceType,
          maxNumGuests: listing.maxGuests,
          numBeds: listing.beds,
          numBedrooms: listing.bedrooms,
          numBathrooms: listing.bathrooms,
          address:
            listing.location.street +
            ", " +
            listing.location.city +
            ", " +
            listing.location.apt +
            " " +
            listing.location.state +
            " " +
            listing.location.zipcode +
            ", " +
            listing.location.country,
          checkInInfo: listing.checkInType,
          checkInTime: listing.checkIn,
          checkOutTime: listing.checkOut,
          amenities: listing.amenities,
          otherAmenities: listing.otherAmenities,
          imageUrls: listing.imageUrls,
          name: listing.title,
          about: listing.description,
          petsAllowed: listing.petsAllowed,
          smokingAllowed: listing.smokingAllowed,
          otherHouseRules: listing.otherHouseRules ?? undefined,
          cancellationPolicy: listing.cancellationPolicy,
        });
      } else {
        if (isEdit) {
          if (isForm) {
            if (isFormValid) {
              handleNext && handleNext();
              setIsEdit(false);
              setProgress(10);
            } else {
              handleError && handleError();
            }
          } else {
            setIsEdit(false);
            setProgress(10);
          }
        } else {
          if (isForm) {
            if (isFormValid) {
              handleNext && handleNext();
              setProgress(progress + 1);
            } else {
              handleError && handleError();
            }
          } else {
            setProgress(progress + 1);
          }
        }
      }
    } finally {
      setIsLoading(false);
    }
  }

  return (
    <div className="sticky bottom-0 bg-white">
      <Progress
        value={(progress * 100) / maxPages}
        className="h-2 w-full rounded-none"
      />
<<<<<<< HEAD
      <div className="flex justify-between p-5">
        <Button
          variant={"ghost"}
          onClick={() => {
            if (progress - 1 > -1) {
              setProgress(progress - 1);
            }
          }}
        >
          Back
        </Button>
        {isEdit ? (
          <Button onClick={onPressNext}>Back to summary</Button>
        ) : (
          <Button onClick={onPressNext} disabled={isLoading}>
            {progress === 0
              ? "Get Started"
              : progress === 9
                ? "Review"
                : progress === 10
                  ? "Finish"
                  : "Next"}
=======
      {progress !== 0 && (
        <div className="flex justify-between p-5">
          <Button
            variant={"ghost"}
            onClick={() => {
              if (progress - 1 > -1) {
                setProgress(progress - 1);
              }
            }}
          >
            Back
>>>>>>> 9b1e9aa4
          </Button>
          {isEdit ? (
            <Button onClick={onPressNext}>Back to summary</Button>
          ) : (
            <div className="flex flex-row gap-2">
              <Button onClick={onPressNext} disabled={isLoading}>
                {progress === 0
                  ? "Get Started"
                  : progress === 8
                    ? "Review"
                    : progress === 9
                      ? "Finish"
                      : "Next"}
              </Button>
            </div>
          )}
        </div>
      )}
    </div>
  );
}<|MERGE_RESOLUTION|>--- conflicted
+++ resolved
@@ -50,15 +50,8 @@
   async function onPressNext() {
     setIsLoading(true);
     try {
-<<<<<<< HEAD
       if (progress === 10) {
-        if (!isHost) {
-          await createHostProfile({});
-        }
-=======
-      if (progress === 9) {
         await createHostProfile();
->>>>>>> 9b1e9aa4
 
         await createProperty({
           propertyType: listing.propertyType,
@@ -130,30 +123,6 @@
         value={(progress * 100) / maxPages}
         className="h-2 w-full rounded-none"
       />
-<<<<<<< HEAD
-      <div className="flex justify-between p-5">
-        <Button
-          variant={"ghost"}
-          onClick={() => {
-            if (progress - 1 > -1) {
-              setProgress(progress - 1);
-            }
-          }}
-        >
-          Back
-        </Button>
-        {isEdit ? (
-          <Button onClick={onPressNext}>Back to summary</Button>
-        ) : (
-          <Button onClick={onPressNext} disabled={isLoading}>
-            {progress === 0
-              ? "Get Started"
-              : progress === 9
-                ? "Review"
-                : progress === 10
-                  ? "Finish"
-                  : "Next"}
-=======
       {progress !== 0 && (
         <div className="flex justify-between p-5">
           <Button
@@ -165,7 +134,6 @@
             }}
           >
             Back
->>>>>>> 9b1e9aa4
           </Button>
           {isEdit ? (
             <Button onClick={onPressNext}>Back to summary</Button>
@@ -174,9 +142,9 @@
               <Button onClick={onPressNext} disabled={isLoading}>
                 {progress === 0
                   ? "Get Started"
-                  : progress === 8
+                  : progress === 9
                     ? "Review"
-                    : progress === 9
+                    : progress === 10
                       ? "Finish"
                       : "Next"}
               </Button>
