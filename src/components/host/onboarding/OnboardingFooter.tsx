--- conflicted
+++ resolved
@@ -47,7 +47,6 @@
 
   function onPressNext() {
     if (progress === 9) {
-<<<<<<< HEAD
       createHostProfile({
         onSuccess: () => {
           mutate({
@@ -59,10 +58,16 @@
             numBathrooms: listing.bathrooms,
             address:
               listing.location.street +
+              ", " +
               listing.location.city +
+              ", " +
               listing.location.apt +
+              " " +
               listing.location.state +
-              listing.location.zipcode,
+              " " +
+              listing.location.zipcode +
+              ", " +
+              listing.location.country,
             checkInInfo: listing.checkInType,
             checkInTime: listing.checkIn,
             checkOutTime: listing.checkOut,
@@ -76,38 +81,6 @@
             otherHouseRules: listing.otherHouseRules ?? undefined,
           });
         },
-=======
-      mutate({
-        propertyType: listing.propertyType,
-        roomType: listing.spaceType,
-        maxNumGuests: listing.maxGuests,
-        numBeds: listing.beds,
-        numBedrooms: listing.bedrooms,
-        numBathrooms: listing.bathrooms,
-        address:
-          listing.location.street +
-          ", " +
-          listing.location.city +
-          ", " +
-          listing.location.apt +
-          " " +
-          listing.location.state +
-          " " +
-          listing.location.zipcode +
-          ", " +
-          listing.location.country,
-        checkInInfo: listing.checkInType,
-        checkInTime: listing.checkIn,
-        checkOutTime: listing.checkOut,
-        amenities: listing.amenities,
-        otherAmenities: listing.otherAmenities,
-        imageUrls: listing.imageUrls,
-        name: listing.title,
-        about: listing.description,
-        petsAllowed: listing.petsAllowed,
-        smokingAllowed: listing.smokingAllowed,
-        otherHouseRules: listing.otherHouseRules ?? undefined,
->>>>>>> facd4766
       });
     } else {
       if (isEdit) {
