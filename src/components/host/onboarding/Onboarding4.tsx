import { Form, FormField, FormItem, FormMessage } from "@/components/ui/form";
import { InputTogether } from "@/components/ui/input-together";
import {
  Select,
  SelectContent,
  SelectItem,
  SelectTrigger,
  SelectValue,
} from "@/components/ui/select";
import {
  type LocationType,
  useHostOnboarding,
} from "@/utils/store/host-onboarding";
import { zodString } from "@/utils/zod-utils";
import { zodResolver } from "@hookform/resolvers/zod";
import { useForm } from "react-hook-form";
import { z } from "zod";
import OnboardingFooter from "./OnboardingFooter";
<<<<<<< HEAD
import { api } from "@/utils/api";
import LeafletMap from "./LeafletMap";
=======
import SaveAndExit from "./SaveAndExit";
>>>>>>> 5ce6c929

const formSchema = z.object({
  country: zodString(),
  street: zodString(),
  apt: z.string().optional(),
  city: zodString(),
  state: zodString(),
  zipcode: zodString(),
});

<<<<<<< HEAD
  const isLocationFilled = () => {
    const { country, street, apt, city, state, zipcode } = location;
    return (
      country !== "" &&
      street !== "" &&
      city !== "" &&
      state !== "" &&
      zipcode !== "" &&
      zipcode.length >= 4
    );
  };

  const updateLocation = (
    field: string,
    value: string,
    setLocationInStore: (location: LocationType) => void,
  ) => {
    setLocation((prevLocation) => ({
      ...prevLocation,
      [field]: value,
    }));
    setLocationInStore({ ...location, [field]: value });
  };
=======
type FormValues = z.infer<typeof formSchema>;
>>>>>>> 5ce6c929

export default function Onboarding4() {
  const propertyLocation = useHostOnboarding((state) => state.listing.location);
  const setLocationInStore = useHostOnboarding((state) => state.setLocation);
  const address = `${location.street}${location.apt ? `, ${location.apt}` : ""}, ${location.city}, ${location.state} ${location.zipcode}, ${location.country}`;

  const { data: coordinateData } = api.offers.getCoordinates.useQuery({
    location: address,
  });

  const form = useForm<FormValues>({
    resolver: zodResolver(formSchema),
    defaultValues: {
      country: propertyLocation.country,
      street: propertyLocation.street,
      apt: propertyLocation.apt ?? undefined,
      city: propertyLocation.city,
      state: propertyLocation.state,
      zipcode: propertyLocation.zipcode,
    },
  });

  async function handleFormSubmit(values: FormValues) {
    const location: LocationType = {
      country: values.country,
      street: values.street,
      apt: values.apt ?? undefined,
      city: values.city,
      zipcode: values.zipcode,
      state: values.state,
    };

    setLocationInStore(location);
  }

  return (
    <>
      <SaveAndExit />
      <div className="mb-5 flex w-full flex-grow flex-col items-center justify-center gap-5 max-lg:container">
        <div className="mt-10 flex flex-col gap-5">
          <h1 className="text-4xl font-bold">
            Where&apos;s your property located?
          </h1>

          <Form {...form}>
            <FormField
              control={form.control}
              name="country"
              render={({ field }) => (
                <FormItem>
                  <Select
                    onValueChange={field.onChange}
                    defaultValue={field.value}
                  >
                    <SelectTrigger>
                      <SelectValue placeholder="Country /region" />
                    </SelectTrigger>
                    <SelectContent>
                      <SelectItem value="United States">
                        United States
                      </SelectItem>
                    </SelectContent>
                  </Select>
                </FormItem>
              )}
            />
<<<<<<< HEAD
          </div>
          {isLocationFilled() && coordinateData && (
            <LeafletMap
              lat={coordinateData.coordinates.lat}
              lng={coordinateData.coordinates.lng}
            />
          )}
=======
            <div className="rounded-lg border">
              <FormField
                control={form.control}
                name="street"
                render={({ field }) => (
                  <FormItem>
                    <InputTogether
                      className="border-b-1 rounded-t-lg border-x-0 border-t-0 p-6"
                      placeholder="Street address"
                      {...field}
                    />
                  </FormItem>
                )}
              />
              <FormField
                control={form.control}
                name="apt"
                render={({ field }) => (
                  <FormItem>
                    <InputTogether
                      className="border-b-1 border-x-0 border-t-0 p-6"
                      placeholder="Apt, suite, unit (if applicable)"
                      {...field}
                    />
                  </FormItem>
                )}
              />
              <FormField
                control={form.control}
                name="city"
                render={({ field }) => (
                  <FormItem>
                    <InputTogether
                      className="border-b-1 rounded-t-lg border-x-0 border-t-0 p-6 focus:rounded-none"
                      placeholder="City / town"
                      {...field}
                    />
                  </FormItem>
                )}
              />
              <FormField
                control={form.control}
                name="state"
                render={({ field }) => (
                  <FormItem>
                    <InputTogether
                      className="border-b-1 rounded-t-lg border-x-0 border-t-0 p-6 focus:rounded-none"
                      placeholder="State / territory"
                      {...field}
                    />
                  </FormItem>
                )}
              />
              <FormField
                control={form.control}
                name="zipcode"
                render={({ field }) => (
                  <FormItem>
                    <FormMessage />
                    <InputTogether
                      className="rounded-t-lg border-x-0 border-b-0 border-t-0 p-6 focus:rounded-b-lg focus:rounded-t-none"
                      placeholder="ZIP code"
                      {...field}
                    />
                  </FormItem>
                )}
              />
            </div>
          </Form>
>>>>>>> 5ce6c929
        </div>
      </div>
      <OnboardingFooter
        handleNext={form.handleSubmit(handleFormSubmit)}
        isFormValid={form.formState.isValid}
        isForm={true}
      />
    </>
  );
}<|MERGE_RESOLUTION|>--- conflicted
+++ resolved
@@ -16,13 +16,10 @@
 import { useForm } from "react-hook-form";
 import { z } from "zod";
 import OnboardingFooter from "./OnboardingFooter";
-<<<<<<< HEAD
 import { api } from "@/utils/api";
 import LeafletMap from "./LeafletMap";
-=======
 import SaveAndExit from "./SaveAndExit";
->>>>>>> 5ce6c929
-
+import { useState, useEffect } from "react";
 const formSchema = z.object({
   country: zodString(),
   street: zodString(),
@@ -32,16 +29,27 @@
   zipcode: zodString(),
 });
 
-<<<<<<< HEAD
+type FormValues = z.infer<typeof formSchema>;
+
+export default function Onboarding4() {
+  const [location, setLocation] = useState({
+    country: "",
+    street: "",
+    apt: "",
+    city: "",
+    state: "",
+    zipcode: "",
+  });
+
+  const [address, setAddress] = useState<string>("");
+
   const isLocationFilled = () => {
-    const { country, street, apt, city, state, zipcode } = location;
     return (
-      country !== "" &&
-      street !== "" &&
-      city !== "" &&
-      state !== "" &&
-      zipcode !== "" &&
-      zipcode.length >= 4
+      form.getValues("country") !== "" &&
+      form.getValues("street") !== "" &&
+      form.getValues("city") !== "" &&
+      form.getValues("state") !== "" &&
+      form.getValues("zipcode").length > 4
     );
   };
 
@@ -56,18 +64,9 @@
     }));
     setLocationInStore({ ...location, [field]: value });
   };
-=======
-type FormValues = z.infer<typeof formSchema>;
->>>>>>> 5ce6c929
-
-export default function Onboarding4() {
+
   const propertyLocation = useHostOnboarding((state) => state.listing.location);
   const setLocationInStore = useHostOnboarding((state) => state.setLocation);
-  const address = `${location.street}${location.apt ? `, ${location.apt}` : ""}, ${location.city}, ${location.state} ${location.zipcode}, ${location.country}`;
-
-  const { data: coordinateData } = api.offers.getCoordinates.useQuery({
-    location: address,
-  });
 
   const form = useForm<FormValues>({
     resolver: zodResolver(formSchema),
@@ -93,7 +92,28 @@
 
     setLocationInStore(location);
   }
-
+  useEffect(() => {
+    if (isLocationFilled()) {
+      const location: LocationType = {
+        country: form.getValues("country"),
+        street: form.getValues("street"),
+        apt: form.getValues("apt") ?? undefined,
+        city: form.getValues("city"),
+        state: form.getValues("state"),
+        zipcode: form.getValues("zipcode"),
+      };
+      const addressConversion = `${location.street}${
+        location.apt ? `, ${location.apt}` : ""
+      }, ${location.city}, ${location.state} ${location.zipcode}, ${
+        location.country
+      }`;
+      setAddress(addressConversion);
+    }
+  }, [form.formState]);
+  //I couldnt figure out a way for this hook to fire when the for was filled, so you will get console errors
+  const { data: coordinateData } = api.offers.getCoordinates.useQuery({
+    location: address,
+  });
   return (
     <>
       <SaveAndExit />
@@ -125,85 +145,81 @@
                 </FormItem>
               )}
             />
-<<<<<<< HEAD
-          </div>
-          {isLocationFilled() && coordinateData && (
+            <div className="rounded-lg border">
+              <FormField
+                control={form.control}
+                name="street"
+                render={({ field }) => (
+                  <FormItem>
+                    <InputTogether
+                      className="border-b-1 rounded-t-lg border-x-0 border-t-0 p-6"
+                      placeholder="Street address"
+                      {...field}
+                    />
+                  </FormItem>
+                )}
+              />
+              <FormField
+                control={form.control}
+                name="apt"
+                render={({ field }) => (
+                  <FormItem>
+                    <InputTogether
+                      className="border-b-1 border-x-0 border-t-0 p-6"
+                      placeholder="Apt, suite, unit (if applicable)"
+                      {...field}
+                    />
+                  </FormItem>
+                )}
+              />
+              <FormField
+                control={form.control}
+                name="city"
+                render={({ field }) => (
+                  <FormItem>
+                    <InputTogether
+                      className="border-b-1 rounded-t-lg border-x-0 border-t-0 p-6 focus:rounded-none"
+                      placeholder="City / town"
+                      {...field}
+                    />
+                  </FormItem>
+                )}
+              />
+              <FormField
+                control={form.control}
+                name="state"
+                render={({ field }) => (
+                  <FormItem>
+                    <InputTogether
+                      className="border-b-1 rounded-t-lg border-x-0 border-t-0 p-6 focus:rounded-none"
+                      placeholder="State / territory"
+                      {...field}
+                    />
+                  </FormItem>
+                )}
+              />
+              <FormField
+                control={form.control}
+                name="zipcode"
+                render={({ field }) => (
+                  <FormItem>
+                    <FormMessage />
+                    <InputTogether
+                      className="rounded-t-lg border-x-0 border-b-0 border-t-0 p-6 focus:rounded-b-lg focus:rounded-t-none"
+                      placeholder="ZIP code"
+                      {...field}
+                    />
+                  </FormItem>
+                )}
+              />
+            </div>
+          </Form>
+          {coordinateData && (
             <LeafletMap
               lat={coordinateData.coordinates.lat}
               lng={coordinateData.coordinates.lng}
             />
           )}
-=======
-            <div className="rounded-lg border">
-              <FormField
-                control={form.control}
-                name="street"
-                render={({ field }) => (
-                  <FormItem>
-                    <InputTogether
-                      className="border-b-1 rounded-t-lg border-x-0 border-t-0 p-6"
-                      placeholder="Street address"
-                      {...field}
-                    />
-                  </FormItem>
-                )}
-              />
-              <FormField
-                control={form.control}
-                name="apt"
-                render={({ field }) => (
-                  <FormItem>
-                    <InputTogether
-                      className="border-b-1 border-x-0 border-t-0 p-6"
-                      placeholder="Apt, suite, unit (if applicable)"
-                      {...field}
-                    />
-                  </FormItem>
-                )}
-              />
-              <FormField
-                control={form.control}
-                name="city"
-                render={({ field }) => (
-                  <FormItem>
-                    <InputTogether
-                      className="border-b-1 rounded-t-lg border-x-0 border-t-0 p-6 focus:rounded-none"
-                      placeholder="City / town"
-                      {...field}
-                    />
-                  </FormItem>
-                )}
-              />
-              <FormField
-                control={form.control}
-                name="state"
-                render={({ field }) => (
-                  <FormItem>
-                    <InputTogether
-                      className="border-b-1 rounded-t-lg border-x-0 border-t-0 p-6 focus:rounded-none"
-                      placeholder="State / territory"
-                      {...field}
-                    />
-                  </FormItem>
-                )}
-              />
-              <FormField
-                control={form.control}
-                name="zipcode"
-                render={({ field }) => (
-                  <FormItem>
-                    <FormMessage />
-                    <InputTogether
-                      className="rounded-t-lg border-x-0 border-b-0 border-t-0 p-6 focus:rounded-b-lg focus:rounded-t-none"
-                      placeholder="ZIP code"
-                      {...field}
-                    />
-                  </FormItem>
-                )}
-              />
-            </div>
-          </Form>
->>>>>>> 5ce6c929
         </div>
       </div>
       <OnboardingFooter
