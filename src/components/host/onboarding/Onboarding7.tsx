--- conflicted
+++ resolved
@@ -97,15 +97,12 @@
                 {/* <Button type="submit">Submit</Button> */}
               </form>
             </Form>
-<<<<<<< HEAD
-=======
             <div className="my-5 text-center">
               <p className="font-bold">
                 Total Uploaded Images:{" "}
                 <span className="font-normal">{imageUrls.length}</span>
               </p>
             </div>
->>>>>>> 9b1e9aa4
           </div>
         </div>
       </div>
