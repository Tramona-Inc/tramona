--- conflicted
+++ resolved
@@ -39,46 +39,26 @@
 //   //   setShowInfoWindow(!showInfoWindow);
 //   // };
 
-<<<<<<< HEAD
-  return (
-    <div>
-      {lng && lat && (
-        <div className="relative z-10">
-          <Map
-            google={google}
-            zoom={15}
-            initialCenter={{ lat, lng }}
-            // onClick={onMapClick}
-            style={{ height: "400px" }}
-          >
-            <Marker
-              position={{ lat, lng }}
-              draggable={true}
+  // return (
+  //   <div>
+  //     {lng && lat && (
+  //       <div className="relative z-10">
+  //         <Map
+  //           google={google}
+  //           zoom={15}
+  //           initialCenter={{ lat, lng }}
+  //           // onClick={onMapClick}
+  //           style={{ height: "400px" }}
+  //         >
+  //           <Marker
+  //             position={{ lat, lng }}
+  //             draggable={true}
               // onClick={onMarkerClick}
               // onDragend={(coord: { latLng: { lat: () => number; lng: () => number; }; }) => onMarkerDragend(coord)}
-            />
-=======
-//   return (
-//     <div>
-//       {lng && lat && (
-//         <div className="relative z-10">
-//           <Map
-//             google={google}
-//             zoom={15}
-//             initialCenter={{ lat: lat, lng: lng }}
-//             // onClick={onMapClick}
-//             style={{ height: "400px" }}
-//           >
-//             <Marker
-//               position={{ lat: lat, lng: lng }}
-//               draggable={true}
-//               // onClick={onMarkerClick}
-//               // onDragend={(coord: { latLng: { lat: () => number; lng: () => number; }; }) => onMarkerDragend(coord)}
-//             />
->>>>>>> 0ee3ddc2
+           // />
 
-//             {/* InfoWindow to display latitude and longitude */}
-//             {/* <InfoWindow
+             {/* InfoWindow to display latitude and longitude */}
+             {/* <InfoWindow
 //               visible={showInfoWindow}
 //               position={markerPosition}
 //               onClose={() => setShowInfoWindow(false)}
@@ -89,17 +69,11 @@
 //                 <p>Longitude: {markerPosition.lng}</p>
 //               </div>
 //             </InfoWindow> */}
-//           </Map>
-//         </div>
-//       )}
-//     </div>
-//   );
-// }
+           {/* </Map>
+         </div>
+      )}
+    </div>
+  );
+}
 
-<<<<<<< HEAD
-export default GoogleMap;
-=======
-// export default GoogleApiWrapper({
-//   apiKey: env.NEXT_PUBLIC_GOOGLE_PLACES_KEY,
-// })(GoogleMap);
->>>>>>> 0ee3ddc2
+export default GoogleMap; */}