--- conflicted
+++ resolved
@@ -7,12 +7,7 @@
   lng: number | undefined;
 };
 
-<<<<<<< HEAD
-const GoogleMap: React.FC<CoordinateDataProps> = ({ lat, lng }) => {
-
-=======
 function GoogleMap({ lat, lng }: CoordinateDataProps) {
->>>>>>> 695faf83
   // const [markerPosition, setMarkerPosition] = useState({
   // 	lat: lat ?? 37.774929,
   // 	lng: lng ?? -122.419416,
@@ -82,10 +77,5 @@
 }
 
 export default GoogleApiWrapper({
-<<<<<<< HEAD
-  apiKey: process.env.NEXT_PUBLIC_GOOGLE_PLACES_KEY ?? "",
-  
-=======
   apiKey: env.NEXT_PUBLIC_GOOGLE_PLACES_KEY,
->>>>>>> 695faf83
 })(GoogleMap);