--- conflicted
+++ resolved
@@ -1,18 +1,13 @@
-<<<<<<< HEAD
-import { env } from "@/env";
-import { Map, Marker, GoogleApiWrapper } from "google-maps-react";
-=======
 import { Map, Marker, InfoWindow, type IMapProps } from "google-maps-react";
->>>>>>> 9179ae05
 import React, { useState } from "react";
 
 type CoordinateDataProps = {
   lat: number | undefined;
   lng: number | undefined;
-<<<<<<< HEAD
+  draggable: boolean;
 };
 
-function GoogleMap({ lat, lng }: CoordinateDataProps) {
+function GoogleMap({ lat, lng, draggable }: CoordinateDataProps) {
   const [markerPosition, setMarkerPosition] = useState({
   	lat: lat ?? 37.774929,
   	lng: lng ?? -122.419416,
@@ -42,53 +37,6 @@
     <div>
       {lng && lat && (
         <div className="relative z-10">
-=======
-  draggable: boolean;
-};
-
-function GoogleMap({ lat, lng, draggable }: CoordinateDataProps) {
-  const [markerPosition, setMarkerPosition] = useState({
-    lat: lat ?? 37.774929,
-    lng: lng ?? -122.419416,
-  });
-
-  const [showInfoWindow, setShowInfoWindow] = useState(false);
-
-  const onMarkerDragend = (coord: {
-    latLng: { lat: () => number; lng: () => number };
-  }) => {
-    const lat = coord.latLng.lat();
-    const lng = coord.latLng.lng();
-
-    // Update marker position
-    setMarkerPosition({ lat, lng });
-
-    // Display latitude and longitude
-    console.log(`Latitude: ${lat}, Longitude: ${lng}`);
-  };
-
-  const onMapClick = (
-    clickEvent: { latLng: { lat: () => number; lng: () => number } },
-    _mapProps?: IMapProps,
-    _map?: google.maps.Map,
-  ) => {
-    const lat = clickEvent.latLng.lat();
-    const lng = clickEvent.latLng.lng();
-    setMarkerPosition({ lat, lng });
-    setShowInfoWindow(true);
-  };
-
-  const onMarkerClick = () => {
-    console.log(showInfoWindow);
-    // Toggle infoWindow visibility
-    setShowInfoWindow(!showInfoWindow);
-  };
-
-  return (
-    <>
-      {lng && lat && (
-        <div className=" relative z-10">
->>>>>>> 9179ae05
           <Map
             google={google}
             zoom={15}
@@ -97,7 +45,6 @@
             style={{ height: "400px" }}
           >
             <Marker
-<<<<<<< HEAD
               position={markerPosition}
               draggable={true}
               onDragend={(coord: { latLng: { lat: () => number; lng: () => number; }; }) => onMarkerDragend(coord)}
@@ -106,30 +53,6 @@
 
             </Map>
          </div>
-=======
-              position={{ lat, lng }}
-              draggable={draggable}
-              onClick={onMarkerClick}
-              onDragend={(coord: {
-                latLng: { lat: () => number; lng: () => number };
-              }) => onMarkerDragend(coord)}
-            />
-
-            {/* InfoWindow to display latitude and longitude */}
-            <InfoWindow
-              visible={showInfoWindow}
-              position={markerPosition}
-              onClose={() => setShowInfoWindow(false)}
-            >
-              <div>
-                <h3>Current Coordinates</h3>
-                <p>Latitude: {markerPosition.lat}</p>
-                <p>Longitude: {markerPosition.lng}</p>
-              </div>
-            </InfoWindow>
-          </Map>
-        </div>
->>>>>>> 9179ae05
       )}
     </>
   );
