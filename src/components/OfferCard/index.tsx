import { type inferRouterOutputs } from "@trpc/server";
import { type AppRouter } from "@/server/api/root";
import { Button } from "../ui/button";
import PaywallDialog from "../PaywallDialog";
import { BedIcon, DoorClosedIcon, Users2Icon } from "lucide-react";
import UserAvatar from "../UserAvatar";
import HowToBookDialog from "./HowToBookDialog";
import SaleTagIcon from "../icons/SaleTagIcon";
import { Badge } from "../ui/badge";
import { Card, CardFooter } from "../ui/card";
import { cn, formatCurrency } from "@/utils/utils";

export type OfferWithProperty =
  inferRouterOutputs<AppRouter>["offers"]["getByRequestIdWithProperty"][number];

export default function OfferCard({
  offer: { property, ...offer },
  checkIn,
  checkOut,
}: {
  offer: OfferWithProperty;
  checkIn: Date;
  checkOut: Date;
}) {
  const lisa = false; // temporary until we add payments
  const hostName = property.host?.name ?? property.hostName;

  return (
    <Card className={cn(lisa && "p-0", "overflow-clip")}>
      {lisa && (
        <div className="mb-2 bg-[#FACF26] p-2.5 text-center text-sm font-medium text-black">
          Must be a Tramona Lisa member to book this deal!
        </div>
      )}
      <div className={cn("space-y-4", lisa && "p-4 pt-0")}>
        <div className="flex flex-col items-center gap-4 sm:flex-row sm:items-stretch">
          <div
            className={`relative h-64 w-72 overflow-clip rounded-xl bg-cover bg-center`}
            style={{ backgroundImage: `url(${property.imageUrls[0]})` }}
          >
            <div className="absolute left-4 top-0">
              <SaleTagIcon />
            </div>
            <p className="absolute left-4 top-10 w-24 text-center font-semibold text-primary">
              {Math.round(
<<<<<<< HEAD
                100 * (1 - offer.totalPrice / property.originalNightlyPrice!),
=======
                100 * (1 - offer.totalPrice / property.originalNightlyPrice),
>>>>>>> adf542af
              )}
              % off
            </p>
          </div>
          <div className="flex flex-1 gap-4 text-muted-foreground sm:flex-col">
            <div>
              <p className="text-xs font-semibold uppercase">Original Price</p>
              <p>
                <span className="text-3xl font-bold">
<<<<<<< HEAD
                  {formatCurrency(property.originalNightlyPrice!)}
=======
                  {formatCurrency(property.originalNightlyPrice)}
>>>>>>> adf542af
                </span>
                <span className="text-sm">/night</span>
              </p>
            </div>
            <div>
              <p className="text-xs font-semibold uppercase">Tramona Price</p>
              <p>
                <span className="text-3xl font-bold text-primary">
                  {formatCurrency(offer.totalPrice)}
                </span>
                <span className="text-sm">/night</span>
              </p>
            </div>
          </div>
        </div>
        <div className="flex gap-2">
          <UserAvatar
            name={hostName}
            email={property.host?.email}
            image={property.host?.image}
          />
          <div className="flex-1 -space-y-1">
            <p className="text-sm text-muted-foreground">
              Hosted by <span className="font-semibold">{hostName}</span>
            </p>
            <p className="text-lg font-semibold">{property.name}</p>
          </div>
        </div>
        <div className="flex items-center gap-2">
          <Badge variant="secondary">{property.propertyType}</Badge>
          <Badge variant="secondary" className="pl-1 pr-2">
            ★ {property.avgRating} ({property.numRatings})
          </Badge>
        </div>
        <div className="flex gap-6">
          <div className="flex w-72 flex-row gap-5">
            <div>
              <p className="text-sm text-muted-foreground">Beds</p>
              <p className="flex items-center gap-2 text-lg font-semibold text-black">
                {property.numBeds} <BedIcon className="text-muted-foreground" />
              </p>
            </div>
            <div>
              <p className="text-sm text-muted-foreground">Bedrooms</p>
              <p className="flex items-center gap-2 text-lg font-semibold text-black">
                {property.numBedrooms}{" "}
                <DoorClosedIcon className="text-muted-foreground" />
              </p>
            </div>
            <div>
              <p className="text-sm text-muted-foreground">Accomodates</p>
              <p className="flex items-center gap-2 text-lg font-semibold text-black">
                {property.maxNumGuests}{" "}
                <Users2Icon className="text-muted-foreground" />
              </p>
            </div>
          </div>
        </div>
        <CardFooter>
          {/* <Button size="lg" variant="outline" className="rounded-full">
            <Link href={`/listings/${property.id}`}>See Listing</Link>
          </Button> */}
          {lisa ? (
            <PaywallDialog>
              <Button
                size="lg"
                className="rounded-full bg-[#FACF26] text-black hover:bg-[#FACF26]/90"
              >
                Join Tramona Lisa
              </Button>
            </PaywallDialog>
          ) : (
            <HowToBookDialog
              totalPrice={offer.totalPrice}
              airbnbUrl={property.airbnbUrl}
              checkIn={checkIn}
              checkOut={checkOut}
            >
              <Button size="lg" className="min-w-32 rounded-full">
                Book
              </Button>
            </HowToBookDialog>
          )}
        </CardFooter>
      </div>
    </Card>
  );
}<|MERGE_RESOLUTION|>--- conflicted
+++ resolved
@@ -43,11 +43,7 @@
             </div>
             <p className="absolute left-4 top-10 w-24 text-center font-semibold text-primary">
               {Math.round(
-<<<<<<< HEAD
-                100 * (1 - offer.totalPrice / property.originalNightlyPrice!),
-=======
                 100 * (1 - offer.totalPrice / property.originalNightlyPrice),
->>>>>>> adf542af
               )}
               % off
             </p>
@@ -57,11 +53,7 @@
               <p className="text-xs font-semibold uppercase">Original Price</p>
               <p>
                 <span className="text-3xl font-bold">
-<<<<<<< HEAD
-                  {formatCurrency(property.originalNightlyPrice!)}
-=======
                   {formatCurrency(property.originalNightlyPrice)}
->>>>>>> adf542af
                 </span>
                 <span className="text-sm">/night</span>
               </p>
