--- conflicted
+++ resolved
@@ -87,10 +87,7 @@
       ? propertyPricing.originalPriceAfterTierDiscount / numOfNights
       : undefined;
 
-<<<<<<< HEAD
-=======
-
->>>>>>> 51acad1b
+
   const [error, setError] = useState<React.ReactNode | null>(null);
   const [requestAmount, setRequestAmount] = useState(
     propertyPricingPerNightAfterTierDiscount,
