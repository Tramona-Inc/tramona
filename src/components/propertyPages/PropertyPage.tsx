import Link from "next/link";
import { useEffect, useRef, useState } from "react";
import UserAvatar from "@/components/_common/UserAvatar";
import { Button } from "@/components/ui/button";
import ReviewCard from "@/components/_common/ReviewCard";
import {
  DialogNoDrawer,
  DialogContentNoDrawer,
  DialogTriggerNoDrawer,
} from "@/components/ui/dialog-no-drawer";
import {
  Dialog,
  DialogContent,
  DialogHeader,
  DialogTitle,
  DialogTrigger,
} from "@/components/ui/dialog";
import { api, type RouterOutputs } from "@/utils/api";
import {
  convertHostInteractionPref,
  getOfferDiscountPercentage,
  plural,
} from "@/utils/utils";
import { AspectRatio } from "../ui/aspect-ratio";
import {
  ImagesIcon,
  ChevronRight,
  StarIcon,
  BedDoubleIcon,
  ExternalLinkIcon,
  MessageCircleMore,
} from "lucide-react";
import Image from "next/image";
import React from "react";
import PropertyPhotos from "./sections/PropertyPhotos";
import AmenitiesComponent from "./sections/CategorizedAmenities";
import PropertyAmenities from "./sections/PropertyAmenities";
import ShareOfferDialog from "../_common/ShareLink/ShareOfferDialog";
import { Card, CardContent } from "../ui/card";
import { getOriginalListing } from "@/utils/listing-sites";
import { PropertyCompareBtn } from "./sections/PropertyCompareBtn";
import SingleLocationMap from "../_common/GoogleMaps/SingleLocationMap";
// import Link from "next/link"; // this is redundant now
import {
  CheckInTimeRule,
  CheckOutTimeRule,
  PetsRule,
  SmokingRule,
} from "./sections/HouseRules";
import { getCancellationPolicyDescription } from "@/config/getCancellationPolicyDescription";
import { createUserNameAndPic } from "../activity-feed/admin/generationHelper";
import ChatOfferButton from "./sections/ChatOfferButton";
import ReasonsToBook from "./sections/ReasonsToBook";
// import UserInfo from "./sections/UserInfo"; // REMOVE THIS IMPORT
import { useChatWithHostTeam } from "@/utils/messaging/useChatWithHost";
export type OfferWithDetails = RouterOutputs["offers"]["getByIdWithDetails"];
export type PropertyPageData = RouterOutputs["properties"]["getById"];
//export type PropertyPageData = RouterOutputs["properties"]["getById"];
import { TRPCClientErrorLike } from "@trpc/client";
import { AppRouter } from "@/server/api/root";
import { signIn } from "next-auth/react";
import { useRouter } from "next/router";

export default function PropertyPage({
  property,
  offer,
  sidebar,
  mobileBottomCard,
}: {
  property: PropertyPageData;
  offer?: OfferWithDetails;
  sidebar?: React.ReactNode;
  mobileBottomCard?: React.ReactNode;
}) {
  const router = useRouter();
  const aboutRef = useRef<HTMLDivElement>(null);
  const [isOverflowing, setIsOverflowing] = useState(false);
  const [reviewBackupImages, setReviewBackupImages] = useState<string[]>([]);
  // const [openUserInfo, setOpenUserInfo] = useState(false); // REMOVE THIS LINE
  const chatWithHostTeam = useChatWithHostTeam();

  const { data: hostTeamMembers } = api.hostTeams.getHostTeamMembers.useQuery({
    hostTeamId: property.hostTeamId,
  });

  const { data: hostTeamOwner } = api.hostTeams.getHostTeamOwner.useQuery({
    hostTeamId: property.hostTeamId,
  });

  console.log("host team members", hostTeamMembers);

  console.log("ratings and reviews", {
    ratings: property.numRatings,
    hostNumReviews: property.hostNumReviews,
    reviews: property.reviews,
    bathrooms: property.numBathrooms,
  });

  api.calendar.getAndUpdateHostCalendar.useQuery(
    {
      hospitableListingId: property.hospitableListingId!,
    },
    {
      enabled: Boolean(property.hospitableListingId),
    },
  );

  const isHospitableUser = property.originalListingPlatform === "Hospitable";

  // const { mutateAsync: updateCalender } =
  //   api.calendar.updateHostCalendar.useMutation();

  // useEffect(() => {
  //   const updateCalendarIfNeeded = async () => {
  //     if (property.hospitableListingId === "Hospitable") {
  //       try {
  //         await updateCalender({
  //           hospitableListingId: property.hospitableListingId,
  //         });
  //       } catch (error) {
  //         console.error("Failed to update calendar:", error);
  //       }
  //     }
  //   };

  //   void updateCalendarIfNeeded();
  // }, [property.hospitableListingId, updateCalender]);

  useEffect(() => {
    const aboutElement = aboutRef.current;
    if (aboutElement) {
      setIsOverflowing(aboutElement.scrollHeight > aboutElement.clientHeight);
    }
    async function createReviewBackupImages() {
      const backup = await createUserNameAndPic(property.reviews.length).then(
        (users) => users.map((user) => user.picture),
      );
      setReviewBackupImages(backup);
    }
    void createReviewBackupImages();
  }, [property.reviews.length]);

  const hostName = property.hostName ?? `${property.hostTeam.owner.firstName}`;

  const originalListing = getOriginalListing(property);

  const renderSeeMoreButton = property.imageUrls.length > 5;

  const [selectedImageIdx, setSelectedImageIdx] = useState<number>(0);
  const firstImageUrl = property.imageUrls[0]!;

  const discountPercentage = offer ? getOfferDiscountPercentage(offer) : null;

  return (
    <div>
      <div className="relative grid h-[480px] grid-cols-4 grid-rows-2 gap-2 overflow-hidden rounded-xl">
        <DialogNoDrawer>
          <DialogTriggerNoDrawer
            key={0}
            onClick={() => setSelectedImageIdx(0)}
            className="hover:opacity-90 sm:hidden"
          >
            <Image
              src={firstImageUrl}
              alt=""
              fill
              quality={100}
              unoptimized={true}
              className="object-cover object-center"
            />
          </DialogTriggerNoDrawer>
          <div className="hidden sm:contents">
            {property.imageUrls.slice(0, 5).map((imageUrl, index) => (
              <div
                key={index}
                className={`relative col-span-1 row-span-1 ${
                  index === 0 ? "col-span-2 row-span-2" : ""
                }`}
              >
                <DialogTriggerNoDrawer
                  onClick={() => setSelectedImageIdx(index)}
                  className="hover:opacity-90"
                >
                  <Image
                    src={imageUrl}
                    alt=""
                    fill
                    unoptimized={true}
                    className="object-cover object-center"
                    quality={100}
                  />
                </DialogTriggerNoDrawer>
              </div>
            ))}
          </div>
          <DialogContentNoDrawer className="flex w-full items-center justify-center border-none bg-transparent [&>button]:hidden">
            <div className="screen-full flex justify-center">
              <PropertyPhotos
                propertyImages={property.imageUrls}
                indexOfSelectedImage={selectedImageIdx}
              />
            </div>
          </DialogContentNoDrawer>
        </DialogNoDrawer>

        {/* If there are more than 5 images, render the "See more photos" button */}
        {renderSeeMoreButton && (
          <div className="absolute bottom-2 left-2">
            <Dialog>
              <DialogTrigger asChild>
                <Button variant="white" className="rounded-full">
                  <ImagesIcon />
                  See all {property.imageUrls.length} photos
                </Button>
              </DialogTrigger>

              <DialogContent className="max-w-4xl">
                <DialogHeader>
                  <DialogTitle>More Photos</DialogTitle>
                </DialogHeader>
                {/* //dialog within a dialog */}
                <DialogNoDrawer>
                  <div className="grid-row-4 grid min-h-[1000px] grid-cols-2 gap-2 rounded-xl">
                    {property.imageUrls.map((imageUrl, index) => (
                      <DialogTriggerNoDrawer
                        key={index}
                        className={`hover:opacity-90 ${
                          index === 0 || index % 3 === 0
                            ? "col-span-2 row-span-2"
                            : property.imageUrls.length - 1 === index &&
                                index % 4 === 0
                              ? "col-span-2 row-span-2"
                              : "col-span-1 row-span-1"
                        }`}
                      >
                        <div
                          key={index}
                          onClick={() => setSelectedImageIdx(index)}
                        >
                          <AspectRatio ratio={3 / 2}>
                            <Image
                              src={imageUrl}
                              alt=""
                              fill
                              className="h-full w-full object-cover object-center"
                            />
                          </AspectRatio>
                        </div>
                      </DialogTriggerNoDrawer>
                    ))}
                  </div>
                  <DialogContentNoDrawer className="flex items-center justify-center border-none bg-transparent [&>button]:hidden">
                    <div className="screen-full flex justify-center">
                      <PropertyPhotos
                        propertyImages={property.imageUrls}
                        indexOfSelectedImage={selectedImageIdx}
                      />
                    </div>
                  </DialogContentNoDrawer>
                </DialogNoDrawer>
              </DialogContent>
            </Dialog>
          </div>
        )}
      </div>

      <div className="h-2" />

      {discountPercentage && (
        <div className="rounded-xl bg-primaryGreen py-4 text-center text-2xl font-semibold text-white">
          {discountPercentage}% off
        </div>
      )}

      <div className="relative flex gap-8 pt-5">
        <div className="min-w-0 flex-1 space-y-4">
          <section>
            <div className="flex items-center justify-between">
              <h1 className="flex-1 text-xl font-semibold sm:text-2xl">
                {property.name}
              </h1>
<<<<<<< HEAD
=======
              <Button
                onClick={() =>
                  chatWithHostTeam({
                    hostId: property.hostTeam.ownerId,
                    hostTeamId: isHospitableUser
                      ? property.hostTeam.id
                      : undefined,
                    propertyId: property.id,
                  })
                    .then()
                    .catch((err: TRPCClientErrorLike<AppRouter>) => {
                      if (err.data?.code === "UNAUTHORIZED") {
                        console.log(err.data.code);
                        void signIn("google", {
                          callbackUrl: window.location.href,
                        });
                      }
                    })
                }
              >
                <MessageCircleMore />
                Message Host
              </Button>
>>>>>>> c5167bab
            </div>
            <div className="flex flex-col gap-4 sm:flex-row">
              <div className="flex-1">
                <p className="gap flex flex-wrap items-center gap-x-1 pt-1 text-sm font-medium capitalize">
                  {property.propertyType} in {property.city} ·{" "}
                  <StarIcon className="inline size-[1em] fill-primaryGreen stroke-primaryGreen" />{" "}
                  {property.numRatings === 0 ? (
                    <>New</>
                  ) : (
                    <>
                      {property.avgRating}{" "}
                      <a href="#reviews" className="underline">
                        (
                        {plural(
                          property.reviews.length > 0
                            ? property.reviews.length
                            : 0,
                          "review",
                        )}
                        )
                      </a>
                    </>
                  )}
                </p>
                <p className="text-sm font-medium">
                  {plural(property.maxNumGuests, "guest")} ·{" "}
                  {plural(property.numBedrooms, "bedroom")} ·{" "}
                  {plural(property.numBeds, "bed")}
                  {property.numBathrooms && property.numBathrooms > 0 ? (
                    <> · {plural(property.numBathrooms, "bath")}</>
                  ) : null}
                </p>
              </div>
              {originalListing && offer && !property.bookOnAirbnb && (
                <div className="self-end">
                  <PropertyCompareBtn
                    checkIn={offer.checkIn}
                    checkOut={offer.checkOut}
                    numGuests={property.maxNumGuests}
                    originalListing={originalListing}
                  />
                </div>
              )}
            </div>
          </section>

          <section className="flex-justify-between mx-1 flex w-full border-t pt-4">
            <div
              className="flex w-5/6 items-center gap-2"
              // Instead of using the UserInfo dialog, we make this a clickable link:
            >
              <Link href={`/profile/view/${property.hostTeam.ownerId}`}>
                <UserAvatar
                  name={hostName}
                  email={property.hostTeam.owner.email}
                  image={property.hostTeam.owner.image}
                />
              </Link>
              <div className="-space-y-1">
                <p className="text-sm text-muted-foreground">Hosted by</p>
                <p className="text-lg font-medium">{hostName}</p>
              </div>
            </div>
            {offer && (
              <ChatOfferButton
                offerHostId={offer.property.hostTeam.ownerId}
                hostTeamId={property.hostTeam.id}
                propertyId={property.id}
              />
            )}
          </section>
          {/* REMOVE THIS DIALOG COMPONENT */}
          {/* <Dialog open={openUserInfo} onOpenChange={setOpenUserInfo}>
            <DialogContent>
              <DialogTitle className="text-lg font-semibold">
                Host Information
              </DialogTitle>
              <UserInfo
                hostName={hostName}
                hostPic={property.hostTeam.owner.image}
                hostDesc={property.hostTeam.owner.about}
                hostLocation={property.hostTeam.owner.location}
              />
             </DialogContent>
          </Dialog> */}
          <section>
            <h2 className="subheading border-t pb-2 pt-4">
              About this property
            </h2>
            <div className="z-20 px-1 text-zinc-700">
              <div ref={aboutRef} className="line-clamp-5 break-words">
                {property.about}
              </div>
              {isOverflowing && (
                <Dialog>
                  <DialogTrigger className="inline-flex items-center justify-center text-foreground underline underline-offset-2">
                    Show more
                    <ChevronRight className="ml-2" />
                  </DialogTrigger>

                  <DialogContent className="max-w-3xl p-8">
                    <DialogHeader>
                      <DialogTitle>About this property</DialogTitle>
                    </DialogHeader>
                    <p className="whitespace-break-spaces break-words text-base">
                      {property.about}
                    </p>
                  </DialogContent>
                </Dialog>
              )}
            </div>
          </section>

          {property.roomsWithBeds && (
            <section>
              <h2 className="subheading border-t pb-2 pt-4">Rooms & Beds</h2>
              <div className="flex gap-4 overflow-x-auto">
                {property.roomsWithBeds.map((room, index) => (
                  <div
                    key={index}
                    className="flex min-w-56 flex-col items-center gap-4 whitespace-pre rounded-lg border p-4"
                  >
                    <BedDoubleIcon />
                    <p className="text-lg font-semibold">{room.name}</p>
                    <p className="text-center text-sm text-muted-foreground">
                      {room.beds
                        .map((bed) => plural(bed.count, bed.type))
                        .join(", ")}
                    </p>
                  </div>
                ))}
              </div>
            </section>
          )}

          <section className="space-y-4">
            <h2 className="subheading border-t pb-2 pt-4">Amenitites</h2>
            <PropertyAmenities amenities={property.amenities} />
            <Dialog>
              <DialogTrigger asChild>
                <Button variant="secondary" className="w-full sm:w-auto">
                  Show all amenities
                </Button>
              </DialogTrigger>
              <DialogContent className="max-w-4xl">
                <DialogHeader>
                  <DialogTitle>Amenities</DialogTitle>
                </DialogHeader>
                <div className="max-h-96 overflow-y-auto">
                  <AmenitiesComponent propertyAmenities={property.amenities} />
                </div>
              </DialogContent>
            </Dialog>
          </section>

          <section className="border-t pb-2 pt-4">
            <ReasonsToBook />
          </section>

          <section>
            <h2 className="subheading border-t pb-2 pt-4">
              Where you&apos;ll be
            </h2>
            <div className="relative mt-4 h-[400px]">
              <div className="absolute inset-0 z-0 overflow-hidden rounded-xl border">
                <SingleLocationMap
                  lng={property.latLngPoint.x}
                  lat={property.latLngPoint.y}
                />
              </div>
            </div>
          </section>

          <section>
            <div className="flex items-start justify-between border-t pb-2 pt-4">
              <div>
                <h2 id="reviews" className="subheading">
                  Guest Reviews
                </h2>
                <div className="flex items-center gap-2 pb-4">
                  <StarIcon className="inline size-[1em] fill-primaryGreen stroke-primaryGreen" />{" "}
                  {property.avgRating === 0 && property.reviews.length === 0 ? (
                    <p>New</p>
                  ) : (
                    <div>
                      {property.avgRating} ·{" "}
                      {plural(property.numRatings, "rating")} ·{" "}
                      {plural(
                        property.reviews.length > 0
                          ? property.reviews.length
                          : 0,
                        "review",
                      )}
                    </div>
                  )}
                </div>
              </div>
            </div>
            <div className="grid gap-4">
              {property.reviews.length > 0 ? (
                property.reviews.map(
                  (review, id) =>
                    reviewBackupImages[id] && (
                      <ReviewCard
                        key={review.id}
                        review={review}
                        backupReview={reviewBackupImages[id]}
                      />
                    ),
                )
              ) : (
                <p>No reviews have been made for this property yet.</p>
              )}
            </div>
            {originalListing && offer && (
              <Link
                target="_blank"
                rel="noopener noreferrer"
                className="flex items-center gap-2 font-semibold text-teal-700 underline underline-offset-2"
                href={originalListing.getReviewsUrl({
                  checkIn: offer.checkIn,
                  checkOut: offer.checkOut,
                  numGuests: offer.request?.numGuests ?? 1,
                })}
              >
                See all reviews
                <ExternalLinkIcon className="h-4 w-4" />
              </Link>
            )}
          </section>

          {property.hostNumReviews && property.hostRating && (
            <section>
              <h2 className="subheading border-t pb-2 pt-4">Meet your host</h2>
              <Card className="mt-4 max-w-sm p-8">
                <CardContent className="flex items-center justify-between sm:p-6">
                  <div className="space-y-4">
                    <UserAvatar
                      size="huge"
                      name={hostName}
                      image={
                        property.hostProfilePic ?? property.hostTeam.owner.image
                      }
                    />
                    <p className="text-center text-lg font-bold">{hostName}</p>
                  </div>
                  <div className="divide-y *:p-2">
                    <div>
                      <p className="text-center text-lg font-bold">
                        {property.hostNumReviews}
                      </p>
                      <p className="text-center">Reviews</p>
                    </div>
                    <div>
                      <p className="text-center text-lg font-bold">
                        {property.hostRating}
                      </p>
                      <p className="text-center">Rating</p>
                    </div>
                  </div>
                </CardContent>
              </Card>
            </section>
          )}

          <section>
            <h2 className="subheading border-t pb-2 pt-4">Meet your host</h2>
            <div className="flex flex-col gap-10 lg:flex-row">
              <Card className="lg:w-1/3">
                <CardContent className="flex flex-col items-center gap-1">
                  <UserAvatar
                    size="huge"
                    name={hostName}
                    image={
                      property.hostProfilePic ?? property.hostTeam.owner.image
                    }
                    onClick={() =>
                      void router.push(`/profile/view/${hostTeamOwner?.id}`)
                    }
                  />
                  <p className="text-lg font-bold">{hostName}</p>
                  <p className="text-sm">Host</p>
                </CardContent>
              </Card>
              <div className="space-y-4">
                <p className="text-lg font-semibold">Co-hosts</p>
                <div className="flex items-center gap-4">
                  {hostTeamMembers
                    ?.filter((member) => member.id !== hostTeamOwner?.id)
                    .map((member, index) => (
                      <div key={index} className="flex items-center gap-2">
                        <UserAvatar
                          size="md"
                          name={hostName}
                          image={member.image}
                          onClick={() =>
                            void router.push(`/profile/view/${member.id}`)
                          }
                        />
                        <p>{member.firstName}</p>
                      </div>
                    ))}
                </div>
                <Button
                  onClick={() =>
                    chatWithHostTeam({
                      hostId: property.hostTeam.ownerId,
                      hostTeamId: isHospitableUser
                        ? property.hostTeam.id
                        : undefined,
                      propertyId: property.id,
                    })
                      .then()
                      .catch((err: TRPCClientErrorLike<AppRouter>) => {
                        if (err.data?.code === "UNAUTHORIZED") {
                          console.log(err.data.code);
                          void signIn("google", {
                            callbackUrl: window.location.href,
                          });
                        }
                      })
                  }
                >
                  <MessageCircleMore />
                  Message Host
                </Button>
              </div>
            </div>
          </section>

          <section>
            <h2 className="subheading border-t pb-2 pt-4">House rules</h2>
            <div className="overflow-x-auto">
              <div className="flex gap-4">
                {property.checkInTime && (
                  <CheckInTimeRule checkInTime={property.checkInTime} />
                )}
                {property.checkOutTime && (
                  <CheckOutTimeRule checkOutTime={property.checkOutTime} />
                )}
                {property.petsAllowed && (
                  <PetsRule petsAllowed={property.petsAllowed} />
                )}
                {property.smokingAllowed !== null && (
                  <SmokingRule smokingAllowed={property.smokingAllowed} />
                )}
              </div>
            </div>
            {property.cancellationPolicy !== null && (
              <div>
                <h3 className="pb-2 pt-4 font-bold">Cancellation Policy</h3>
                <p>
                  {getCancellationPolicyDescription(
                    property.cancellationPolicy,
                  )}
                </p>
              </div>
            )}
          </section>

          {/* <section>
            <h2 className="subheading border-t pb-2 pt-4">
              Check-in information
            </h2>
            <div className="space-y-4">
              {property.houseRules && property.houseRules.length > 0 && (
                <div>
                  <h3 className="text-lg font-semibold">House rules</h3>
                  <ul className="list-inside list-disc">
                    {property.houseRules.map((rule, index) => (
                      <li key={index}>{rule}</li>
                    ))}
                  </ul>
                </div>
              )}
              {property.additionalHouseRules && (
                <div>
                  <h3 className="text-lg font-semibold">
                    Additional house rules
                  </h3>
                  <p>{property.additionalHouseRules}</p>
                </div>
              )}
              {property.interactionPreference && (
                <div>
                  <h3 className="text-lg font-semibold">
                    Host interaction preference
                  </h3>
                  <div>
                    {convertHostInteractionPref(property.interactionPreference)}
                  </div>
                </div>
              )}
            </div>

            <p>
              {property.additionalCheckInInfo === "self"
                ? "Self check-in"
                : property.additionalCheckInInfo}
            </p>
          </section> */}

          {offer && (
            <div className="flex justify-end">
              <ShareOfferDialog
                id={offer.id}
                isRequest={false}
                propertyName={property.name}
              />
            </div>
          )}
        </div>

        {sidebar && (
          <div className="hidden shrink-0 md:block md:w-5/12 lg:w-96">
            <div className="sticky top-[calc(var(--header-height)+1rem)]">
              {sidebar}
            </div>
          </div>
        )}

        {mobileBottomCard && (
          <div className="fixed inset-x-0 bottom-16 md:hidden">
            {mobileBottomCard}
          </div>
        )}
      </div>
    </div>
  );
}<|MERGE_RESOLUTION|>--- conflicted
+++ resolved
@@ -279,32 +279,6 @@
               <h1 className="flex-1 text-xl font-semibold sm:text-2xl">
                 {property.name}
               </h1>
-<<<<<<< HEAD
-=======
-              <Button
-                onClick={() =>
-                  chatWithHostTeam({
-                    hostId: property.hostTeam.ownerId,
-                    hostTeamId: isHospitableUser
-                      ? property.hostTeam.id
-                      : undefined,
-                    propertyId: property.id,
-                  })
-                    .then()
-                    .catch((err: TRPCClientErrorLike<AppRouter>) => {
-                      if (err.data?.code === "UNAUTHORIZED") {
-                        console.log(err.data.code);
-                        void signIn("google", {
-                          callbackUrl: window.location.href,
-                        });
-                      }
-                    })
-                }
-              >
-                <MessageCircleMore />
-                Message Host
-              </Button>
->>>>>>> c5167bab
             </div>
             <div className="flex flex-col gap-4 sm:flex-row">
               <div className="flex-1">
