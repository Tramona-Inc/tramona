--- conflicted
+++ resolved
@@ -55,7 +55,7 @@
     (state) => state.addMessageToConversation,
   );
 
-<<<<<<< HEAD
+  const { fetchInitialMessages, fetchMessagesForGuest } = useMessage()
   const addMessageToAdminConversation = useMessage(
     (state) => state.addMessageToAdminConversation,
   );
@@ -68,9 +68,6 @@
 
 
   const { data: session } = useSession();
-=======
-  const { fetchInitialMessages } = useMessage()
->>>>>>> c34194d3
 
   const messages = currentConversationId
     ? conversations[currentConversationId]?.messages ?? []
@@ -111,7 +108,6 @@
     : false;
 
   const handlePostgresChange = async (payload: { new: MessageDbType }) => {
-<<<<<<< HEAD
     console.log("Handling postgres change")
     if(!optimisticIds.includes(payload.new.id)) {
         const newMessage: ChatMessageType = {
@@ -127,31 +123,6 @@
         console.log(conversations);
         setConversationToTop(payload.new.conversation_id, newMessage);
       }
-=======
-    // if (!optimisticIds.includes(payload.new.id)) {
-    //   const { data, error } = await supabase
-    //     .from("user")
-    //     .select("name, email, image")
-    //     .eq("id", payload.new.user_id)
-    //     .single();
-    //   if (error) {
-    //     errorToast();
-    //   } else {
-    if(payload.new.user_id !== session?.user.id){
-      const newMessage: ChatMessageType = {
-        id: payload.new.id,
-        conversationId: payload.new.conversation_id,
-        userId: payload.new.user_id,
-        message: payload.new.message,
-        isEdit: payload.new.is_edit,
-        createdAt: payload.new.created_at,
-        read: payload.new.read,
-      };
-      addMessageToConversation(payload.new.conversation_id, newMessage);
-    }
-        // console.log(data);
-        // void fetchInitialMessages(currentConversationId ?? "")
->>>>>>> c34194d3
     //   }
     // }
 
@@ -203,6 +174,7 @@
       )
       .subscribe();
     // console.log(channel);
+    void fetchInitialMessages(currentConversationId ?? "")
     return () => {
       console.log('Unsubscribing from channel');
       void channel.unsubscribe();
@@ -224,6 +196,7 @@
       (payload: {new: GuestMessageType}) => void handlePostgresChangeOnGuest(payload) 
     )
 
+    void fetchMessagesForGuest(currentConversationId ?? "")
     return () => {
       
       void channel.unsubscribe();
