--- conflicted
+++ resolved
@@ -11,7 +11,6 @@
 import { useSession } from "next-auth/react";
 import { useEffect } from "react";
 import Spinner from "../_common/Spinner";
-<<<<<<< HEAD
 import UserAvatar from "../_common/UserAvatar";
 import { sub } from "date-fns";
 
@@ -95,10 +94,8 @@
     </div>
   );
 }
-=======
 import { ScrollArea } from "../ui/scroll-area";
 import { SidebarConversation } from "./SidebarConversation";
->>>>>>> bf17fd6b
 
 export type SidebarProps = {
   selectedConversation: Conversation | null;
