--- conflicted
+++ resolved
@@ -142,23 +142,12 @@
             : "When you receive a new message, it will appear here."}
         </p>
         {isHost ? (
-<<<<<<< HEAD
           <Button
             className="rounded-full"
             onClick={() => router.push("/host/requests")}
           >
             See all incoming requests
           </Button>
-=======
-          <div className="flex w-full flex-col gap-2 px-6">
-            <Button
-              className="rounded-full"
-              onClick={() => router.push("/host/requests")}
-            >
-              Check current requests
-            </Button>
-          </div>
->>>>>>> 39a2e3fd
         ) : (
           <div className="flex w-full flex-col gap-2 px-6">
             <Button
