import { type Conversation } from "@/utils/store/conversations";
import ChatHeader from "./ChatHeader";
import ChatInput from "./ChatInput";
import ChatMessages from "./ChatMessages";
import EmptyStateValue from "../_common/EmptyStateSvg/EmptyStateValue";
import ConversationsEmptySvg from "../_common/EmptyStateSvg/ConversationsEmptySvg";
import ErrorBoundary from "../ui/ErrorBoundary";

export default function MessagesContent({
  selectedConversation,
  setSelected,
}: {
  selectedConversation: Conversation | null;
  setSelected: (arg0: Conversation | null) => void;
}) {
<<<<<<< HEAD
  if (!selectedConversation) {
    return (
      <EmptyStateValue description="Select a conversation to read more">
        <ConversationsEmptySvg />
      </EmptyStateValue>
    );
  }

=======
>>>>>>> 51acad1b
  return (
    <ErrorBoundary>
      {selectedConversation ? (
        <div className="relative flex h-full w-full flex-col">
          <ChatHeader
            selectedConversation={selectedConversation}
            setSelected={setSelected}
          />
          <ChatMessages conversationId={selectedConversation.id} />
          <ChatInput conversationId={selectedConversation.id} />
        </div>
      ) : (
        <EmptyStateValue description="Select a conversation to read more">
          <ConversationsEmptySvg />
        </EmptyStateValue>
      )}
    </ErrorBoundary>
  );
}<|MERGE_RESOLUTION|>--- conflicted
+++ resolved
@@ -13,17 +13,6 @@
   selectedConversation: Conversation | null;
   setSelected: (arg0: Conversation | null) => void;
 }) {
-<<<<<<< HEAD
-  if (!selectedConversation) {
-    return (
-      <EmptyStateValue description="Select a conversation to read more">
-        <ConversationsEmptySvg />
-      </EmptyStateValue>
-    );
-  }
-
-=======
->>>>>>> 51acad1b
   return (
     <ErrorBoundary>
       {selectedConversation ? (
