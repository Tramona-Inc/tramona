--- conflicted
+++ resolved
@@ -43,17 +43,15 @@
     (state) => state.setConversationToTop,
   );
 
-<<<<<<< HEAD
+  const removeMessageFromConversation = useMessage(
+    (state) => state.removeMessageFromConversation,
+  );
+
   const { mutateAsync: updateProfile } = api.users.updateProfile.useMutation();
   const { mutateAsync: sendSMS } = api.twilio.sendSMS.useMutation();
 
   const { data: participantPhoneNumbers } =
     api.messages.getParticipantsPhoneNumbers.useQuery({ conversationId });
-=======
-  const removeMessageFromConversation = useMessage(
-    (state) => state.removeMessageFromConversation,
-  );
->>>>>>> bf17fd6b
 
   const onSubmit = async (values: z.infer<typeof formSchema>) => {
     if (session) {
@@ -91,59 +89,10 @@
         .single();
 
       if (error) {
-<<<<<<< HEAD
-        errorToast(error.message);
-      }
-
-      if (data) {
-        const newMessage = {
-          id: data.id,
-          createdAt: new Date(data.created_at),
-          conversationId: data.conversation_id,
-          userId: data.user_id,
-          message: data.message,
-          read: data.read,
-          isEdit: data.is_edit,
-          user: {
-            name: session.user.name,
-            email: session.user.email,
-            image: session.user.image ?? "",
-          },
-        };
-
-        setConversationToTop(conversationId, newMessage);
-        addMessageToConversation(conversationId, newMessage);
-        setOptimisticIds(newMessage.id);
-
-        if (participantPhoneNumbers) {
-          void Promise.all(
-            participantPhoneNumbers.map(
-              async ({ id, lastTextAt, phoneNumber }) => {
-                if (lastTextAt && lastTextAt <= sub(new Date(), { hours: 1 })) {
-                  if (phoneNumber) {
-                    await sendSMS({
-                      to: phoneNumber,
-                      msg: "You have a new unread message!",
-                    });
-                    await updateProfile({
-                      id: id,
-                      lastTextAt: new Date(),
-                    });
-                    await utils.messages.invalidate();
-                  }
-                }
-              },
-            ),
-          );
-        }
-=======
         removeMessageFromConversation(conversationId, newMessage.id);
         errorToast();
->>>>>>> bf17fd6b
       }
     }
-
-    form.reset();
   };
 
   return (
