--- conflicted
+++ resolved
@@ -89,32 +89,10 @@
         .single();
 
       if (error) {
-<<<<<<< HEAD
         removeMessageFromConversation(conversationId, newMessage.id);
         errorToast();
-=======
-        errorToast(error.message);
       }
 
-      if (data) {
-        const newMessage = {
-          id: data.id,
-          createdAt: new Date(data.created_at),
-          conversationId: data.conversation_id,
-          userId: data.user_id,
-          message: data.message,
-          read: data.read,
-          isEdit: data.is_edit,
-          user: {
-            name: session.user.name,
-            email: session.user.email,
-            image: session.user.image ?? "",
-          },
-        };
-
-        setConversationToTop(conversationId, newMessage);
-        addMessageToConversation(conversationId, newMessage);
-        setOptimisticIds(newMessage.id);
 
         if (participantPhoneNumbers) {
           void Promise.all(
@@ -136,8 +114,6 @@
               },
             ),
           );
-        }
->>>>>>> 738285bd
       }
     }
   };
