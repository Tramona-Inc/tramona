import { useConversation } from "@/utils/store/conversations";
import { type ChatMessageType, useMessage } from "@/utils/store/messages";
import supabase from "@/utils/supabase-client";
import { errorToast } from "@/utils/toasts";
import { zodResolver } from "@hookform/resolvers/zod";
import { nanoid } from "nanoid";
import { useSession } from "next-auth/react";
import { useForm } from "react-hook-form";
import { z } from "zod";
import { Form, FormControl, FormField, FormItem } from "../ui/form";
import { Input } from "../ui/input";

import { api } from "@/utils/api";
import { sub } from "date-fns";
import { ArrowUp } from "lucide-react";
import { Button } from "../ui/button";
import { useUpdateUser } from "@/utils/utils";

const formSchema = z.object({
  message: z.string().refine((data) => data.trim() !== ""),
});

export default function ChatInput({
  conversationId,
}: {
  conversationId: string;
}) {
  const form = useForm<z.infer<typeof formSchema>>({
    resolver: zodResolver(formSchema),
    defaultValues: {
      message: "",
    },
  });

  const { data: session } = useSession();

  const addMessageToConversation = useMessage(
    (state) => state.addMessageToConversation,
  );

  const setOptimisticIds = useMessage((state) => state.setOptimisticIds);

  const setConversationToTop = useConversation(
    (state) => state.setConversationToTop,
  );

  const removeMessageFromConversation = useMessage(
    (state) => state.removeMessageFromConversation,
  );

  const { updateUser } = useUpdateUser();
  const { mutateAsync: sendSMS } = api.twilio.sendSMS.useMutation();
  const { mutateAsync: sendSlackToAdmin } =
    api.messages.sendAdminSlackMessage.useMutation();
  const { data: participantPhoneNumbers } =
    api.messages.getParticipantsPhoneNumbers.useQuery({ conversationId });

  const twilioWhatsAppMutation = api.twilio.sendWhatsApp.useMutation();

  const { data: _conversationExists } =
    api.messages.getConversations.useQuery();

  // Add check before sending message
  if (!conversationId) {
    console.error("No conversation ID available");
    return;
  }

  // Validate conversation ID format if using nanoid
  if (conversationId.length !== 21) {
    console.error("Invalid conversation ID format");
    return;
  }

  const onSubmit = async (values: z.infer<typeof formSchema>) => {
    if (session) {
      // First verify the conversation exists in Supabase
      const { data: dbConversation, error: checkError } = await supabase
        .from("conversations")
        .select("id, created_at, name")
        .eq("id", conversationId)
        .single();

      if (checkError ?? !dbConversation) {
        console.error("3. Conversation not found in database:", checkError);
        errorToast("Conversation not found. Please refresh the page.");
        return;
      }

      const newMessage: ChatMessageType = {
        id: nanoid(),
        createdAt: new Date().toISOString(),
        conversationId: conversationId,
        userId: session.user.id,
        message: values.message,
        read: false,
        isEdit: false,
      };

      // Add message optimistically
      addMessageToConversation(conversationId, newMessage);
      setOptimisticIds(newMessage.id);
      setConversationToTop(conversationId, {
        id: newMessage.id,
        conversationId: conversationId,
        userId: session.user.id,
        message: newMessage.message,
        createdAt: new Date().toISOString(),
        read: false,
        isEdit: false,
      });
      form.reset();

      // Insert message into database
      const messageData = {
        id: newMessage.id,
        conversation_id: conversationId,
        user_id: newMessage.userId,
        message: newMessage.message,
        read: false,
        is_edit: false,
        created_at: new Date().toISOString(),
      };

      const { error } = await supabase.from("messages").insert(messageData);

      if (error) {
        console.error("7. Supabase insert error:", {
          error,
          messageData,
          conversationId,
        });
        removeMessageFromConversation(conversationId, newMessage.id);
        errorToast();
        return;
      }

<<<<<<< HEAD
      // ! Optimistic UI first then add to db
      const { error } = await supabase
        .from("messages")
        .insert(newMessageToDb)
        .select("*, user(email, name, image)")
        // .select("*")
        .single();
      // // Perform the async operation outside the set function

      if (error) {
        removeMessageFromConversation(conversationId, newMessage.id);
        errorToast();
      }

      await sendSlackToAdmin({
        message: newMessage.message,
        conversationId,
        senderId: newMessage.userId,
      });

      if (participantPhoneNumbers) {
        void Promise.all(
          participantPhoneNumbers.map(
            async ({ lastTextAt, phoneNumber, isWhatsApp }) => {
              if (
                phoneNumber &&
                lastTextAt &&
                lastTextAt <= sub(new Date(), { hours: 1 })
              ) {
=======
      // Send Slack notification
      await sendSlackToAdmin({
        message: newMessage.message,
        conversationId,
        senderId: newMessage.userId,
      });

      // Only send SMS/WhatsApp if there are unread messages and enough time has passed
      if (participantPhoneNumbers) {
        const unreadParticipants = participantPhoneNumbers.filter(
          ({ lastTextAt }) =>
            !lastTextAt || lastTextAt <= sub(new Date(), { hours: 12 }),
        );

        if (unreadParticipants.length > 0) {
          void Promise.all(
            unreadParticipants.map(async ({ phoneNumber, isWhatsApp }) => {
              if (phoneNumber) {
>>>>>>> 51acad1b
                if (isWhatsApp) {
                  await twilioWhatsAppMutation.mutateAsync({
                    templateId: "HXae95c5b28aa2f5448a5d63ee454ccb74",
                    to: phoneNumber,
                  });
                } else {
                  await sendSMS({
                    to: phoneNumber,
                    msg: "You have a new unread message in Tramona, visit Tramona.com to view",
                  });
                }
                await updateUser({ lastTextAt: new Date() });
              }
            }),
          );
        }
      }
    }
  };

  return (
    <Form {...form}>
      <form onSubmit={form.handleSubmit(onSubmit)} className="p-2 pt-0">
        <div className="flex items-center overflow-clip rounded-full border-2">
          <div className="flex-1">
            <FormField
              control={form.control}
              name="message"
              render={({ field }) => (
                <FormItem>
                  <FormControl>
                    <Input
                      placeholder="Type a message"
                      className="border-none"
                      autoFocus
                      {...field}
                    />
                  </FormControl>
                  {/* <FormMessage /> */}
                </FormItem>
              )}
            />
          </div>
          <div className="pr-2">
            <Button size="icon" type="submit" className="h-7 w-7 rounded-full">
              <ArrowUp size={20} />
            </Button>
          </div>
        </div>
      </form>
    </Form>
  );
}<|MERGE_RESOLUTION|>--- conflicted
+++ resolved
@@ -135,37 +135,6 @@
         return;
       }
 
-<<<<<<< HEAD
-      // ! Optimistic UI first then add to db
-      const { error } = await supabase
-        .from("messages")
-        .insert(newMessageToDb)
-        .select("*, user(email, name, image)")
-        // .select("*")
-        .single();
-      // // Perform the async operation outside the set function
-
-      if (error) {
-        removeMessageFromConversation(conversationId, newMessage.id);
-        errorToast();
-      }
-
-      await sendSlackToAdmin({
-        message: newMessage.message,
-        conversationId,
-        senderId: newMessage.userId,
-      });
-
-      if (participantPhoneNumbers) {
-        void Promise.all(
-          participantPhoneNumbers.map(
-            async ({ lastTextAt, phoneNumber, isWhatsApp }) => {
-              if (
-                phoneNumber &&
-                lastTextAt &&
-                lastTextAt <= sub(new Date(), { hours: 1 })
-              ) {
-=======
       // Send Slack notification
       await sendSlackToAdmin({
         message: newMessage.message,
@@ -184,7 +153,6 @@
           void Promise.all(
             unreadParticipants.map(async ({ phoneNumber, isWhatsApp }) => {
               if (phoneNumber) {
->>>>>>> 51acad1b
                 if (isWhatsApp) {
                   await twilioWhatsAppMutation.mutateAsync({
                     templateId: "HXae95c5b28aa2f5448a5d63ee454ccb74",
