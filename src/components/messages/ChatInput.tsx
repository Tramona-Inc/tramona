--- conflicted
+++ resolved
@@ -76,7 +76,19 @@
 
   const onSubmit = async (values: z.infer<typeof formSchema>) => {
     if (session) {
-<<<<<<< HEAD
+      // First verify the conversation exists in Supabase
+      const { data: dbConversation, error: checkError } = await supabase
+        .from("conversations")
+        .select("id, created_at, name")
+        .eq("id", conversationId)
+        .single();
+
+      if (checkError ?? !dbConversation) {
+        console.error("3. Conversation not found in database:", checkError);
+        errorToast("Conversation not found. Please refresh the page.");
+        return;
+      }
+
       const messageId = nanoid();
 
       // checks if message is appropriate before sending
@@ -114,19 +126,6 @@
           .select("*, user(email, name, image)")
           .single();
         form.reset();
-
-=======
-      // First verify the conversation exists in Supabase
-      const { data: dbConversation, error: checkError } = await supabase
-        .from("conversations")
-        .select("id, created_at, name")
-        .eq("id", conversationId)
-        .single();
-
-      if (checkError ?? !dbConversation) {
-        console.error("3. Conversation not found in database:", checkError);
-        errorToast("Conversation not found. Please refresh the page.");
->>>>>>> 789778c4
         return;
       }
 
