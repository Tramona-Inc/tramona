--- conflicted
+++ resolved
@@ -306,11 +306,7 @@
                         return (
                           <FormItem className="flex-1">
                             <FormControl>
-<<<<<<< HEAD
-                              <Input
-=======
                               <input
->>>>>>> 34944f92
                                 placeholder="Type your question here..."
                                 className="flex h-full w-full items-center justify-center border-none bg-transparent px-4 leading-none text-black placeholder:text-center placeholder:text-gray-500 focus:outline-none"
                                 {...field}
