import { useEffect, useRef, useState } from "react";
import UserAvatar from "@/components/_common/UserAvatar";
import { Button, ButtonProps } from "@/components/ui/button";
import ReviewCard from "@/components/_common/ReviewCard";
import {
  Dialog,
  DialogContent,
  DialogHeader,
  DialogTitle,
  DialogTrigger,
} from "@/components/ui/dialog";
import { api, type RouterOutputs } from "@/utils/api";
import {
  formatDateRange,
  formatDateWeekMonthDay,
  getOfferDiscountPercentage,
  plural,
} from "@/utils/utils";
import { AspectRatio } from "../ui/aspect-ratio";
import {
  ImagesIcon,
  ChevronRight,
  StarIcon,
  BedDoubleIcon,
  InfoIcon,
  ExternalLinkIcon,
  FlameIcon,
  ArrowRightIcon,
  BookCheckIcon,
} from "lucide-react";
import Image from "next/image";

import OfferPhotos from "./OfferPhotos";
import AmenitiesComponent from "./CategorizedAmenities";
import PropertyAmenities from "./PropertyAmenities";
import ShareOfferDialog from "../_common/ShareLink/ShareOfferDialog";
import { Card, CardContent } from "../ui/card";
import { getOriginalListing } from "@/utils/listing-sites";
import { PropertyCompareBtn } from "./PropertyCompareBtn";
import SingleLocationMap from "../_common/GoogleMaps/SingleLocationMap";
import Link from "next/link";
import {
  CheckInTimeRule,
  CheckOutTimeRule,
  PetsRule,
  SmokingRule,
} from "./HouseRules";
import { OfferPriceDetails } from "../_common/OfferPriceDetails";
import { getCancellationPolicyDescription } from "@/config/getCancellationPolicyDescription";
import { VerificationProvider } from "../_utils/VerificationContext";
import IdentityModal from "../_utils/IdentityModal";
import { InferQueryModel } from "@/server/db";
import { Property } from "@/server/db/schema";
import { Airbnb } from "@/utils/listing-sites/Airbnb";

export type OfferWithDetails = RouterOutputs["offers"]["getByIdWithDetails"];

export type PropertyPageData = InferQueryModel<
  "properties",
  undefined,
  {
    host: {
      columns: {
        id: true;
        name: true;
        email: true;
        image: true;
      };
    };
    reviews: true;
  }
>;

export default function PropertyPage({
  property,
  offer,
  sidebar,
  mobileBottomCard,
}: {
  property: PropertyPageData;
  offer?: OfferWithDetails;
  sidebar?: React.ReactNode;
  mobileBottomCard?: React.ReactNode;
}) {
  const aboutRef = useRef<HTMLDivElement>(null);
  const [isOverflowing, setIsOverflowing] = useState(false);

  useEffect(() => {
    const aboutElement = aboutRef.current;
    if (aboutElement) {
      setIsOverflowing(aboutElement.scrollHeight > aboutElement.clientHeight);
    }
  }, []);

  const hostName = property.host?.name ?? property.hostName;

  const originalListing = getOriginalListing(property);

  console.log(property.originalListingPlatform, property.originalListingId);

  const renderSeeMoreButton = property.imageUrls.length > 5;

  const [selectedImageIdx, setSelectedImageIdx] = useState<number>(0);
  const firstImageUrl = property.imageUrls[0]!;

  const discountPercentage = offer ? getOfferDiscountPercentage(offer) : null;

  return (
    <div>
      <div className="relative grid h-[480px] grid-cols-4 grid-rows-2 gap-2 overflow-hidden rounded-xl">
        <Dialog>
          <DialogTrigger
            key={0}
            onClick={() => setSelectedImageIdx(0)}
            className="hover:opacity-90 sm:hidden"
          >
            <Image src={firstImageUrl} alt="" fill objectFit="cover" />
          </DialogTrigger>
          <div className="hidden sm:contents">
            {property.imageUrls.slice(0, 5).map((imageUrl, index) => (
              <div
                key={index}
                className={`relative col-span-1 row-span-1 ${
                  index === 0 ? "col-span-2 row-span-2" : ""
                }`}
              >
                <DialogTrigger
                  onClick={() => setSelectedImageIdx(index)}
                  className="hover:opacity-90"
                >
                  <Image src={imageUrl} alt="" fill objectFit="cover" />
                </DialogTrigger>
              </div>
            ))}
          </div>
          <DialogContent className="max-w-screen flex items-center justify-center bg-transparent">
            <div className="screen-full flex justify-center">
              <OfferPhotos
                propertyImages={property.imageUrls}
                indexOfSelectedImage={selectedImageIdx}
              />
            </div>
          </DialogContent>
        </Dialog>

        {/* If there are more than 5 images, render the "See more photos" button */}
        {renderSeeMoreButton && (
          <div className="absolute bottom-2 left-2">
            <Dialog>
              <DialogTrigger asChild>
                <Button variant="white" className="rounded-full">
                  <ImagesIcon />
                  See all {property.imageUrls.length} photos
                </Button>
              </DialogTrigger>

              <DialogContent className="max-w-4xl">
                <DialogHeader>
                  <DialogTitle>More Photos</DialogTitle>
                </DialogHeader>
                {/* //dialog within a dialog */}
                <Dialog>
                  <div className="grid-row-4 grid min-h-[1000px] grid-cols-2 gap-2 rounded-xl">
                    {property.imageUrls.map((imageUrl, index) => (
                      <DialogTrigger
                        key={index}
                        className={`hover:opacity-90 ${
                          index === 0 || index % 3 === 0
                            ? "col-span-2 row-span-2"
                            : property.imageUrls.length - 1 === index &&
                                index % 4 === 0
                              ? "col-span-2 row-span-2"
                              : "col-span-1 row-span-1"
                        }`}
                      >
                        <div
                          key={index}
                          onClick={() => setSelectedImageIdx(index)}
                        >
                          <AspectRatio ratio={3 / 2}>
                            <Image
                              src={imageUrl}
                              alt=""
                              fill
                              objectFit="cover"
                              className="h-full w-full"
                            />
                          </AspectRatio>
                        </div>
                      </DialogTrigger>
                    ))}
                  </div>
                  <DialogContent className="max-w-screen flex items-center justify-center bg-transparent">
                    <div className="screen-full flex justify-center">
                      <OfferPhotos
                        propertyImages={property.imageUrls}
                        indexOfSelectedImage={selectedImageIdx}
                      />
                    </div>
                  </DialogContent>
                </Dialog>
              </DialogContent>
            </Dialog>
          </div>
        )}
      </div>

      <div className="h-2" />

      {discountPercentage && (
        <div className="rounded-xl bg-primaryGreen py-4 text-center text-2xl font-semibold text-white">
          {discountPercentage}% off
        </div>
      )}

      <div className="relative flex gap-8 pt-4">
        <div className="min-w-0 flex-1 space-y-4">
          <section>
            <h1 className="flex-1 text-3xl font-semibold sm:text-4xl">
              {property.name}
            </h1>
            <div className="flex flex-col gap-4 sm:flex-row">
              <div className="flex-1">
                <p className="gap flex flex-wrap items-center gap-x-1 pt-1 text-sm font-medium capitalize">
                  {property.propertyType} in {property.city} ·{" "}
                  <StarIcon className="inline size-[1em] fill-primaryGreen stroke-primaryGreen" />{" "}
                  {property.avgRating}{" "}
                  <a href="#reviews" className="underline">
                    ({plural(property.numRatings, "review")})
                  </a>
                </p>
                <p className="text-sm font-medium">
                  {plural(property.maxNumGuests, "guest")} ·{" "}
                  {plural(property.numBedrooms, "bedroom")} ·{" "}
                  {plural(property.numBeds, "bed")}
                  {property.numBathrooms && (
                    <> · {plural(property.numBathrooms, "bath")}</>
                  )}
                </p>
              </div>
              {originalListing && offer && !property.bookOnAirbnb && (
                <div className="self-end">
                  <PropertyCompareBtn
                    checkIn={offer.checkIn}
                    checkOut={offer.checkOut}
                    numGuests={offer.request?.numGuests ?? 1}
                    originalListing={originalListing}
                  />
                </div>
              )}
            </div>
          </section>

          <section className="border-t pt-4">
            <div className="flex items-center gap-2">
              <UserAvatar
                name={hostName}
                email={property.host?.email}
                image={property.host?.image}
              />
              <div className="-space-y-1">
                <p className="text-sm text-muted-foreground">Hosted by</p>
                <p className="text-lg font-medium">{hostName}</p>
              </div>
            </div>
          </section>

          <section>
            <h2 className="subheading border-t pb-2 pt-4">
              About this property
            </h2>
            <div className="z-20 max-w-2xl text-zinc-700">
              <div ref={aboutRef} className="line-clamp-5 break-words">
                {property.about}
              </div>
              {isOverflowing && (
                <Dialog>
                  <DialogTrigger className="inline-flex items-center justify-center text-foreground underline underline-offset-2">
                    Show more
                    <ChevronRight className="ml-2" />
                  </DialogTrigger>

                  <DialogContent className="max-w-3xl p-8">
                    <DialogHeader>
                      <DialogTitle>About this property</DialogTitle>
                    </DialogHeader>
                    <p className="whitespace-break-spaces break-words text-base">
                      {property.about}
                    </p>
                  </DialogContent>
                </Dialog>
              )}
            </div>
          </section>

          {property.roomsWithBeds && (
            <section>
              <h2 className="subheading border-t pb-2 pt-4">Rooms & Beds</h2>
              <div className="flex gap-4 overflow-x-auto">
                {property.roomsWithBeds.map((room, index) => (
                  <div
                    key={index}
                    className="flex min-w-56 flex-col items-center gap-4 whitespace-pre rounded-lg border p-4"
                  >
                    <BedDoubleIcon />
                    <p className="text-lg font-semibold">{room.name}</p>
                    <p className="text-center text-sm text-muted-foreground">
                      {room.beds
                        .map((bed) => plural(bed.count, bed.type))
                        .join(", ")}
                    </p>
                  </div>
                ))}
              </div>
            </section>
          )}

          <section className="space-y-4">
            <h2 className="subheading border-t pb-2 pt-4">Amenitites</h2>
            <PropertyAmenities amenities={property.amenities} />
            <Dialog>
              <DialogTrigger asChild>
                <Button variant="secondary" className="w-full sm:w-auto">
                  Show all amenities
                </Button>
              </DialogTrigger>
              <DialogContent className="max-w-4xl">
                <DialogHeader>
                  <DialogTitle>Amenities</DialogTitle>
                </DialogHeader>
                <div className="max-h-96 overflow-y-auto">
                  <AmenitiesComponent propertyAmenities={property.amenities} />
                </div>
              </DialogContent>
            </Dialog>
          </section>

<<<<<<< HEAD
          <section>
            <h2 className="subheading border-t pb-2 pt-4">
              Where you&apos;ll be
            </h2>
            <div className="relative mt-4 h-[400px]">
              <div className="absolute inset-0 z-0 overflow-hidden rounded-xl border">
                <SingleLocationMap
                  lat={property.latLngPoint.x}
                  lng={property.latLngPoint.y}
                />
              </div>
            </div>
          </section>
=======
          {/* {property.latitude && property.longitude && ( */}
            <section>
              <h2 className="subheading border-t pb-2 pt-4">
                Where you&apos;ll be
              </h2>
              <div className="relative mt-4 h-[400px]">
                <div className="absolute inset-0 z-0 overflow-hidden rounded-xl border">
                  <SingleLocationMap
                    lat={property.latLngPoint.y}
                    lng={property.latLngPoint.x}
                  />
                </div>
              </div>
            </section>
          {/* )} */}
>>>>>>> 60ba571d

          <section>
            <div className="flex items-start justify-between border-t pb-2 pt-4">
              <div>
                <h2 className="subheading">Guest Reviews</h2>
                <div className="flex items-center gap-2 pb-4">
                  <StarIcon className="inline size-[1em] fill-primaryGreen stroke-primaryGreen" />{" "}
                  {property.avgRating} · {plural(property.numRatings, "review")}
                </div>
              </div>
            </div>
            <div className="grid gap-4">
              {property.reviews.map((review) => (
                <ReviewCard key={review.id} review={review} />
              ))}
            </div>
            {originalListing && offer && (
              <Link
                target="_blank"
                rel="noopener noreferrer"
                className="flex items-center gap-2 font-semibold text-teal-700 underline underline-offset-2"
                href={originalListing.getReviewsUrl({
                  checkIn: offer.checkIn,
                  checkOut: offer.checkOut,
                  numGuests: offer.request?.numGuests ?? 1,
                })}
              >
                See all reviews
                <ExternalLinkIcon className="h-4 w-4" />
              </Link>
            )}
          </section>

          {property.hostNumReviews && property.hostRating && (
            <section>
              <h2 className="subheading border-t pb-2 pt-4">Meet your host</h2>
              <Card className="mt-4 max-w-sm p-8">
                <CardContent className="flex items-center justify-between sm:p-6">
                  <div className="space-y-4">
                    <UserAvatar
                      size="huge"
                      name={hostName}
                      image={property.host?.image}
                    />
                    <p className="text-center text-lg font-bold">{hostName}</p>
                  </div>
                  <div className="divide-y *:p-2">
                    <div>
                      <p className="text-center text-lg font-bold">
                        {property.hostNumReviews}
                      </p>
                      <p className="text-center">Reviews</p>
                    </div>
                    <div>
                      <p className="text-center text-lg font-bold">
                        {property.hostRating}
                      </p>
                      <p className="text-center">Rating</p>
                    </div>
                  </div>
                </CardContent>
              </Card>
            </section>
          )}

          <section>
            <h2 className="subheading border-t pb-2 pt-4">House rules</h2>
            <div className="overflow-x-auto">
              <div className="flex gap-4">
                {property.checkInTime !== null && (
                  <CheckInTimeRule checkInTime={property.checkInTime} />
                )}
                {property.checkOutTime !== null && (
                  <CheckOutTimeRule checkOutTime={property.checkOutTime} />
                )}
                {property.petsAllowed !== null && (
                  <PetsRule petsAllowed={property.petsAllowed} />
                )}
                {property.smokingAllowed !== null && (
                  <SmokingRule smokingAllowed={property.smokingAllowed} />
                )}
              </div>
            </div>
            {property.cancellationPolicy !== null && (
              <>
                <h3 className="pb-2 pt-4 font-bold">Cancellation Policy</h3>
                <p>
                  {getCancellationPolicyDescription(
                    property.cancellationPolicy,
                  )}
                </p>
              </>
            )}
          </section>

          {property.checkInInfo !== null && (
            <section>
              <h2 className="subheading border-t pb-2 pt-4">
                Check-in information
              </h2>
              <p>
                {property.checkInInfo === "self"
                  ? "Self check-in"
                  : property.checkInInfo}
              </p>
            </section>
          )}

          {offer && (
            <div className="flex justify-end">
              <ShareOfferDialog
                id={offer.id}
                isRequest={false}
                propertyName={property.name}
              />
            </div>
          )}
        </div>

        {sidebar && (
          <div className="hidden shrink-0 md:block md:w-72 lg:w-96">
            <div className="sticky top-[calc(var(--header-height)+1rem)]">
              {sidebar}
            </div>
          </div>
        )}

        {mobileBottomCard && (
          <div className="fixed inset-x-0 bottom-16 md:hidden">
            {mobileBottomCard}
          </div>
        )}
      </div>
    </div>
  );
}

function BookNowBtn({
  btnSize,
  offer,
  property,
}: {
  btnSize: ButtonProps["size"];
  offer: OfferWithDetails;
  property: Pick<
    Property,
    "stripeVerRequired" | "originalListingId" | "bookOnAirbnb"
  >;
}) {
  const { data: verificationStatus } =
    api.users.myVerificationStatus.useQuery();
  const isBooked = !!offer.acceptedAt;

  const airbnbCheckoutUrl = Airbnb.createListing(
    property.originalListingId!,
  ).getCheckoutUrl({
    checkIn: offer.checkIn,
    checkOut: offer.checkOut,
    numGuests: offer.request?.numGuests ?? 1,
  });

  return (
    <Button
      asChild={!isBooked}
      variant={
        property.stripeVerRequired &&
        verificationStatus?.isIdentityVerified === "pending"
          ? "secondary"
          : "greenPrimary"
      }
      size={btnSize}
      className="w-full"
      disabled={isBooked}
    >
      {isBooked ? (
        <>
          <BookCheckIcon className="size-5" />
          Booked
        </>
      ) : property.bookOnAirbnb ? (
        <Link
          href={airbnbCheckoutUrl}
          target="_blank"
          rel="noopener noreferrer"
        >
          Book on Airbnb
          <ExternalLinkIcon className="size-5" />
        </Link>
      ) : !property.stripeVerRequired ||
        verificationStatus?.isIdentityVerified === "true" ? (
        <Link href={`/offer-checkout/${offer.id}`}>
          Book now
          <ArrowRightIcon className="size-5" />
        </Link>
      ) : verificationStatus?.isIdentityVerified === "pending" ? (
        <p>Verification pending</p>
      ) : (
        <VerificationProvider>
          <IdentityModal isPrimary={true} />
          <p className="hidden text-center text-sm font-semibold text-red-500 md:block">
            This host requires you to go through Stripe verification before you
            book
          </p>
        </VerificationProvider>
      )}
    </Button>
  );
}

function OfferPageSidebar({
  offer,
  property,
}: {
  offer: OfferWithDetails;
  property: Pick<
    Property,
    "stripeVerRequired" | "originalListingId" | "bookOnAirbnb"
  >;
}) {
  return (
    <div className="space-y-4">
      <Card>
        <CardContent className="space-y-4">
          {offer.request && (
            <div className="grid grid-cols-2 rounded-lg border *:px-4 *:py-2">
              <div className="border-r">
                <p className="text-xs font-bold uppercase text-muted-foreground">
                  Check-in
                </p>
                <p className="font-bold">
                  {formatDateWeekMonthDay(offer.checkIn)}
                </p>
              </div>
              <div>
                <p className="text-xs font-bold uppercase text-muted-foreground">
                  Check-out
                </p>
                <p className="font-bold">
                  {formatDateWeekMonthDay(offer.checkOut)}
                </p>
              </div>
              <div className="col-span-full border-t">
                <p className="text-xs font-bold uppercase text-muted-foreground">
                  Guests
                </p>
                <p className="font-bold">
                  {plural(offer.request.numGuests, "guest")}
                </p>
              </div>
            </div>
          )}
          <BookNowBtn btnSize="lg" offer={offer} property={property} />
          <OfferPriceDetails
            offer={offer}
            bookOnAirbnb={property.bookOnAirbnb}
          />
        </CardContent>
      </Card>

      {!property.bookOnAirbnb && (
        <div className="flex gap-2 rounded-xl border border-orange-300 bg-orange-50 p-3 text-orange-800">
          <FlameIcon className="size-7 shrink-0" />
          <div>
            <p className="text-sm font-bold">Tramona exclusive deal</p>
            <p className="text-xs">
              This is an exclusive offer created just for you &ndash; you will
              not be able to find this price anywhere else
            </p>
          </div>
        </div>
      )}
      <div className="flex gap-2 rounded-xl border border-blue-300 bg-blue-50 p-3 text-blue-800">
        <InfoIcon className="size-7 shrink-0" />
        <div>
          <p className="text-sm font-bold">Important Notes</p>
          <p className="text-xs">
            These dates could get booked on other platforms for full price. If
            they do, your match will be automatically withdrawn.
            <br />
            <br />
            After 24 hours, this match will become available for the public to
            book.
            <br />
            <br />
            <b>We encourage you to book within 24 hours for best results.</b>
          </p>
        </div>
      </div>
    </div>
  );
}

function OfferPageMobileBottomCard({
  offer,
  property,
}: {
  offer: OfferWithDetails;
  property: Pick<
    Property,
    "stripeVerRequired" | "originalListingId" | "bookOnAirbnb"
  >;
}) {
  const { data: verificationStatus } =
    api.users.myVerificationStatus.useQuery();

  return (
    <Card className="fixed bottom-16 left-0 w-full md:hidden">
      <CardContent className="flex flex-row items-center justify-between px-4 py-1 text-sm">
        {offer.request && (
          <div className="flex basis-1/2 flex-col">
            <OfferPriceDetails offer={offer} />
            <p className="font-semibold">
              {formatDateRange(offer.checkIn, offer.checkOut)}
            </p>
          </div>
        )}
        <div className="flex-1">
          <BookNowBtn btnSize="sm" offer={offer} property={property} />
          {verificationStatus?.isIdentityVerified === "false" &&
            property.stripeVerRequired === true && (
              <p className="text-center text-xs font-semibold text-red-500">
                Host requires Stripe verification prior to booking
              </p>
            )}
        </div>
      </CardContent>
    </Card>
  );
}

export function OfferPage({ offer }: { offer: OfferWithDetails }) {
  return (
    <PropertyPage
      property={offer.property}
      offer={offer}
      sidebar={<OfferPageSidebar offer={offer} property={offer.property} />}
      mobileBottomCard={
        <OfferPageMobileBottomCard offer={offer} property={offer.property} />
      }
    />
  );
}<|MERGE_RESOLUTION|>--- conflicted
+++ resolved
@@ -57,6 +57,7 @@
 
 export type PropertyPageData = InferQueryModel<
   "properties",
+  undefined,
   undefined,
   {
     host: {
@@ -335,7 +336,6 @@
             </Dialog>
           </section>
 
-<<<<<<< HEAD
           <section>
             <h2 className="subheading border-t pb-2 pt-4">
               Where you&apos;ll be
@@ -349,23 +349,6 @@
               </div>
             </div>
           </section>
-=======
-          {/* {property.latitude && property.longitude && ( */}
-            <section>
-              <h2 className="subheading border-t pb-2 pt-4">
-                Where you&apos;ll be
-              </h2>
-              <div className="relative mt-4 h-[400px]">
-                <div className="absolute inset-0 z-0 overflow-hidden rounded-xl border">
-                  <SingleLocationMap
-                    lat={property.latLngPoint.y}
-                    lng={property.latLngPoint.x}
-                  />
-                </div>
-              </div>
-            </section>
-          {/* )} */}
->>>>>>> 60ba571d
 
           <section>
             <div className="flex items-start justify-between border-t pb-2 pt-4">
