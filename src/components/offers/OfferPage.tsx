import { useState } from "react";
import UserAvatar from "@/components/_common/UserAvatar";
import { Badge } from "@/components/ui/badge";
import { Button, buttonVariants } from "@/components/ui/button";
import { Card } from "@/components/ui/card";
//import { GoogleMap, Circle } from "@react-google-maps/api";
import {
  Dialog,
  DialogContent,
  DialogHeader,
  DialogTitle,
  DialogTrigger,
} from "@/components/ui/dialog";
import { ALL_PROPERTY_SAFETY_ITEMS } from "@/server/db/schema";
import { api, type RouterOutputs } from "@/utils/api";
import {
  cn,
  formatCurrency,
  formatDateMonthDay,
  getDiscountPercentage,
  getNumNights,
  getTramonaFeeTotal,
  plural,
} from "@/utils/utils";
import { AspectRatio } from "../ui/aspect-ratio";
import { StarFilledIcon } from "@radix-ui/react-icons";
import { CheckIcon, XIcon } from "lucide-react";
import Image from "next/image";
import Link from "next/link";
import Spinner from "../_common/Spinner";
import HowToBookDialog from "../requests/[id]/OfferCard/HowToBookDialog";
import "leaflet/dist/leaflet.css";
import dynamic from "next/dynamic";
import OfferPhotos from "./OfferPhotos";

const MapContainer = dynamic(
  () => import("react-leaflet").then((module) => module.MapContainer),
  {
    ssr: false, // Disable server-side rendering for this component
  },
);
const TileLayer = dynamic(
  () => import("react-leaflet").then((module) => module.TileLayer),
  {
    ssr: false,
  },
);
const Circle = dynamic(
  () => import("react-leaflet").then((module) => module.Circle),
  {
    ssr: false,
  },
);
const Marker = dynamic(
  () => import("react-leaflet").then((module) => module.Marker),
  {
    ssr: false,
  },
);


export type OfferWithDetails = RouterOutputs["offers"]["getByIdWithDetails"];

export default function OfferPage({
  offer: { property, request, ...offer },
}: {
  offer: OfferWithDetails;
}) {
  let isBooked = false;

  const { data, isLoading } =
    api.offers.getStripePaymentIntentAndCheckoutSessionId.useQuery({
      id: offer.id,
    });

  if (data?.checkoutSessionId !== null && data?.paymentIntentId !== null) {
    isBooked = true;
  }

  const { data: coordinateData } = api.offers.getCoordinates.useQuery({
    location: property.address!,
  });

  const isAirbnb =
    property.airbnbUrl === null || property.airbnbUrl === "" ? false : true;

  // const lisa = false; // temporary until we add payments
  const hostName = property.host?.name ?? property.hostName;
  const lackingSafetyItems = ALL_PROPERTY_SAFETY_ITEMS.filter(
    (i) => !property.safetyItems.includes(i),
  );
  const offerNightlyPrice =
    offer.totalPrice / getNumNights(request.checkIn, request.checkOut);

  const discountPercentage = getDiscountPercentage(
    property.originalNightlyPrice,
    offerNightlyPrice,
  );

  const checkInDate = formatDateMonthDay(request.checkIn);
  const checkOutDate = formatDateMonthDay(request.checkOut);
  const numNights = getNumNights(request.checkIn, request.checkOut);

  const originalTotal = property.originalNightlyPrice * numNights;

  const tramonaServiceFee = getTramonaFeeTotal(
    originalTotal - offer.totalPrice,
  );

  // const tax = (offer.totalPrice + tramonaServiceFee) * TAX_PERCENTAGE;

  const tax = 0;

  const renderSeeMoreButton = property.imageUrls.length > 4;

  const [indexOfSelectedImage, setIndexOfSelectedImage] = useState<number>(0);

  return (
    <div className="space-y-4">
      <Link
        href={isBooked ? "/requests" : `/requests/${request.id}`}
        className={cn(buttonVariants({ variant: "ghost" }), "rounded-full")}
      >
        &larr; Back to all offers
      </Link>
      <div className="relative grid min-h-[400px] grid-cols-4 grid-rows-2 gap-2 overflow-clip rounded-xl bg-background">
        <Dialog>
          {property.imageUrls.slice(0, 5).map((imageUrl, index) => (
            <div
              key={imageUrl}
              className={`relative col-span-1 row-span-1 bg-accent ${index === 0 ? "col-span-2 row-span-2" : ""}`}
            >
              <DialogTrigger
                key={index}
                onClick={() => setIndexOfSelectedImage(index)}
              >
                <Image
                  src={imageUrl}
                  alt=""
                  fill
                  objectFit="cover"
                  className=""
                />
              </DialogTrigger>
            </div>
          ))}
          <DialogContent className="max-w-screen flex items-center justify-center bg-transparent ">
            <div className="  screen-full flex justify-center">
              <OfferPhotos
                propertyImages={property.imageUrls}
                indexOfSelectedImage={indexOfSelectedImage}
              />
            </div>
          </DialogContent>
        </Dialog>

        {/* If there are more than 5 images, render the "See more photos" button */}
        {renderSeeMoreButton && (
          <div className="absolute bottom-2 right-2">
            <Dialog>
              <DialogTrigger className="rounded-lg bg-white px-4 py-2 text-black shadow-md hover:bg-gray-100">
                See more photos
              </DialogTrigger>

              <DialogContent className="max-w-4xl">
                <DialogHeader>
                  <DialogTitle>More Photos</DialogTitle>
                </DialogHeader>
                {/* //dialog within a dialog */}
                <Dialog>
                  <div className="grid-row-4 grid min-h-[1000px] grid-cols-2 gap-2 rounded-xl">
                    {property.imageUrls.map((imageUrl, index) => (
                      <DialogTrigger
                        key={imageUrl}
                        className={` bg-accent ${
                          index === 0 || index % 3 === 0
                            ? "col-span-2 row-span-2"
                            : property.imageUrls.length - 1 == index &&
                                index % 4 === 0
                              ? "col-span-2 row-span-2"
                              : "col-span-1 row-span-1"
                        }`}
                      >
                        <div
                          key={index}
                          onClick={() => setIndexOfSelectedImage(index)}
                        >
                          <AspectRatio ratio={3 / 2}>
                            <Image
                              src={imageUrl}
                              alt=""
                              fill
                              objectFit="cover"
                              className="h-full w-full"
                            />
                          </AspectRatio>
                        </div>
                      </DialogTrigger>
                    ))}
                  </div>
                  <DialogContent className="max-w-screen flex items-center justify-center bg-transparent ">
                    <div className="  screen-full flex justify-center">
                      <OfferPhotos
                        propertyImages={property.imageUrls}
                        indexOfSelectedImage={indexOfSelectedImage}
                      />
                    </div>
                  </DialogContent>
                </Dialog>
              </DialogContent>
            </Dialog>
          </div>
        )}
      </div>

      <div className="flex flex-col gap-4 md:flex-row md:items-start relative">
        <div className="flex-[2] space-y-6">
          <h1 className="items-center text-lg font-semibold sm:text-3xl">
            {property.name}{" "}
            <Badge className=" -translate-y-1 bg-primary text-white">
              {discountPercentage}% off
            </Badge>
          </h1>
          <div className="space-y-2">
            <div className="flex flex-wrap items-center gap-1">
              <Badge variant="secondary" icon={<StarFilledIcon />}>
                {property.avgRating} ({property.numRatings})
              </Badge>
              <Badge variant="secondary">
                {plural(property.numBedrooms, "bedroom")}
              </Badge>
              <Badge variant="secondary">
                {plural(property.numBeds, "bed")}
              </Badge>
              <Badge variant="secondary">{property.propertyType}</Badge>
              {property.amenities.map((amenity) => (
                <Badge variant="secondary" key={amenity}>
                  {amenity}
                </Badge>
              ))}
            </div>
            <div className="flex flex-wrap items-center gap-1">
              {property.standoutAmenities.map((amenity) => (
                <Badge
                  variant="secondary"
                  // icon={<CheckIcon className="size-4" />}
                  key={amenity}
                >
                  {amenity}
                </Badge>
              ))}
              {lackingSafetyItems.map((amenity) => (
                <Badge
                  variant="secondary"
                  icon={<XIcon className="size-4" />}
                  key={amenity}
                >
                  {amenity}
                </Badge>
              ))}
            </div>
          </div>

          <section>
            <div className="flex items-center gap-2">
              <UserAvatar
                name={hostName}
                email={property.host?.email}
                image={property.host?.image}
              />
              <div className="-space-y-1.5">
                <p className="text-sm text-muted-foreground">Hosted by</p>
                <p className="text-lg font-semibold">{hostName}</p>
              </div>
            </div>
          </section>
          <section className="z-20">
            <div className="max-w-2xl rounded-lg bg-zinc-200 px-4 py-2 text-zinc-700 z-20">
              <div className="line-clamp-3 break-words">{property.about}</div>
              <div className="flex justify-end z-20">
                <Dialog>
                  <DialogTrigger className="text-foreground underline underline-offset-2">
                    Read more
                  </DialogTrigger>

                  <DialogContent className="max-w-4xl">
                    <DialogHeader>
                      <DialogTitle>About this property</DialogTitle>
                    </DialogHeader>
                    <p className="whitespace-break-spaces break-words">
                      {property.about}
                    </p>
                  </DialogContent>
                </Dialog>
              </div>
            </div>
          </section>
          <section className="space-y-1">
            {/* {coordinateData && (
              <GoogleMap
                mapContainerStyle={containerStyle}
                center={coordinateData.coordinates}
                zoom={13}
              >
                <Circle
                  center={coordinateData.coordinates}
                  radius={500} // Radius is in meters, so 5 meters radius equals 10 meters diameter
                  options={{
                    strokeColor: "#FF0000",
                    strokeOpacity: 0.8,
                    strokeWeight: 2,
                    fillColor: "#FF0000",
                    fillOpacity: 0.15,
                  }}
                />
              </GoogleMap>
            )} */}

            {/* {coordinateData && (
              <Map coordinates={coordinateData.coordinates}></Map>
            )} */}

            {coordinateData && (
              <div className="relative z-10">
                <MapContainer
                  center={[
                    coordinateData.coordinates.lat,
                    coordinateData.coordinates.lng,
                  ]}
<<<<<<< HEAD
                  radius={200} // Adjust radius as needed
                  pathOptions={{ color: "red" }} // Customize circle color and other options
                />
                {/* <Marker
                  position={[
                    coordinateData.coordinates.lat,
                    coordinateData.coordinates.lng,
                  ]}
                  icon={customIcon}
                ></Marker> */}
              </MapContainer>
=======
                  zoom={15}
                  scrollWheelZoom={false}
                  style={{ height: "400px" }}
                >
                  <TileLayer
                    attribution='&copy; <a href="https://www.openstreetmap.org/copyright">OpenStreetMap</a> contributors'
                    url="https://{s}.tile.openstreetmap.org/{z}/{x}/{y}.png"
                  />
                  <Circle
                    center={[
                      coordinateData.coordinates.lat,
                      coordinateData.coordinates.lng,
                    ]}
                    radius={200} // Adjust radius as needed
                    pathOptions={{ color: "red" }} // Customize circle color and other options
                  />
                  {/* <Marker position={[51.505, -0.09]}>
                <Popup>
                  A pretty CSS3 popup. <br /> Easily customizable.
                </Popup>
              </Marker> */}
                </MapContainer>
              </div>
>>>>>>> 18ba12fa
            )}

            {/* {(property.mapScreenshot !== null ||
            property.areaDescription !== null) && (
            <section className="space-y-1">
              <h2 className="text-sm font-semibold uppercase tracking-wide text-muted-foreground">
                Where you&apos;ll be
              </h2>
              <div className="overflow-clip rounded-lg bg-accent">
                {property.mapScreenshot && (
                  // eslint-disable-next-line @next/next/no-img-element
                  <img
                    src={property.mapScreenshot}
                    alt=""
                    className="h-auto w-full"
                  />
                )}
                <p className="px-4 py-2 text-zinc-700">
                  {property.areaDescription}
                </p>
              </div> */}
          </section>
          {/* )} */}
        </div>
        <div className="flex-1">
          <div className="rounded-t-lg bg-black py-2 text-center font-bold text-white">
            {discountPercentage}% OFF
          </div>
          <Card className="rounded-t-none">
            <Card>
              <div className="flex justify-around">
                <div>
                  <p>Check-in</p>
                  <p className="font-bold">{checkInDate}</p>
                </div>
                <div>
                  <p>Check-out</p>
                  <p className="font-bold">{checkOutDate}</p>
                </div>
              </div>
            </Card>
            <div className="space-y-4 border-y py-4 text-muted-foreground">
              <p className="text-xl font-bold text-black">Price Details</p>
              <div className="-space-y-1 text-black">
                <div className="flex justify-between py-2">
                  <p className="underline">
                    {formatCurrency(offerNightlyPrice)} &times; {numNights}{" "}
                    nights
                  </p>
                  <div className="flex">
                    <p className="text-zinc-400 line-through">
                      {formatCurrency(originalTotal)}
                    </p>
                    <p className="ms-1">{formatCurrency(offer.totalPrice)}</p>
                  </div>
                </div>
                <div className="flex justify-between py-2">
                  <p className="underline">Tramona service fee</p>
                  <p>{formatCurrency(tramonaServiceFee)}</p>
                </div>
                {/* <div className="flex justify-between py-2">
                  <p className="underline">Taxes</p>
                  <p>{formatCurrency(tax)}</p>
                </div> */}
              </div>
            </div>
            <div className="flex justify-between py-2">
              <p className="underline">Total (USD)</p>
              <p className="font-bold">
                {formatCurrency(offer.totalPrice + tramonaServiceFee + tax)}
              </p>
            </div>
            {!isLoading ? (
              <HowToBookDialog
                isBooked={isBooked}
                listingId={offer.id}
                propertyName={property.name}
                originalNightlyPrice={property.originalNightlyPrice}
                airbnbUrl={property.airbnbUrl ?? ""}
                checkIn={request.checkIn}
                checkOut={request.checkOut}
                requestId={request.id}
                offer={{ property, ...offer }}
                totalPrice={offer.totalPrice}
                offerNightlyPrice={offerNightlyPrice}
                isAirbnb={isAirbnb}
              >
                <Button
                  size="lg"
                  className="w-full rounded-full"
                  disabled={isBooked}
                >
                  {isBooked ? (
                    <>
                      <CheckIcon className="size-5" />
                      Booked
                    </>
                  ) : (
                    <>Confirm Booking</>
                  )}
                </Button>
              </HowToBookDialog>
            ) : (
              <Spinner />
            )}
          </Card>
        </div>
      </div>
    </div>
  );
}<|MERGE_RESOLUTION|>--- conflicted
+++ resolved
@@ -327,19 +327,6 @@
                     coordinateData.coordinates.lat,
                     coordinateData.coordinates.lng,
                   ]}
-<<<<<<< HEAD
-                  radius={200} // Adjust radius as needed
-                  pathOptions={{ color: "red" }} // Customize circle color and other options
-                />
-                {/* <Marker
-                  position={[
-                    coordinateData.coordinates.lat,
-                    coordinateData.coordinates.lng,
-                  ]}
-                  icon={customIcon}
-                ></Marker> */}
-              </MapContainer>
-=======
                   zoom={15}
                   scrollWheelZoom={false}
                   style={{ height: "400px" }}
@@ -356,14 +343,15 @@
                     radius={200} // Adjust radius as needed
                     pathOptions={{ color: "red" }} // Customize circle color and other options
                   />
-                  {/* <Marker position={[51.505, -0.09]}>
-                <Popup>
-                  A pretty CSS3 popup. <br /> Easily customizable.
-                </Popup>
-              </Marker> */}
+                  {/* <Marker
+                  position={[
+                    coordinateData.coordinates.lat,
+                    coordinateData.coordinates.lng,
+                  ]}
+                  icon={customIcon}
+                ></Marker> */}
                 </MapContainer>
               </div>
->>>>>>> 18ba12fa
             )}
 
             {/* {(property.mapScreenshot !== null ||
