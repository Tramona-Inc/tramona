--- conflicted
+++ resolved
@@ -40,7 +40,8 @@
   const isAirbnb =
     property.airbnbUrl === null || property.airbnbUrl === "" ? false : true;
 
-<<<<<<< HEAD
+  const isBooked = !!offer.acceptedAt;
+
   const aboutRef = useRef<HTMLDivElement>(null);
   const [isOverflowing, setIsOverflowing] = useState(false);
 
@@ -50,9 +51,6 @@
       setIsOverflowing(aboutElement.scrollHeight > aboutElement.clientHeight);
     }
   }, []);
-=======
-  const isBooked = !!offer.acceptedAt;
->>>>>>> c4fd66f1
 
   // const lisa = false; // temporary until we add payments
   const hostName = property.host?.name ?? property.hostName;
@@ -111,8 +109,8 @@
               </div>
             ))
           )}
-          <DialogContent className="max-w-screen flex items-center justify-center bg-transparent ">
-            <div className="  screen-full flex justify-center">
+          <DialogContent className="max-w-screen flex items-center justify-center bg-transparent">
+            <div className="screen-full flex justify-center">
               <OfferPhotos
                 propertyImages={property.imageUrls}
                 indexOfSelectedImage={indexOfSelectedImage}
@@ -142,7 +140,7 @@
                     {property.imageUrls.map((imageUrl, index) => (
                       <DialogTrigger
                         key={index}
-                        className={` hover:opacity-90 ${
+                        className={`hover:opacity-90 ${
                           index === 0 || index % 3 === 0
                             ? "col-span-2 row-span-2"
                             : property.imageUrls.length - 1 == index &&
@@ -168,8 +166,8 @@
                       </DialogTrigger>
                     ))}
                   </div>
-                  <DialogContent className="max-w-screen flex items-center justify-center bg-transparent ">
-                    <div className="  screen-full flex justify-center">
+                  <DialogContent className="max-w-screen flex items-center justify-center bg-transparent">
+                    <div className="screen-full flex justify-center">
                       <OfferPhotos
                         propertyImages={property.imageUrls}
                         indexOfSelectedImage={indexOfSelectedImage}
@@ -253,7 +251,9 @@
               About this property
             </h1>
             <div className="z-20 max-w-2xl py-2 text-zinc-700">
-              <div ref={aboutRef} className="line-clamp-5 break-words">{property.about}</div>
+              <div ref={aboutRef} className="line-clamp-5 break-words">
+                {property.about}
+              </div>
               {isOverflowing && (
                 <div className="flex justify-start py-2">
                   <Dialog>
