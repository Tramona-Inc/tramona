--- conflicted
+++ resolved
@@ -34,7 +34,6 @@
 import OfferPhotos from "./OfferPhotos";
 import { useMediaQuery } from "../_utils/useMediaQuery";
 
-
 const MapContainer = dynamic(
   () => import("react-leaflet").then((module) => module.MapContainer),
   {
@@ -56,8 +55,6 @@
 
 export type OfferWithDetails = RouterOutputs["offers"]["getByIdWithDetails"];
 
-const isMobile = useMediaQuery('(max-width: 640px)')
-
 export default function OfferPage({
   offer: { property, request, ...offer },
 }: {
@@ -77,6 +74,7 @@
   const { data: coordinateData } = api.offers.getCoordinates.useQuery({
     location: property.address!,
   });
+  const isMobile = useMediaQuery("(max-width: 640px)");
 
   const isAirbnb =
     property.airbnbUrl === null || property.airbnbUrl === "" ? false : true;
@@ -122,40 +120,29 @@
       </Link>
       <div className="relative grid min-h-[400px] grid-cols-4 grid-rows-2 gap-2 overflow-clip rounded-xl bg-background">
         <Dialog>
-<<<<<<< HEAD
-        {isMobile
-          ? ( // Only render the first image on small screens
-              <div className="relative col-span-2 row-span-2">
-                <DialogTrigger
-                  key={0}
-                  onClick={() => setIndexOfSelectedImage(0)}
-                  className="hover:opacity-90"
-                >
-                  <Image
-                    src={firstImageUrl}
-                    alt=""
-                    fill
-                    objectFit="cover"
-                    className=""
-                  />
-                </DialogTrigger>
-              </div>
-            )
-          : property.imageUrls.slice(0, 5).map((imageUrl, index) => (
+          {isMobile ? (
+            // Only render the first image on small screens
+            <div className="">
+              <DialogTrigger
+                key={0}
+                onClick={() => setIndexOfSelectedImage(0)}
+                className="hover:opacity-90"
+              >
+                <Image
+                  src={firstImageUrl}
+                  alt=""
+                  fill
+                  objectFit="cover"
+                  className=""
+                />
+              </DialogTrigger>
+            </div>
+          ) : (
+            property.imageUrls.slice(0, 5).map((imageUrl, index) => (
               <div
                 className={`relative col-span-1 row-span-1 ${
-                  index === 0 ? 'col-span-2 row-span-2' : ''
+                  index === 0 ? "col-span-2 row-span-2" : ""
                 }`}
-=======
-          {property.imageUrls.slice(0, 5).map((imageUrl, index) => (
-            <div
-              key={imageUrl}
-              className={`relative col-span-1 row-span-1 bg-accent ${index === 0 ? "col-span-2 row-span-2" : ""}`}
-            >
-              <DialogTrigger
-                key={index}
-                onClick={() => setIndexOfSelectedImage(index)}
->>>>>>> dcb94a0f
               >
                 <DialogTrigger
                   key={index}
@@ -171,7 +158,16 @@
                   />
                 </DialogTrigger>
               </div>
-            ))}
+            ))
+          )}
+          <DialogContent className="max-w-screen flex items-center justify-center bg-transparent ">
+            <div className="  screen-full flex justify-center">
+              <OfferPhotos
+                propertyImages={property.imageUrls}
+                indexOfSelectedImage={indexOfSelectedImage}
+              />
+            </div>
+          </DialogContent>
         </Dialog>
 
         {/* If there are more than 5 images, render the "See more photos" button */}
@@ -179,7 +175,7 @@
           <div className="absolute bottom-2 right-2">
             <Dialog>
               <DialogTrigger className="rounded-lg bg-white px-4 py-2 text-black shadow-md hover:bg-gray-100">
-                See all({property.imageUrls.length} photos)
+                See ({property.imageUrls.length}) photos
               </DialogTrigger>
 
               <DialogContent className="max-w-4xl">
@@ -191,12 +187,7 @@
                   <div className="grid-row-4 grid min-h-[1000px] grid-cols-2 gap-2 rounded-xl">
                     {property.imageUrls.map((imageUrl, index) => (
                       <DialogTrigger
-<<<<<<< HEAD
                         className={` hover:opacity-90 ${
-=======
-                        key={imageUrl}
-                        className={` bg-accent ${
->>>>>>> dcb94a0f
                           index === 0 || index % 3 === 0
                             ? "col-span-2 row-span-2"
                             : property.imageUrls.length - 1 == index &&
