import { useEffect, useRef, useState } from "react";
import UserAvatar from "@/components/_common/UserAvatar";
import { Button } from "@/components/ui/button";
import ReviewCard from "@/components/_common/ReviewCard";
import {
  Dialog,
  DialogContent,
  DialogHeader,
  DialogTitle,
  DialogTrigger,
} from "@/components/ui/dialog";
<<<<<<< HEAD
import { api, type RouterOutputs } from "@/utils/api";
import { formatDateWeekMonthDay, plural } from "@/utils/utils";
=======
import { type RouterOutputs } from "@/utils/api";
import {
  formatDateRange,
  formatDateWeekMonthDay,
  formatShortDate,
  plural,
} from "@/utils/utils";
>>>>>>> 071be308
import { AspectRatio } from "../ui/aspect-ratio";
import {
  ImagesIcon,
  ChevronRight,
  StarIcon,
  BedDoubleIcon,
  InfoIcon,
  ExternalLinkIcon,
  FlameIcon,
  ArrowRightIcon,
  BookCheckIcon,
} from "lucide-react";
import Image from "next/image";

import OfferPhotos from "./OfferPhotos";
import AmenitiesComponent from "./CategorizedAmenities";
import PropertyAmenities from "./PropertyAmenities";
import ShareOfferDialog from "../_common/ShareLink/ShareOfferDialog";
import { Card, CardContent } from "../ui/card";
import { getOriginalListing } from "@/utils/listing-sites";
import { PropertyCompareBtn } from "./PropertyCompareBtn";
import SingleLocationMap from "../_common/GoogleMaps/SingleLocationMap";
import Link from "next/link";
import {
  CheckInTimeRule,
  CheckOutTimeRule,
  PetsRule,
  SmokingRule,
} from "./HouseRules";
import { OfferPriceDetails } from "../_common/OfferPriceDetails";
import { getCancellationPolicyDescription } from "@/config/getCancellationPolicyDescription";
import { VerificationProvider } from "../_utils/VerificationContext";
import IdentityModal from "../_utils/IdentityModal";
import { useSession } from "next-auth/react";

export type OfferWithDetails = RouterOutputs["offers"]["getByIdWithDetails"];

export default function OfferPage({
  offer: { property, request, ...offer },
}: {
  offer: OfferWithDetails;
}) {
  const { data: verificationStatus } =
    api.users.myVerificationStatus.useQuery();
  console.log("verification status:", verificationStatus?.isIdentityVerified);
  const isBooked = !!offer.acceptedAt;

  const aboutRef = useRef<HTMLDivElement>(null);
  const [isOverflowing, setIsOverflowing] = useState(false);

  useEffect(() => {
    const aboutElement = aboutRef.current;
    if (aboutElement) {
      setIsOverflowing(aboutElement.scrollHeight > aboutElement.clientHeight);
    }
  }, []);

  const hostName = property.host?.name ?? property.hostName;

  const originalListing = getOriginalListing(property);

  const renderSeeMoreButton = property.imageUrls.length > 5;

  const [selectedImageIdx, setSelectedImageIdx] = useState<number>(0);
  const firstImageUrl = property.imageUrls[0]!;
  return (
    <div>
      <div className="relative mt-4 grid min-h-[400px] grid-cols-4 grid-rows-2 gap-2 overflow-hidden rounded-xl">
        <Dialog>
          <DialogTrigger
            key={0}
            onClick={() => setSelectedImageIdx(0)}
            className="hover:opacity-90 sm:hidden"
          >
            <Image src={firstImageUrl} alt="" fill objectFit="cover" />
          </DialogTrigger>
          <div className="hidden sm:contents">
            {property.imageUrls.slice(0, 5).map((imageUrl, index) => (
              <div
                key={index}
                className={`relative col-span-1 row-span-1 ${
                  index === 0 ? "col-span-2 row-span-2" : ""
                }`}
              >
                <DialogTrigger
                  onClick={() => setSelectedImageIdx(index)}
                  className="hover:opacity-90"
                >
                  <Image src={imageUrl} alt="" fill objectFit="cover" />
                </DialogTrigger>
              </div>
            ))}
          </div>
          <DialogContent className="max-w-screen flex items-center justify-center bg-transparent">
            <div className="screen-full flex justify-center">
              <OfferPhotos
                propertyImages={property.imageUrls}
                indexOfSelectedImage={selectedImageIdx}
              />
            </div>
          </DialogContent>
        </Dialog>

        {/* If there are more than 5 images, render the "See more photos" button */}
        {renderSeeMoreButton && (
          <div className="absolute bottom-2 left-2">
            <Dialog>
              <DialogTrigger asChild>
                <Button variant="white" className="rounded-full">
                  <ImagesIcon />
                  See all {property.imageUrls.length} photos
                </Button>
              </DialogTrigger>

              <DialogContent className="max-w-4xl">
                <DialogHeader>
                  <DialogTitle>More Photos</DialogTitle>
                </DialogHeader>
                {/* //dialog within a dialog */}
                <Dialog>
                  <div className="grid-row-4 grid min-h-[1000px] grid-cols-2 gap-2 rounded-xl">
                    {property.imageUrls.map((imageUrl, index) => (
                      <DialogTrigger
                        key={index}
                        className={`hover:opacity-90 ${
                          index === 0 || index % 3 === 0
                            ? "col-span-2 row-span-2"
                            : property.imageUrls.length - 1 === index &&
                                index % 4 === 0
                              ? "col-span-2 row-span-2"
                              : "col-span-1 row-span-1"
                        }`}
                      >
                        <div
                          key={index}
                          onClick={() => setSelectedImageIdx(index)}
                        >
                          <AspectRatio ratio={3 / 2}>
                            <Image
                              src={imageUrl}
                              alt=""
                              fill
                              objectFit="cover"
                              className="h-full w-full"
                            />
                          </AspectRatio>
                        </div>
                      </DialogTrigger>
                    ))}
                  </div>
                  <DialogContent className="max-w-screen flex items-center justify-center bg-transparent">
                    <div className="screen-full flex justify-center">
                      <OfferPhotos
                        propertyImages={property.imageUrls}
                        indexOfSelectedImage={selectedImageIdx}
                      />
                    </div>
                  </DialogContent>
                </Dialog>
              </DialogContent>
            </Dialog>
          </div>
        )}
      </div>

      <div className="relative flex gap-8 pt-4">
        <div className="min-w-0 flex-1 space-y-4">
          <section>
            <h1 className="flex-1 text-3xl font-semibold sm:text-4xl">
              {property.name}
            </h1>
            <div className="flex flex-col gap-4 sm:flex-row">
              <div className="flex-1">
                <p className="gap flex flex-wrap items-center gap-x-1 pt-1 text-sm font-medium capitalize">
                  {property.propertyType} in {property.city} ·{" "}
                  <StarIcon className="inline size-[1em] fill-primaryGreen stroke-primaryGreen" />{" "}
                  {property.avgRating}{" "}
                  <a href="#reviews" className="underline">
                    ({plural(property.numRatings, "review")})
                  </a>
                </p>
                <p className="text-sm font-medium">
                  {plural(property.maxNumGuests, "guest")} ·{" "}
                  {plural(property.numBedrooms, "bedroom")} ·{" "}
                  {plural(property.numBeds, "bed")}
                  {property.numBathrooms && (
                    <> · {plural(property.numBathrooms, "bath")}</>
                  )}
                </p>
              </div>
              {originalListing && (
                <div className="self-end">
                  <PropertyCompareBtn
                    checkIn={offer.checkIn}
                    checkOut={offer.checkOut}
                    numGuests={request?.numGuests ?? 1}
                    originalListing={originalListing}
                  />
                </div>
              )}
            </div>
          </section>

          <section className="border-t pt-4">
            <div className="flex items-center gap-2">
              <UserAvatar
                name={hostName}
                email={property.host?.email}
                image={property.host?.image}
              />
              <div className="-space-y-1">
                <p className="text-sm text-muted-foreground">Hosted by</p>
                <p className="text-lg font-medium">{hostName}</p>
              </div>
            </div>
          </section>

          <section>
            <h2 className="subheading border-t pb-2 pt-4">
              About this property
            </h2>
            <div className="z-20 max-w-2xl text-zinc-700">
              <div ref={aboutRef} className="line-clamp-5 break-words">
                {property.about}
              </div>
              {isOverflowing && (
                <Dialog>
                  <DialogTrigger className="inline-flex items-center justify-center text-foreground underline underline-offset-2">
                    Show more
                    <ChevronRight className="ml-2" />
                  </DialogTrigger>

                  <DialogContent className="max-w-3xl p-8">
                    <DialogHeader>
                      <DialogTitle>About this property</DialogTitle>
                    </DialogHeader>
                    <p className="whitespace-break-spaces break-words text-base">
                      {property.about}
                    </p>
                  </DialogContent>
                </Dialog>
              )}
            </div>
          </section>

          {property.roomsWithBeds && (
            <section>
              <h2 className="subheading border-t pb-2 pt-4">Rooms & Beds</h2>
              <div className="flex gap-4 overflow-x-auto">
                {property.roomsWithBeds.map((room, index) => (
                  <div
                    key={index}
                    className="flex min-w-56 flex-col items-center gap-4 whitespace-pre rounded-lg border p-4"
                  >
                    <BedDoubleIcon />
                    <p className="text-lg font-semibold">{room.name}</p>
                    <p className="text-center text-sm text-muted-foreground">
                      {room.beds
                        .map((bed) => plural(bed.count, bed.type))
                        .join(", ")}
                    </p>
                  </div>
                ))}
              </div>
            </section>
          )}

          <section>
            <h2 className="subheading border-t pb-2 pt-4">Amenitites</h2>
            <PropertyAmenities amenities={property.amenities} />

            <Dialog>
              <DialogTrigger asChild>
                <Button variant="secondary" className="w-full sm:w-auto">
                  Show all amenities
                </Button>
              </DialogTrigger>
              <DialogContent className="max-w-4xl">
                <DialogHeader>
                  <DialogTitle>Amenities</DialogTitle>
                </DialogHeader>
                <div className="max-h-96 overflow-y-auto">
                  <AmenitiesComponent propertyAmenities={property.amenities} />
                </div>
              </DialogContent>
            </Dialog>
          </section>

          {property.latitude && property.longitude && (
            <section>
              <h2 className="subheading border-t pb-2 pt-4">
                Where you&apos;ll be
              </h2>
              <div className="relative mt-4 h-[400px]">
                <div className="absolute inset-0 z-0 overflow-hidden rounded-xl border">
                  <SingleLocationMap
                    lat={property.latitude}
                    lng={property.longitude}
                  />
                </div>
              </div>
            </section>
          )}

          <section>
            <div className="flex items-start justify-between border-t pb-2 pt-4">
              <div>
                <h2 className="subheading">Guest Reviews</h2>
                <div className="flex items-center gap-2 pb-4">
                  <StarIcon className="inline size-[1em] fill-primaryGreen stroke-primaryGreen" />{" "}
                  {property.avgRating} · {plural(property.numRatings, "review")}
                </div>
              </div>
            </div>
            <div className="grid gap-4">
              {property.reviews.map((review) => (
                <ReviewCard key={review.id} review={review} />
              ))}
            </div>
            {originalListing && (
              <Link
                target="_blank"
                rel="noopener noreferrer"
                className="flex items-center gap-2 font-semibold text-teal-700 underline underline-offset-2"
                href={originalListing.getReviewsUrl({
                  // TODO
                  checkIn: offer.checkIn,
                  checkOut: offer.checkOut,
                  numGuests: request?.numGuests ?? 1,
                })}
              >
                See all reviews
                <ExternalLinkIcon className="h-4 w-4" />
              </Link>
            )}
          </section>

          {property.hostNumReviews && property.hostRating && (
            <section>
              <h2 className="subheading border-t pb-2 pt-4">Meet your host</h2>
              <Card className="mt-4 max-w-sm p-8">
                <CardContent className="flex items-center justify-between sm:p-6">
                  <div className="space-y-4">
                    <UserAvatar
                      size="huge"
                      name={hostName}
                      image={property.host?.image}
                    />
                    <p className="text-center text-lg font-bold">{hostName}</p>
                  </div>
                  <div className="divide-y *:p-2">
                    <div>
                      <p className="text-center text-lg font-bold">
                        {property.hostNumReviews}
                      </p>
                      <p className="text-center">Reviews</p>
                    </div>
                    <div>
                      <p className="text-center text-lg font-bold">
                        {property.hostRating}
                      </p>
                      <p className="text-center">Rating</p>
                    </div>
                  </div>
                </CardContent>
              </Card>
            </section>
          )}

          <section>
            <h2 className="subheading border-t pb-2 pt-4">House rules</h2>
            <div className="overflow-x-auto">
              <div className="flex gap-4">
                {property.checkInTime !== null && (
                  <CheckInTimeRule checkInTime={property.checkInTime} />
                )}
                {property.checkOutTime !== null && (
                  <CheckOutTimeRule checkOutTime={property.checkOutTime} />
                )}
                {property.petsAllowed !== null && (
                  <PetsRule petsAllowed={property.petsAllowed} />
                )}
                {property.smokingAllowed !== null && (
                  <SmokingRule smokingAllowed={property.smokingAllowed} />
                )}
              </div>
            </div>
            {property.cancellationPolicy !== null && (
              <>
                <h3 className="pb-2 pt-4 font-bold">Cancellation Policy</h3>
                <p>
                  {getCancellationPolicyDescription(
                    property.cancellationPolicy,
                  )}
                </p>
              </>
            )}
          </section>

          <section>
            <h2 className="subheading border-t pb-2 pt-4">
              Check-in information
            </h2>
            <p>
              {property.checkInInfo === "self"
                ? "Self check-in"
                : property.checkInInfo}
            </p>
          </section>

          <div className="flex justify-end">
            <ShareOfferDialog
              id={offer.id}
              isRequest={false}
              propertyName={property.name}
            />
          </div>
        </div>

        <div className="hidden shrink-0 md:block md:w-72 lg:w-96">
          <div className="sticky top-[calc(var(--header-height)+1rem)] space-y-4">
            <Card>
              <CardContent className="space-y-4">
                {request && (
                  <div className="grid grid-cols-2 rounded-lg border *:px-4 *:py-2">
                    <div className="border-r">
                      <p className="text-xs font-bold uppercase text-muted-foreground">
                        Check-in
                      </p>
                      <p className="font-bold">
                        {formatDateWeekMonthDay(offer.checkIn)}
                      </p>
                    </div>
                    <div>
                      <p className="text-xs font-bold uppercase text-muted-foreground">
                        Check-out
                      </p>
                      <p className="font-bold">
                        {formatDateWeekMonthDay(offer.checkOut)}
                      </p>
                    </div>
                    <div className="col-span-full border-t">
                      <p className="text-xs font-bold uppercase text-muted-foreground">
                        Guests
                      </p>
                      <p className="font-bold">
                        {plural(request.numGuests, "guest")}
                      </p>
                    </div>
                  </div>
                )}
                <Button
                  asChild={!isBooked}
                  variant={
                    property.stripeVerRequired &&
                    verificationStatus?.isIdentityVerified === "pending"
                      ? "secondary"
                      : "greenPrimary"
                  }
                  size="lg"
                  className="w-full"
                  disabled={isBooked}
                >
                  {isBooked ? (
                    <>
                      <BookCheckIcon className="size-5" />
                      Booked
                    </>
                  ) : !property.stripeVerRequired ? (
                    <Link href={`/offer-checkout/${offer.id}`}>
                      Book now
                      <ArrowRightIcon className="size-5" />
                    </Link>
                  ) : verificationStatus?.isIdentityVerified === "true" ? (
                    <Link href={`/offer-checkout/${offer.id}`}>
                      Book now
                      <ArrowRightIcon className="size-5" />
                    </Link>
                  ) : verificationStatus?.isIdentityVerified === "pending" ? (
                    <p>Verification pending</p>
                  ) : (
                    <VerificationProvider>
                      <IdentityModal />
                    </VerificationProvider>
                  )}
                </Button>
                <OfferPriceDetails offer={offer} />
              </CardContent>
            </Card>
            <div className="flex gap-2 rounded-xl border border-orange-300 bg-orange-50 p-3 text-orange-800">
              <FlameIcon className="size-7 shrink-0" />
              <div>
                <p className="text-sm font-bold">Tramona exclusive deal</p>
                <p className="text-xs">
                  This is an exclusive offer created just for you &ndash; you
                  will not be able to find this price anywhere else
                </p>
              </div>
            </div>
            <div className="flex gap-2 rounded-xl border border-blue-300 bg-blue-50 p-3 text-blue-800">
              <InfoIcon className="size-7 shrink-0" />
              <div>
                <p className="text-sm font-bold">Important Notes</p>
                <p className="text-xs">
                  These dates could get booked on other platforms for full
                  price. If they do, your match will be automatically withdrawn.
                  <br />
                  <br />
                  After 24 hours, this match will become available for the
                  public to book.
                  <br />
                  <br />
                  <b>
                    We encourage you to book within 24 hours for best results.
                  </b>
                </p>
              </div>
            </div>
          </div>
        </div>
        {/* Mobile price card */}
        <Card className="fixed bottom-16 left-0 w-full md:hidden">
          <CardContent className="flex flex-row items-center justify-between px-4 py-1 text-sm">
            {request && (
              <div className="flex flex-col">
                <OfferPriceDetails offer={offer} />
                <p className="font-semibold">
                  {formatDateRange(offer.checkIn, offer.checkOut)}
                </p>
              </div>
            )}
            <Button
              asChild={!isBooked}
              variant="greenPrimary"
              size="sm"
              className="px-6 py-6"
              disabled={isBooked}
            >
              {isBooked ? (
                <>
                  <BookCheckIcon className="size-4" />
                  Booked
                </>
              ) : (
                <Link href={`/offer-checkout/${offer.id}`}>
                  Book now
                  <ArrowRightIcon className="size-4" />
                </Link>
              )}
            </Button>
          </CardContent>
        </Card>
      </div>
    </div>
  );
}<|MERGE_RESOLUTION|>--- conflicted
+++ resolved
@@ -9,18 +9,8 @@
   DialogTitle,
   DialogTrigger,
 } from "@/components/ui/dialog";
-<<<<<<< HEAD
 import { api, type RouterOutputs } from "@/utils/api";
-import { formatDateWeekMonthDay, plural } from "@/utils/utils";
-=======
-import { type RouterOutputs } from "@/utils/api";
-import {
-  formatDateRange,
-  formatDateWeekMonthDay,
-  formatShortDate,
-  plural,
-} from "@/utils/utils";
->>>>>>> 071be308
+import { formatDateRange, formatDateWeekMonthDay, plural } from "@/utils/utils";
 import { AspectRatio } from "../ui/aspect-ratio";
 import {
   ImagesIcon,
@@ -54,7 +44,6 @@
 import { getCancellationPolicyDescription } from "@/config/getCancellationPolicyDescription";
 import { VerificationProvider } from "../_utils/VerificationContext";
 import IdentityModal from "../_utils/IdentityModal";
-import { useSession } from "next-auth/react";
 
 export type OfferWithDetails = RouterOutputs["offers"]["getByIdWithDetails"];
 
