--- conflicted
+++ resolved
@@ -5,35 +5,12 @@
   getTravelerOfferedPrice,
 } from "@/utils/utils";
 import { plural } from "@/utils/utils";
-<<<<<<< HEAD
-import type {
-  OfferWithDetails,
-  PropertyPageData,
-  RequestToBookDetails,
-} from "@/components/offers/PropertyPage";
-import React, { useEffect, useState } from "react";
-=======
 import type { OfferWithDetails } from "@/components/offers/PropertyPage";
 import React from "react";
->>>>>>> 420aa153
 import {
   breakdownPayment,
   getServiceFee,
 } from "@/utils/payment-utils/paymentBreakdown";
-<<<<<<< HEAD
-
-type PaymentBreakdown = {
-  totalTripAmount: number;
-  paymentIntentId: string;
-  taxesPaid: number;
-  taxPercentage: number;
-  superhogFee: number;
-  stripeTransactionFee: number;
-  checkoutSessionId: string;
-  totalSavings: number;
-};
-=======
->>>>>>> 420aa153
 
 export default function PriceDetailsBeforeTax({
   bookOnAirbnb, /// do we need this?
@@ -46,89 +23,6 @@
   requestToBook?: RequestToBookDetails;
   property?: PropertyPageData;
 }) {
-<<<<<<< HEAD
-  const [loading, setLoading] = useState(true);
-  const [brokeDownPayment, setBrokeDownPayment] = 
-    useState<PaymentBreakdown | null>(null);
-
-  useEffect(() => {
-    const fetchData = async () => {
-      if (requestToBook && property) {
-        try {
-          const numberOfNights = getNumNights(
-            requestToBook.checkIn,
-            requestToBook.checkOut,
-          );
-          
-          const travelerOfferedPriceBeforeFees = getTravelerOfferedPrice({
-            propertyPrice: 12345, // This needs to be updated with actual price
-            travelerMarkup: 1.015,
-            numNights: numberOfNights,
-          });
-
-          console.log('sup')
-
-          const payment = await breakdownPayment({
-            numOfNights: numberOfNights,
-            travelerOfferedPriceBeforeFees,
-            isScrapedPropery: true,
-            // lat: property.latLngPoint.x,
-            // lng: property.latLngPoint.y,
-          });
-          console.log(payment)
-
-          setBrokeDownPayment(payment);
-        } catch (error) {
-          console.error("Error fetching payment breakdown");
-        } finally {
-          setLoading(false);
-        }
-      }
-    };
-
-    void fetchData();
-  }, [requestToBook, property]);
-
-  if (loading && requestToBook) {
-    return <div>Loading price details...</div>;
-  }
-
-  let priceDetails;
-  if (offer) {
-    const numberOfNights = getNumNights(offer.checkIn, offer.checkOut);
-    const nightlyPrice = offer.travelerOfferedPriceBeforeFees / numberOfNights;
-    
-    priceDetails = {
-      numberOfNights,
-      nightlyPrice,
-      serviceFee: getServiceFee({ tripCheckout: offer.tripCheckout }),
-      totalAmount: offer.tripCheckout.totalTripAmount - offer.tripCheckout.taxesPaid,
-      isScraped: !!offer.scrapeUrl,
-    };
-  } else if (brokeDownPayment && requestToBook) {
-    const numberOfNights = getNumNights(requestToBook.checkIn, requestToBook.checkOut);
-    const nightlyPrice = brokeDownPayment.totalTripAmount / numberOfNights;
-    
-    priceDetails = {
-      numberOfNights,
-      nightlyPrice,
-      //can update the getServiceFee util instead
-      serviceFee: brokeDownPayment.superhogFee + brokeDownPayment.stripeTransactionFee,
-      totalAmount: brokeDownPayment.totalTripAmount - brokeDownPayment.taxesPaid,
-      isScraped: true,
-    };
-    console.log('brokedownpayment', priceDetails)
-  } else {
-    return null;
-  }
-
-
-
-  const items = [
-    {
-      title: `${formatCurrency(priceDetails.nightlyPrice)} x ${plural(priceDetails.numberOfNights, "night")}`,
-      price: formatCurrency(priceDetails.nightlyPrice * priceDetails.numberOfNights),
-=======
   const numberOfNights = getNumNights(offer.checkIn, offer.checkOut);
   const nightlyPrice = offer.travelerOfferedPriceBeforeFees / numberOfNights;
   const paymentBreakdown = breakdownPayment(offer);
@@ -137,7 +31,6 @@
     {
       title: `${formatCurrency(nightlyPrice)} x ${plural(numberOfNights, "night")}`,
       price: `${formatCurrency(offer.travelerOfferedPriceBeforeFees / numberOfNights)}`,
->>>>>>> 420aa153
     },
     {
       title: "Cleaning fee",
@@ -145,11 +38,7 @@
     },
     {
       title: "Tramona service fee",
-<<<<<<< HEAD
-      price: formatCurrency(priceDetails.serviceFee),
-=======
       price: `${formatCurrency(getServiceFee({ tripCheckout: paymentBreakdown }))}`, // no tax here
->>>>>>> 420aa153
     },
   ];
 
@@ -169,15 +58,11 @@
         <div className="flex flex-col gap-y-1">
           <div className="flex items-center justify-between font-bold">
             <p>Total (USD)</p>
-<<<<<<< HEAD
-            <p>{formatCurrency(priceDetails.totalAmount)}</p>
-=======
             <p>
               {formatCurrency(
                 paymentBreakdown.totalTripAmount - paymentBreakdown.taxesPaid,
               )}
             </p>
->>>>>>> 420aa153
           </div>
           {!priceDetails.isScraped && (
             <p className="text-sm text-muted-foreground">Total before taxes</p>
@@ -186,13 +71,9 @@
       </div>
       <div className="md:hidden">
         <p className="text-base font-bold">
-<<<<<<< HEAD
-          {formatCurrency(priceDetails.totalAmount)}
-=======
           {formatCurrency(
             paymentBreakdown.totalTripAmount - paymentBreakdown.taxesPaid,
           )}
->>>>>>> 420aa153
         </p>
         {!priceDetails.isScraped && (
           <p className="text-muted-foreground">Total before taxes</p>
