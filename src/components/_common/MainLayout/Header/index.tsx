import type { PropsWithChildren } from "react";
import Link from "next/link";
import React, { useState } from "react";
import TramonaIcon from "@/components/_icons/TramonaIcon";
import { MenuIcon } from "lucide-react";
import HeaderTopRight from "./HeaderTopRight";
import {
  DropdownMenu,
  DropdownMenuContent,
  DropdownMenuTrigger,
} from "@/components/ui/dropdown-menu";

import NavLink from "@/components/_utils/NavLink";
import { cn } from "@/utils/utils";
import { Button } from "@/components/ui/button";
import { useSession } from "next-auth/react";

export default function Header() {
  return (
    <>
      <div className="contents lg:hidden">
        <SmallHeader />
      </div>
      <div className="hidden lg:contents">
        <LargeHeader />
      </div>
    </>
  );
}

const userLinks = [
  { href: "/", label: "Overview" },
  { href: "/requests", label: "Request/Offers" },
  { href: "/my-trips", label: "My Trips" },
  { href: "/messages", label: "Messages" },
];

function LargeHeader() {
  return (
    <header className="fixed inset-x-0 top-0 z-50 flex items-center bg-white p-4 shadow-md">
      <div className="flex flex-1 gap-4">
        <TramonaLogo />
      </div>

      <div className="flex flex-1 justify-end">
        <HeaderTopRight />
      </div>
    </header>
  );
}

function SmallHeader() {
  const { status } = useSession();
  const [isMenuOpen, setIsMenuOpen] = useState(false);

  const closeMenu = () => setIsMenuOpen(false);

  return (
<<<<<<< HEAD
    <header className="fixed inset-x-0 top-0 z-50 flex items-center bg-white p-2 text-sm shadow-md sm:p-4 sm:text-base">
      <DropdownMenu open={isMenuOpen} onOpenChange={setIsMenuOpen}>
        <DropdownMenuTrigger asChild className="lg:hidden">
          <Button variant="ghost" size="icon">
            <MenuIcon />
          </Button>
        </DropdownMenuTrigger>
        <DropdownMenuContent align="start" className="p-2">
          {status === "unauthenticated" && (
            <>
              {headerLinks.map(({ href, label }, i) => (
                <HeaderLink key={i} href={href} onClick={closeMenu}>
                  {label}
                </HeaderLink>
              ))}
            </>
          )}
          {status === "authenticated" && (
            <>
              {userLinks.map(({ href, label }, i) => (
                <HeaderLink key={i} href={href} onClick={closeMenu}>
                  {label}
                </HeaderLink>
              ))}
            </>
          )}
        </DropdownMenuContent>
      </DropdownMenu>
=======
    <header className="sticky top-0 z-50 flex items-center bg-white p-2 text-sm shadow-md sm:p-4 sm:text-base">
      {status === "authenticated" && (
        <DropdownMenu open={isMenuOpen} onOpenChange={setIsMenuOpen}>
          <DropdownMenuTrigger asChild className="lg:hidden">
            <Button variant="ghost" size="icon">
              <MenuIcon />
            </Button>
          </DropdownMenuTrigger>
          <DropdownMenuContent align="start" className="p-2">
            {userLinks.map(({ href, label }, i) => (
              <HeaderLink key={i} href={href} onClick={closeMenu}>
                {label}
              </HeaderLink>
            ))}
          </DropdownMenuContent>
        </DropdownMenu>
      )}
>>>>>>> 624433b9

      <TramonaLogo />

      <div className="flex flex-1 justify-end">
        <HeaderTopRight />
      </div>
    </header>
  );
}

function HeaderLink({
  href,
  children,
  onClick,
}: PropsWithChildren<{ href: string; onClick?: () => void }>) {
  return (
    <NavLink
      href={href}
      render={({ selected }) => (
        <div
          onClick={onClick} // close dropdown when link is clicked
          className={cn(
            "rounded-lg px-5 py-2 font-medium",
            selected ? "bg-black text-white" : "text-black hover:bg-zinc-200",
          )}
        >
          {children}
        </div>
      )}
    />
  );
}

function TramonaLogo() {
  return (
    <Link href="/" className="flex items-center gap-2 text-2xl font-bold">
      <TramonaIcon />
      Tramona
    </Link>
  );
}<|MERGE_RESOLUTION|>--- conflicted
+++ resolved
@@ -56,37 +56,7 @@
   const closeMenu = () => setIsMenuOpen(false);
 
   return (
-<<<<<<< HEAD
     <header className="fixed inset-x-0 top-0 z-50 flex items-center bg-white p-2 text-sm shadow-md sm:p-4 sm:text-base">
-      <DropdownMenu open={isMenuOpen} onOpenChange={setIsMenuOpen}>
-        <DropdownMenuTrigger asChild className="lg:hidden">
-          <Button variant="ghost" size="icon">
-            <MenuIcon />
-          </Button>
-        </DropdownMenuTrigger>
-        <DropdownMenuContent align="start" className="p-2">
-          {status === "unauthenticated" && (
-            <>
-              {headerLinks.map(({ href, label }, i) => (
-                <HeaderLink key={i} href={href} onClick={closeMenu}>
-                  {label}
-                </HeaderLink>
-              ))}
-            </>
-          )}
-          {status === "authenticated" && (
-            <>
-              {userLinks.map(({ href, label }, i) => (
-                <HeaderLink key={i} href={href} onClick={closeMenu}>
-                  {label}
-                </HeaderLink>
-              ))}
-            </>
-          )}
-        </DropdownMenuContent>
-      </DropdownMenu>
-=======
-    <header className="sticky top-0 z-50 flex items-center bg-white p-2 text-sm shadow-md sm:p-4 sm:text-base">
       {status === "authenticated" && (
         <DropdownMenu open={isMenuOpen} onOpenChange={setIsMenuOpen}>
           <DropdownMenuTrigger asChild className="lg:hidden">
@@ -103,7 +73,6 @@
           </DropdownMenuContent>
         </DropdownMenu>
       )}
->>>>>>> 624433b9
 
       <TramonaLogo />
 
