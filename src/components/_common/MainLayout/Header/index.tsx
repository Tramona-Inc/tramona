--- conflicted
+++ resolved
@@ -67,23 +67,7 @@
         <HeaderLink href="/exclusive-offers">Exclusive Offers</HeaderLink>
         <HeaderLink href="/feed">Social Feed</HeaderLink>
       </div>
-
-<<<<<<< HEAD
-      <div className="flex flex-1 items-center justify-end gap-5">
-        <DropdownMenu>
-          <DropdownMenuTrigger asChild className="lg:hidden">
-            <Button variant="darkOutline" size="sm">
-              <Menu />
-            </Button>
-          </DropdownMenuTrigger>
-          <DropdownMenuContent align="end">
-            <HeaderLink href="/program">Refer and Earn</HeaderLink>
-            <HeaderLink href="/for-hosts">For Hosts</HeaderLink>
-            <HeaderLink href="/exclusive-offers">Exclusive Offers</HeaderLink>
-            <HeaderLink href="/feed">Social Feed</HeaderLink>
-          </DropdownMenuContent>
-        </DropdownMenu>
-=======
+      
       <div className="flex flex-1 justify-end">
         <HeaderTopRight />
       </div>
@@ -103,7 +87,7 @@
         <DropdownMenuContent align="start" className="p-2">
           <HeaderLink href="/program">Refer and Earn</HeaderLink>
           <HeaderLink href="/for-hosts">For Hosts</HeaderLink>
-          <HeaderLink href="/offers">Exclusive Offers</HeaderLink>
+          <HeaderLink href="/exclusive-offers">Exclusive Offers</HeaderLink>
           <HeaderLink href="/feed">Social Feed</HeaderLink>
         </DropdownMenuContent>
       </DropdownMenu>
@@ -111,7 +95,6 @@
       <TramonaLogo />
 
       <div className="flex flex-1 justify-end">
->>>>>>> 3114b3bd
         <HeaderTopRight />
       </div>
     </header>
