import { MenuIcon } from "lucide-react";
import Link from "next/link";
import HeaderTopRight from "./HeaderTopRight";

import Sidebar from "@/components/dashboard/Sidebar";
import { Button } from "@/components/ui/button";
import { Sheet, SheetContent, SheetTrigger } from "@/components/ui/sheet";
import { useIsLg } from "@/utils/utils";
import { useSession } from "next-auth/react";
import { usePathname } from "next/navigation";
import { TramonaLogo } from "./TramonaLogo";

type HeaderProps =
  | {
      type: "dashboard";
      sidebarType: "guest" | "host" | "admin";
    }
  | { type: "marketing" };

export default function Header(props: HeaderProps) {
  return (
    <>
      <div className="contents lg:hidden">
        <SmallHeader {...props} />
      </div>
      <div className="container hidden lg:contents ">
        <LargeHeader {...props} />
      </div>
    </>
  );
}

function LargeHeader(props: HeaderProps) {
  const { status, data: session } = useSession();

  const pathname = usePathname();

  return (
<<<<<<< HEAD
    <header className="sticky top-0 z-50 flex h-header-height items-center bg-white p-4 shadow-md lg:px-16">
=======
    <header className="container sticky top-0 z-50 flex h-header-height items-center bg-white">
>>>>>>> 75edcc78
      <div className="flex flex-1 gap-4">
        <TramonaLogo />
      </div>

      <div className="flex items-center justify-center gap-2">
        {props.type === "marketing" && (
          <>
            {/* {headerLinks.map(({ href, label }, i) => (
                <HeaderLink key={i} href={href}>
                  {label}
                </HeaderLink>
              ))} */}
          </>
        )}
      </div>

      <div className="flex flex-1 justify-end gap-5">
        {props.type === "dashboard" ? (
          <Button asChild variant="darkOutline">
            {session?.user.role === "host" && pathname === "/host" ? (
              <Link href="/">Switch to Traveller</Link>
            ) : session?.user.role !== "host" ? (
              <Link href="/for-hosts/sign-up">Become a host</Link>
            ) : (
              <Link href="/host">Switch to Host</Link>
            )}
          </Button>
        ) : (
          <Button asChild variant="darkOutline">
            <Link href="/auth/signin">
              {status === "authenticated" ? "Switch to Dashboard" : "Log in"}
            </Link>
          </Button>
        )}
        <HeaderTopRight />
      </div>
    </header>
  );
}

function SmallSidebar(props: HeaderProps) {
  const isVisible = !useIsLg();
  if (!isVisible || props.type === "marketing") return null;

  return (
    <Sheet>
      <SheetTrigger asChild>
        <Button variant="ghost" size="icon">
          <MenuIcon />
        </Button>
      </SheetTrigger>
      <SheetContent side="left" className="w-max p-0">
        {props.type === "dashboard" && (
          <aside className="sticky bottom-0 top-header-height h-screen-minus-header">
            <Sidebar withLogo type={props.sidebarType} />
          </aside>
        )}
      </SheetContent>
    </Sheet>
  );
}

function SmallHeader(props: HeaderProps) {
  const { status } = useSession();

  return (
<<<<<<< HEAD
    <header className="sticky top-0 z-50 flex h-header-height items-center bg-white p-2 text-sm shadow-md sm:p-4 sm:text-base">
      {props.type === "dashboard" && (
=======
    <header className="container sticky top-0 z-50 flex h-header-height items-center bg-white text-sm sm:text-base">
      {/* {props.type === "dashboard" && (
>>>>>>> 75edcc78
        <div className="flex-1">
          <SmallSidebar {...props} />
        </div>
      )} */}

      <TramonaLogo />

      <div className="flex flex-1 justify-end gap-2">
        {props.type === "marketing" && (
          <Button asChild variant="darkOutline">
            <Link href="/auth/signin">
              {status === "authenticated" ? "Dashboard" : "Log in"}
            </Link>
          </Button>
        )}

        {/* <HeaderTopRight /> */}
      </div>
    </header>
  );
}<|MERGE_RESOLUTION|>--- conflicted
+++ resolved
@@ -36,11 +36,7 @@
   const pathname = usePathname();
 
   return (
-<<<<<<< HEAD
-    <header className="sticky top-0 z-50 flex h-header-height items-center bg-white p-4 shadow-md lg:px-16">
-=======
-    <header className="container sticky top-0 z-50 flex h-header-height items-center bg-white">
->>>>>>> 75edcc78
+    <header className="container sticky top-0 z-50 flex h-header-height items-center bg-white p-4 shadow-md lg:px-16">
       <div className="flex flex-1 gap-4">
         <TramonaLogo />
       </div>
@@ -107,13 +103,8 @@
   const { status } = useSession();
 
   return (
-<<<<<<< HEAD
-    <header className="sticky top-0 z-50 flex h-header-height items-center bg-white p-2 text-sm shadow-md sm:p-4 sm:text-base">
-      {props.type === "dashboard" && (
-=======
-    <header className="container sticky top-0 z-50 flex h-header-height items-center bg-white text-sm sm:text-base">
+    <header className="container sticky top-0 z-50 flex h-header-height items-center bg-white text-sm shadow-md sm:text-base">
       {/* {props.type === "dashboard" && (
->>>>>>> 75edcc78
         <div className="flex-1">
           <SmallSidebar {...props} />
         </div>
