--- conflicted
+++ resolved
@@ -1,11 +1,6 @@
 import {
   BadgeHelp,
   BadgeInfo,
-<<<<<<< HEAD
-  BadgePercent,
-=======
-  DoorOpen,
->>>>>>> 90e92f3f
   Home,
   Menu,
   MenuIcon,
@@ -54,12 +49,7 @@
 }
 
 const headerLinks1 = [
-<<<<<<< HEAD
-  { name: "Link Input", href: "/link-input" },
-
-=======
   // { name: "Link Input", href: "/link-input" },
->>>>>>> 90e92f3f
   { name: "Recent Deals", href: "/exclusive-offers" },
   //{ name: "Unclaimed Offers", href: "/unclaimed-offers" },
 ];
@@ -79,11 +69,6 @@
   { name: "Become a host", href: "/for-hosts", icon: <Home /> },
   { name: "How it works", href: "/how-it-works", icon: <Menu /> },
   { name: "24/7 Support", href: "/help-center", icon: <BadgeHelp /> },
-<<<<<<< HEAD
-  { name: "Become a host", href: "/host-onboarding", icon: <Home /> },
-  { name: "FAQ", href: "/faq", icon: <MessageCircleQuestion /> },
-  { name: "Contact", href: "/support", icon: <BadgeInfo /> },
-=======
   // { name: "FAQ", href: "/faq", icon: <MessageCircleQuestion /> },
   // { name: "Contact", href: "/support", icon: <BadgeInfo /> },
   // { name: "For Hosts", href: "/for-hosts", icon: <DoorOpen /> },
@@ -100,7 +85,6 @@
 export const hamburgerLinksHostMobileToHost = [
   { name: "Switch to Host", href: "/host", icon: <DoorOpen /> },
   { name: "24/7 Support", href: "/help-center", icon: <BadgeHelp /> },
->>>>>>> 90e92f3f
 ];
 
 function HamburgerMenu({
@@ -215,11 +199,6 @@
             )}
 
             {session?.user.role === "host" && pathname.includes("/host") ? (
-<<<<<<< HEAD
-              <Link href="/">Switch to Traveler</Link>
-            ) : session?.user.role !== "host" ? null : (
-              <Link href="/host">Switch to Host</Link>
-=======
               <Link
                 href="/"
                 className="whitespace-nowrap rounded-full border bg-white px-3 py-2 text-sm font-bold text-teal-900 xl:text-base"
@@ -233,7 +212,6 @@
               >
                 Switch to Host
               </Link>
->>>>>>> 90e92f3f
             )}
 
             {status !== "authenticated" && (
@@ -277,16 +255,7 @@
           <SmallSidebar {...props} />
         </div>
       )} */}
-<<<<<<< HEAD
-
-      {/* <TramonaLogo /> */}
-
-      <div className="pr-5">
-        <TramonaLogo />
-      </div>
-=======
       <TramonaLogo />
->>>>>>> 90e92f3f
 
       <div className="flex w-full flex-row items-center justify-between gap-x-1">
         {props.type !== "marketing" && (
