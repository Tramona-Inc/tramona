--- conflicted
+++ resolved
@@ -14,13 +14,7 @@
 import Link from "next/link";
 // import { useMediaQuery } from "@/components/_utils/useMediaQuery";
 import HeaderTopRight from "./HeaderTopRight";
-<<<<<<< HEAD
-import HamburgerMenuMobile from "./HamburgerMenuMobile";
-import { Separator } from '@/components/ui/separator'
-import Sidebar from "@/components/dashboard/Sidebar";
-=======
-
->>>>>>> 59eab9fa
+
 import { Button } from "@/components/ui/button";
 import { cn } from "@/utils/utils";
 import { useSession } from "next-auth/react";
