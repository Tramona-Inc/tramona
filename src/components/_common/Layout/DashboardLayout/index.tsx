import Sidebar from "@/components/dashboard/Sidebar";
import Header from "../../Header";
import Footer from "../Footer";

type DashboardLayoutProps = {
  children: React.ReactNode;
  type: "admin" | "host" | "guest";
};

export default function DashboadLayout({
  children,
  type,
}: DashboardLayoutProps) {
  return (
    <>
      <Header type="dashboard" sidebarType={type} />
      <div className="flex">
<<<<<<< HEAD
        <aside className="sticky hidden h-screen-minus-header bg-zinc-100 lg:block">
=======
        <aside className="sticky bottom-0 top-header-height hidden h-screen-minus-header bg-zinc-100 lg:block">
>>>>>>> e7878fc9
          <Sidebar type={type} />
        </aside>
        <main className="flex-1">{children}</main>
      </div>
      <Footer />
    </>
  );
}<|MERGE_RESOLUTION|>--- conflicted
+++ resolved
@@ -15,11 +15,7 @@
     <>
       <Header type="dashboard" sidebarType={type} />
       <div className="flex">
-<<<<<<< HEAD
-        <aside className="sticky hidden h-screen-minus-header bg-zinc-100 lg:block">
-=======
         <aside className="sticky bottom-0 top-header-height hidden h-screen-minus-header bg-zinc-100 lg:block">
->>>>>>> e7878fc9
           <Sidebar type={type} />
         </aside>
         <main className="flex-1">{children}</main>
