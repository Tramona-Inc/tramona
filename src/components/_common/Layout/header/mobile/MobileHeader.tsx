--- conflicted
+++ resolved
@@ -77,11 +77,7 @@
                         className="flex items-center justify-between rounded-md py-3 pr-4 text-primaryGreen transition-colors duration-200 hover:bg-background"
                       >
                         <div className="flex flex-row items-center gap-x-2">
-<<<<<<< HEAD
-                          {item.icon ? <item.icon /> : null}
-=======
                           <item.icon />
->>>>>>> 51acad1b
                           {item.title}
                         </div>
                         <ChevronRight className="h-4 w-4 text-slate-400" />
