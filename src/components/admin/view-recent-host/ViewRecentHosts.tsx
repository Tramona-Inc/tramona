import { type RouterOutputs, api } from "@/utils/api";
import {
  Card,
  CardContent,
  CardDescription,
  CardHeader,
  CardTitle,
} from "../../ui/card";
import { columns } from "./table/columns";
import { DataTable } from "./table/data-table";

<<<<<<< HEAD
export type HostsInfo =
  inferRouterOutputs<AppRouter>["host"]["getHostsInfo"][number];
=======
export type HostsInfo = RouterOutputs["users"]["getHostInfo"][number];
>>>>>>> 48e42e28

export default function ViewRecentHosts() {
  const { data } = api.host.getHostsInfo.useQuery();

  return (
    <Card>
      <CardHeader>
        <CardTitle>View recent hosts</CardTitle>
        <CardDescription>Shows recently created hosts</CardDescription>
      </CardHeader>
      <CardContent className="flex flex-col space-y-5">
        <DataTable data={data ?? []} columns={columns} />
      </CardContent>
    </Card>
  );
}<|MERGE_RESOLUTION|>--- conflicted
+++ resolved
@@ -9,12 +9,7 @@
 import { columns } from "./table/columns";
 import { DataTable } from "./table/data-table";
 
-<<<<<<< HEAD
-export type HostsInfo =
-  inferRouterOutputs<AppRouter>["host"]["getHostsInfo"][number];
-=======
 export type HostsInfo = RouterOutputs["users"]["getHostInfo"][number];
->>>>>>> 48e42e28
 
 export default function ViewRecentHosts() {
   const { data } = api.host.getHostsInfo.useQuery();
