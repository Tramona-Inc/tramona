import { api } from "@/utils/api";
import Link from "next/link";
import { Card, CardDescription, CardHeader, CardTitle } from "../ui/card";

<<<<<<< HEAD
function IncomingRequestCards({
  requests,
}: {
  requests: RequestWithUser[] | undefined;
}) {
  return requests ? (
    <div className="grid gap-4 lg:grid-cols-2">
      {requests.map((request) => (
        <RequestCard isAdminDashboard key={request.id} request={request}>
          <DeleteRequestDialog requestId={request.id}>
            <Button className="rounded-full" variant="outline">
              Delete
            </Button>
          </DeleteRequestDialog>
          <RejectRequestDialog requestId={request.id}>
            <Button className="rounded-full" variant="outline">
              Reject
            </Button>
          </RejectRequestDialog>
          <AdminOfferDialog request={request}>
            <Button className="rounded-full">Make an offer</Button>
          </AdminOfferDialog>
        </RequestCard>
      ))}
    </div>
  ) : (
    <Spinner />
  );
}

function PastRequestCards({
  requests,
}: {
  requests: RequestWithUser[] | undefined;
}) {
  return requests ? (
    <div className="grid gap-4 lg:grid-cols-2">
      {requests.map((request) => (
        <RequestCard isAdminDashboard key={request.id} request={request}>
          <DeleteRequestDialog requestId={request.id}>
            <Button className="rounded-full" variant="outline">
              Delete
            </Button>
          </DeleteRequestDialog>
          <Button className="rounded-full" variant="outline" asChild>
            <Link href={`/admin/${request.id}`}>Edit offers</Link>
          </Button>
          <AdminOfferDialog request={request}>
            <Button className="rounded-full">Make another offer</Button>
          </AdminOfferDialog>
        </RequestCard>
      ))}
    </div>
  ) : (
    <Spinner />
  );
}
=======
const navs = [
  {
    title: "Incoming Requests",
    description: "View all incoming requests from user",
    href: "/admin/incoming-requests",
  },
  {
    title: "Past Requests",
    description: "View completd requests thate user has booked",
    href: "/admin/past-requests",
  },
  {
    title: "Utility",
    description: "Additional utility functions for admin privelages only",
    href: "/admin/utility",
  },
];
>>>>>>> 8b534caf

export default function AdminRequestsTabs() {
  const { data: requests } = api.requests.getAll.useQuery();

  return (
    <div className="grid grid-cols-2 gap-5">
      {navs.map((nav, index) => {
        return (
          <Card key="index">
            <Link href={nav.href}>
              <CardHeader>
                <CardTitle>{nav.title}</CardTitle>
                <CardDescription>{nav.description}</CardDescription>
              </CardHeader>
            </Link>
          </Card>
        );
      })}
    </div>
  );
}<|MERGE_RESOLUTION|>--- conflicted
+++ resolved
@@ -2,65 +2,6 @@
 import Link from "next/link";
 import { Card, CardDescription, CardHeader, CardTitle } from "../ui/card";
 
-<<<<<<< HEAD
-function IncomingRequestCards({
-  requests,
-}: {
-  requests: RequestWithUser[] | undefined;
-}) {
-  return requests ? (
-    <div className="grid gap-4 lg:grid-cols-2">
-      {requests.map((request) => (
-        <RequestCard isAdminDashboard key={request.id} request={request}>
-          <DeleteRequestDialog requestId={request.id}>
-            <Button className="rounded-full" variant="outline">
-              Delete
-            </Button>
-          </DeleteRequestDialog>
-          <RejectRequestDialog requestId={request.id}>
-            <Button className="rounded-full" variant="outline">
-              Reject
-            </Button>
-          </RejectRequestDialog>
-          <AdminOfferDialog request={request}>
-            <Button className="rounded-full">Make an offer</Button>
-          </AdminOfferDialog>
-        </RequestCard>
-      ))}
-    </div>
-  ) : (
-    <Spinner />
-  );
-}
-
-function PastRequestCards({
-  requests,
-}: {
-  requests: RequestWithUser[] | undefined;
-}) {
-  return requests ? (
-    <div className="grid gap-4 lg:grid-cols-2">
-      {requests.map((request) => (
-        <RequestCard isAdminDashboard key={request.id} request={request}>
-          <DeleteRequestDialog requestId={request.id}>
-            <Button className="rounded-full" variant="outline">
-              Delete
-            </Button>
-          </DeleteRequestDialog>
-          <Button className="rounded-full" variant="outline" asChild>
-            <Link href={`/admin/${request.id}`}>Edit offers</Link>
-          </Button>
-          <AdminOfferDialog request={request}>
-            <Button className="rounded-full">Make another offer</Button>
-          </AdminOfferDialog>
-        </RequestCard>
-      ))}
-    </div>
-  ) : (
-    <Spinner />
-  );
-}
-=======
 const navs = [
   {
     title: "Incoming Requests",
@@ -78,7 +19,6 @@
     href: "/admin/utility",
   },
 ];
->>>>>>> 8b534caf
 
 export default function AdminRequestsTabs() {
   const { data: requests } = api.requests.getAll.useQuery();
