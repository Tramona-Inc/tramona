import { Button } from "@/components/ui/button";
import {
  Form,
  FormControl,
  FormField,
  FormItem,
  FormLabel,
  FormMessage,
} from "@/components/ui/form";
import { Input } from "@/components/ui/input";
import {
  ALL_PROPERTY_AMENITIES,
  ALL_PROPERTY_SAFETY_ITEMS,
  ALL_PROPERTY_STANDOUT_AMENITIES,
  ALL_PROPERTY_TYPES,
  type Request,
} from "@/server/db/schema";
import { api } from "@/utils/api";
import { errorToast, successfulAdminOfferToast } from "@/utils/toasts";
import { capitalize, plural } from "@/utils/utils";
import {
  optional,
  zodInteger,
  zodNumber,
  zodString,
  zodUrl,
} from "@/utils/zod-utils";
import { zodResolver } from "@hookform/resolvers/zod";
import { useState } from "react";
import { useFieldArray, useForm } from "react-hook-form";
import { z } from "zod";
import TagSelect from "../_common/TagSelect";
import { type OfferWithProperty } from "../requests/[id]/OfferCard";
import {
  Select,
  SelectContent,
  SelectItem,
  SelectTrigger,
  SelectValue,
} from "../ui/select";
import { Switch } from "../ui/switch";
import { Textarea } from "../ui/textarea";

import { getNumNights } from "@/utils/utils";
import ErrorMsg from "../ui/ErrorMsg";
import axios from "axios";

const formSchema = z.object({
  propertyName: zodString(),
  offeredPriceUSD: optional(zodNumber({ min: 1 })),
  hostName: zodString(),
  address: optional(zodString({ maxLen: 1000 })),
  areaDescription: optional(zodString({ maxLen: Infinity })),
  maxNumGuests: zodInteger({ min: 1 }),
  numBeds: zodInteger({ min: 1 }),
  numBedrooms: zodInteger({ min: 1 }),
  propertyType: z.enum(ALL_PROPERTY_TYPES),
  originalNightlyPriceUSD: zodNumber(),
  offeredNightlyPriceUSD: zodNumber({ min: 1 }),
  avgRating: zodNumber({ min: 0, max: 5 }),
  numRatings: zodInteger({ min: 1 }),
  amenities: z.enum(ALL_PROPERTY_AMENITIES).array(),
  standoutAmenities: z.enum(ALL_PROPERTY_STANDOUT_AMENITIES).array(),
  safetyItems: z.enum(ALL_PROPERTY_SAFETY_ITEMS).array(),
  about: zodString({ maxLen: Infinity }),
  airbnbUrl: optional(zodUrl()),
  airbnbMessageUrl: optional(zodUrl()),
  checkInInfo: optional(zodString()),
  imageUrls: z.object({ value: zodUrl() }).array(),
  mapScreenshot: zodString(),
});

type FormSchema = z.infer<typeof formSchema>;

export default function AdminOfferForm({
  afterSubmit,
  request,
  // pass it the current offer data to turn it from a "create offer" form
  // to an autofilled "update offer" form
  offer,
}: {
  afterSubmit?: () => void;
  request: Request;
  offer?: OfferWithProperty;
}) {
  const numberOfNights = getNumNights(request.checkIn, request.checkOut);
  const offeredNightlyPriceUSD = offer
    ? Math.round(offer.totalPrice / numberOfNights / 100)
    : 1;

  const form = useForm<FormSchema>({
    resolver: zodResolver(formSchema),
    defaultValues: {
      imageUrls: [
        { value: "" },
        { value: "" },
        { value: "" },
        { value: "" },
        { value: "" },
      ],
      amenities: [],
      standoutAmenities: [],
      safetyItems: [],
      ...(offer
        ? {
            // im sorry
            // ?? undefineds are to turn string | null into string | undefined
            hostName: offer.property.hostName ?? undefined,
            address: offer.property.address ?? undefined,
            areaDescription: offer.property.areaDescription ?? undefined,
            mapScreenshot: offer.property.mapScreenshot ?? undefined,
            maxNumGuests: offer.property.maxNumGuests,
            numBeds: offer.property.numBeds,
            numBedrooms: offer.property.numBedrooms,
            propertyType: offer.property.propertyType,
            avgRating: offer.property.avgRating,
            numRatings: offer.property.numRatings,
            amenities: offer.property.amenities,
            standoutAmenities: offer.property.standoutAmenities,
            safetyItems: offer.property.safetyItems,
            about: offer.property.about,
            airbnbUrl: offer.property.airbnbUrl ?? undefined,
            airbnbMessageUrl: offer.property.airbnbMessageUrl ?? undefined,
            propertyName: offer.property.name,
            offeredPriceUSD: offer.totalPrice / 100,
            offeredNightlyPriceUSD: offeredNightlyPriceUSD ?? undefined,
            originalNightlyPriceUSD: offer.property.originalNightlyPrice / 100,
            checkInInfo: offer.property.checkInInfo ?? undefined,
            imageUrls: offer.property.imageUrls.map((url) => ({ value: url })),
          }
        : {}),
    },
  });

  const imageUrlInputs = useFieldArray({
    name: "imageUrls",
    control: form.control,
  });

  const updatePropertiesMutation = api.properties.update.useMutation();
  const updateOffersMutation = api.offers.update.useMutation();
  const createPropertiesMutation = api.properties.create.useMutation();
  const createOffersMutation = api.offers.create.useMutation();
  const uploadFileMutation = api.files.upload.useMutation();
  const downloadFileMutation = api.files.download.useMutation();

  const utils = api.useUtils();

  async function onSubmit(data: FormSchema) {
    let url;

    if (file) {
      const fileName = file.name;

      try {
        const uploadUrlResponse = await uploadFileMutation.mutateAsync({
          fileName,
        });
        await axios.put(uploadUrlResponse, file);
        const downloadUrlResponse = await downloadFileMutation.mutateAsync({
          fileName,
        });
        const downloadResponse = await axios.get(downloadUrlResponse);
        const downloadUrl = downloadResponse.config.url;
        url = downloadUrl;
      } catch (error) {
        throw new Error("error uploading file");
      }
    }

    const { offeredNightlyPriceUSD: _, ...propertyData } = data;

    // const totalPrice = offeredPriceUSD * 100;
    const totalPrice = data.offeredNightlyPriceUSD * numberOfNights * 100;

    const newProperty = {
      ...propertyData,
      name: propertyData.propertyName,
      type: propertyData.propertyType,
      originalNightlyPrice: propertyData.originalNightlyPriceUSD * 100,
      // offeredNightlyPrice: offeredNightlyPriceUSD,
      imageUrls: propertyData.imageUrls.map((urlObject) => urlObject.value),
      mapScreenshot: url,
    };

    // if offer wasnt null then this is an "update offer" form
    // so update the current property and offer...
    if (offer) {
      const newOffer = {
        id: offer.id,
        requestId: request.id,
        propertyId: offer.property.id,
        totalPrice,
      };

      await Promise.all([
        updatePropertiesMutation.mutateAsync({
          ...newProperty,
          id: offer.property.id,
        }),
        updateOffersMutation.mutateAsync(newOffer).catch(() => errorToast()),
      ]);
      // ...otherwise its a "create offer" form so make a new property and offer
    } else {
      const propertyId = await createPropertiesMutation
        .mutateAsync(newProperty)
        .catch(() => errorToast());

      if (!propertyId) {
        form.setError("root", {
          message: "Could not create property, please try again",
        });
        return;
      }

      const newOffer = { requestId: request.id, propertyId, totalPrice };

      await createOffersMutation
        .mutateAsync(newOffer)
        .catch(() => errorToast());
    }

    await Promise.all([
      utils.properties.invalidate(),
      utils.offers.invalidate(),
      utils.requests.invalidate(),
    ]);

    afterSubmit?.();

    successfulAdminOfferToast({
      propertyName: newProperty.name,
      totalPrice,
      checkIn: request.checkIn,
      checkOut: request.checkOut,
      isUpdate: !!offer,
    });
  }

  const defaultNightlyPrice = 0;
  const [isAirbnb, setIsAirbnb] = useState<boolean>(true);
  const [nightlyPrice, setNightlyPrice] = useState(
    offer ? offeredNightlyPriceUSD : defaultNightlyPrice,
  );

  const totalPrice = nightlyPrice * numberOfNights;
  const [file, setFile] = useState<File | null>(null);

  return (
    <Form {...form}>
      <ErrorMsg>{form.formState.errors.root?.message}</ErrorMsg>
      <form
        onSubmit={form.handleSubmit(onSubmit)}
        className="grid grid-cols-1 gap-4 md:grid-cols-2"
      >
        <FormField
          control={form.control}
          name="propertyName"
          render={({ field }) => (
            <FormItem className="col-span-full">
              <FormLabel>Property name</FormLabel>
              <FormControl>
                <Input {...field} autoFocus />
              </FormControl>
              <FormMessage />
            </FormItem>
          )}
        />

        <FormField
          control={form.control}
          name="hostName"
          render={({ field }) => (
            <FormItem>
              <FormLabel>Host name</FormLabel>
              <FormControl>
                <Input {...field} />
              </FormControl>
              <FormMessage />
            </FormItem>
          )}
        />

        <FormField
          control={form.control}
          name="originalNightlyPriceUSD"
          render={({ field }) => (
            <FormItem>
              <FormLabel>Property&apos;s original price (nightly)</FormLabel>
              <FormControl>
                <Input
                  {...field}
                  inputMode="decimal"
                  prefix="$"
                  suffix="/night"
                />
              </FormControl>
              <FormMessage />
            </FormItem>
          )}
        />

        <FormField
          control={form.control}
          name="offeredNightlyPriceUSD"
          render={({ field }) => (
            <FormItem>
              <FormLabel>Offered price (nightly)</FormLabel>
              <FormControl>
                <Input
                  {...field}
                  onChange={(e) => {
                    field.onChange(e); // or your existing logic
                    setNightlyPrice(Number(e.target.value));
                  }}
                  inputMode="decimal"
                  prefix="$"
                  suffix="/night"
                />
              </FormControl>
              <FormMessage />
            </FormItem>
          )}
        />

        <FormField
          control={form.control}
          name="offeredPriceUSD"
          render={() => (
            <FormItem>
              <FormLabel>
                Total offered price ({plural(numberOfNights, "night")})
              </FormLabel>
              <FormControl>
                <Input prefix="$" value={totalPrice} readOnly />
              </FormControl>
              <FormMessage />
            </FormItem>
          )}
        />

        <FormField
          control={form.control}
          name="propertyType"
          render={({ field }) => (
            <FormItem>
              <FormLabel>Property Type</FormLabel>
              <Select onValueChange={field.onChange} defaultValue={field.value}>
                <FormControl>
                  <SelectTrigger>
                    <SelectValue placeholder="Select a property type" />
                  </SelectTrigger>
                </FormControl>
                <SelectContent>
                  {ALL_PROPERTY_TYPES.map((propertyType) => (
                    <SelectItem key={propertyType} value={propertyType}>
                      {capitalize(propertyType)}
                    </SelectItem>
                  ))}
                </SelectContent>
              </Select>
              <FormMessage />
            </FormItem>
          )}
        />

        <FormField
          control={form.control}
          name="maxNumGuests"
          render={({ field }) => (
            <FormItem>
              <FormLabel>Capacity (max # of guests)</FormLabel>
              <FormControl>
                <Input {...field} inputMode="numeric" />
              </FormControl>
              <FormMessage />
            </FormItem>
          )}
        />

        <FormField
          control={form.control}
          name="numBeds"
          render={({ field }) => (
            <FormItem>
              <FormLabel>Beds</FormLabel>
              <FormControl>
                <Input {...field} inputMode="numeric" />
              </FormControl>
              <FormMessage />
            </FormItem>
          )}
        />

        <FormField
          control={form.control}
          name="numBedrooms"
          render={({ field }) => (
            <FormItem>
              <FormLabel>Bedrooms</FormLabel>
              <FormControl>
                <Input {...field} inputMode="numeric" />
              </FormControl>
              <FormMessage />
            </FormItem>
          )}
        />

        <FormField
          control={form.control}
          name="avgRating"
          render={({ field }) => (
            <FormItem>
              <FormLabel>Average rating</FormLabel>
              <FormControl>
                <Input {...field} inputMode="decimal" />
              </FormControl>
              <FormMessage />
            </FormItem>
          )}
        />

        <FormField
          control={form.control}
          name="numRatings"
          render={({ field }) => (
            <FormItem>
              <FormLabel>Number of ratings</FormLabel>
              <FormControl>
                <Input {...field} inputMode="numeric" />
              </FormControl>
              <FormMessage />
            </FormItem>
          )}
        />

        <FormField
          control={form.control}
          name="amenities"
          render={({ field }) => (
            <FormItem className="col-span-full">
              <FormLabel>Amenities</FormLabel>
              <FormControl>
                <TagSelect
                  options={ALL_PROPERTY_AMENITIES}
                  onChange={field.onChange}
                  value={field.value}
                />
              </FormControl>
              <FormMessage />
            </FormItem>
          )}
        />

        <FormField
          control={form.control}
          name="standoutAmenities"
          render={({ field }) => (
            <FormItem className="col-span-full">
              <FormLabel>Standout Amenities</FormLabel>
              <FormControl>
                <TagSelect
                  options={ALL_PROPERTY_STANDOUT_AMENITIES}
                  onChange={field.onChange}
                  value={field.value}
                />
              </FormControl>
              <FormMessage />
            </FormItem>
          )}
        />

        <FormField
          control={form.control}
          name="safetyItems"
          render={({ field }) => (
            <FormItem className="col-span-full">
              <FormLabel>Safety Items</FormLabel>
              <FormControl>
                <TagSelect
                  options={ALL_PROPERTY_SAFETY_ITEMS}
                  onChange={field.onChange}
                  value={field.value}
                />
              </FormControl>
              <FormMessage />
            </FormItem>
          )}
        />

        <FormField
          control={form.control}
          name="about"
          render={({ field }) => (
            <FormItem className="col-span-full">
              <FormLabel>About property</FormLabel>
              <FormControl>
                <Textarea {...field} className="resize-y" rows={10} />
              </FormControl>
              <FormMessage />
            </FormItem>
          )}
        />

        <div className="col-span-full flex flex-row items-center justify-between">
          <div>
            <h1 className="text-sm text-muted-foreground">Listing Type </h1>
            <p>{isAirbnb ? "Airbnb" : "Direct"}</p>
          </div>
          <Switch
            checked={isAirbnb}
            onCheckedChange={() => setIsAirbnb(!isAirbnb)}
          />
        </div>

        {isAirbnb && (
          <>
            <FormField
              control={form.control}
              name="airbnbUrl"
              render={({ field }) => (
                <FormItem className="col-span-full">
                  <FormLabel>Airbnb URL</FormLabel>
                  <FormControl>
                    <Input {...field} inputMode="url" />
                  </FormControl>
                  <FormMessage />
                </FormItem>
              )}
            />

            <FormField
              control={form.control}
              name="airbnbMessageUrl"
              render={({ field }) => (
                <FormItem className="col-span-full">
                  <FormLabel>Airbnb Message Host Url</FormLabel>
                  <FormControl>
                    <Input {...field} inputMode="url" />
                  </FormControl>
                  <FormMessage />
                </FormItem>
              )}
            />
          </>
        )}

        <FormField
          control={form.control}
          name="address"
          render={({ field }) => (
            <FormItem className="col-span-full">
              <FormLabel>Address (optional)</FormLabel>
              <FormControl>
                <Input {...field} type="text" />
              </FormControl>
              <FormMessage />
            </FormItem>
          )}
        />

        <FormField
          control={form.control}
<<<<<<< HEAD
          name="mapScreenshot"
          render={({ field }) => (
            <FormItem className="col-span-full">
              <FormLabel>Screenshot of Map</FormLabel>
              <FormControl>
                <Input
                  {...field}
                  type="file"
                  accept="image/*"
                  onChange={(event) => {
                    const selectedFile = event.target.files?.[0];
                    setFile(selectedFile ?? null);
                    field.onChange(event);
                  }}
                />
              </FormControl>
              <FormMessage />
            </FormItem>
          )}
        />

        <FormField
          control={form.control}
          name="areaDescription"
          render={({ field }) => (
            <FormItem className="col-span-full">
              <FormLabel>Area Description (optional)</FormLabel>
              <FormControl>
                <Input {...field} type="text" />
=======
          name="checkInInfo"
          render={({ field }) => (
            <FormItem className="col-span-full">
              <FormLabel>Check In Info (optional)</FormLabel>
              <FormControl>
                <Textarea {...field} className="resize-y" rows={2} />
>>>>>>> ba5944fb
              </FormControl>
              <FormMessage />
            </FormItem>
          )}
        />

        <FormItem className="col-span-full space-y-1">
          <FormLabel>Image URLs</FormLabel>
          <div className="space-y-2 rounded-md border bg-secondary p-2">
            {imageUrlInputs.fields.map((field, i) => (
              <FormField
                control={form.control}
                key={field.id}
                name={`imageUrls.${i}.value`} // Update this line
                render={({ field }) => (
                  <FormItem>
                    <FormControl>
                      <Input
                        {...field}
                        inputMode="url"
                        placeholder={`Image URL ${i + 1} (${
                          i === 0
                            ? "primary image"
                            : i < 5
                              ? "required"
                              : "optional"
                        })`}
                        onKeyDown={(e) => {
                          const n = imageUrlInputs.fields.length;

                          switch (e.key) {
                            case "Enter":
                              imageUrlInputs.insert(i + 1, {
                                value: "",
                              });
                              e.preventDefault();
                              break;
                            case "ArrowDown":
                              form.setFocus(`imageUrls.${(i + 1) % n}.value`);
                              break;
                            case "ArrowUp":
                              form.setFocus(
                                `imageUrls.${(i + n - 1) % n}.value`,
                              );
                              break;
                            case "Backspace":
                              if (n > 3 && e.currentTarget.value === "") {
                                imageUrlInputs.remove(i);
                                form.setFocus(
                                  `imageUrls.${i === n - 1 ? i - 1 : i}.value`,
                                );
                              }
                              break;
                          }
                        }}
                      />
                    </FormControl>
                    <FormMessage />
                  </FormItem>
                )}
              />
            ))}
            <Button
              type="button"
              variant="emptyInput"
              className="w-full"
              onClick={() => imageUrlInputs.append({ value: "" })}
            >
              Add another image (optional)
            </Button>
          </div>
        </FormItem>

        <Button
          disabled={form.formState.isSubmitting}
          size="lg"
          type="submit"
          className="col-span-full"
        >
          {offer ? "Update" : "Make"} offer
        </Button>
      </form>
    </Form>
  );
}<|MERGE_RESOLUTION|>--- conflicted
+++ resolved
@@ -561,7 +561,20 @@
 
         <FormField
           control={form.control}
-<<<<<<< HEAD
+          name="checkInInfo"
+          render={({ field }) => (
+            <FormItem className="col-span-full">
+              <FormLabel>Check In Info (optional)</FormLabel>
+              <FormControl>
+                <Textarea {...field} className="resize-y" rows={2} />
+              </FormControl>
+              <FormMessage />
+            </FormItem>
+          )}
+        />
+
+        <FormField
+          control={form.control}
           name="mapScreenshot"
           render={({ field }) => (
             <FormItem className="col-span-full">
@@ -591,14 +604,6 @@
               <FormLabel>Area Description (optional)</FormLabel>
               <FormControl>
                 <Input {...field} type="text" />
-=======
-          name="checkInInfo"
-          render={({ field }) => (
-            <FormItem className="col-span-full">
-              <FormLabel>Check In Info (optional)</FormLabel>
-              <FormControl>
-                <Textarea {...field} className="resize-y" rows={2} />
->>>>>>> ba5944fb
               </FormControl>
               <FormMessage />
             </FormItem>
