--- conflicted
+++ resolved
@@ -166,23 +166,16 @@
     control: form.control,
   });
 
-<<<<<<< HEAD
   const reviewInputs = useFieldArray({
     name: "reviews",
     control: form.control,
   });
 
-  const updatePropertiesMutation = api.properties.update.useMutation();
-  const updateOffersMutation = api.offers.update.useMutation();
-  const createPropertiesMutation = api.properties.create.useMutation();
-  const createOffersMutation = api.offers.create.useMutation();
-  const createReviewsMutation = api.reviews.create.useMutation();
-=======
   const updatePropertyMutation = api.properties.update.useMutation();
   const updateOfferMutation = api.offers.update.useMutation();
   const createPropertyMutation = api.properties.create.useMutation();
   const createOfferMutation = api.offers.create.useMutation();
->>>>>>> c4fd66f1
+  const createReviewsMutation = api.reviews.create.useMutation();
   const uploadFileMutation = api.files.upload.useMutation();
   const twilioMutation = api.twilio.sendSMS.useMutation();
   const twilioWhatsAppMutation = api.twilio.sendWhatsApp.useMutation();
@@ -272,9 +265,9 @@
         tramonaFee: data.tramonaFee * 100,
         checkIn: request ? request.checkIn : new Date(checkInDate!),
         checkOut: request ? request.checkOut : new Date(checkOutDate!),
+        groupId: request?.madeByGroupId,
       };
 
-<<<<<<< HEAD
       if (propertyData.reviews) {
         await createReviewsMutation.mutateAsync({
           reviews: propertyData.reviews,
@@ -282,12 +275,7 @@
         });
       }
 
-      await createOffersMutation
-        .mutateAsync(newOffer)
-        .catch(() => errorToast());
-=======
       await createOfferMutation.mutateAsync(newOffer).catch(() => errorToast());
->>>>>>> c4fd66f1
     }
 
     //const traveler = await getOwnerMutation.mutateAsync(request.madeByGroupId);
