import UserAvatar from "@/components/_common/UserAvatar";
import { Badge } from "@/components/ui/badge";
import { Button, buttonVariants } from "@/components/ui/button";
import { Card } from "@/components/ui/card";
import {
  Dialog,
  DialogContent,
  DialogHeader,
  DialogTitle,
  DialogTrigger,
} from "@/components/ui/dialog";
import { type AppRouter } from "@/server/api/root";
import { ALL_PROPERTY_SAFETY_ITEMS } from "@/server/db/schema";
import { api } from "@/utils/api";
import { TAX_PERCENTAGE } from "@/utils/constants";
import {
  cn,
  formatCurrency,
  formatDateMonthDay,
  getDiscountPercentage,
  getNumNights,
  getTramonaFeeTotal,
  plural,
} from "@/utils/utils";
import { StarFilledIcon } from "@radix-ui/react-icons";
import { type inferRouterOutputs } from "@trpc/server";
import { CheckIcon, XIcon } from "lucide-react";
import Image from "next/image";
import Link from "next/link";
import Spinner from "../_common/Spinner";
import HowToBookDialog from "../requests/[id]/OfferCard/HowToBookDialog";

export type OfferWithDetails =
  inferRouterOutputs<AppRouter>["offers"]["getByIdWithDetails"];

export default function OfferPage({
  offer: { property, request, ...offer },
}: {
  offer: OfferWithDetails;
}) {
  let isBooked = false;

  const { data, isLoading } =
    api.offers.getStripePaymentIntentAndCheckoutSessionId.useQuery({
      id: offer.id,
    });

  if (data?.checkoutSessionId !== null && data?.paymentIntentId !== null) {
    isBooked = true;
  }

  const isAirbnb =
    property.airbnbUrl === null || property.airbnbUrl === "" ? false : true;

  // const lisa = false; // temporary until we add payments
  const hostName = property.host?.name ?? property.hostName;
  const lackingSafetyItems = ALL_PROPERTY_SAFETY_ITEMS.filter(
    (i) => !property.safetyItems.includes(i),
  );
  const offerNightlyPrice =
    offer.totalPrice / getNumNights(request.checkIn, request.checkOut);

  const discountPercentage = getDiscountPercentage(
    property.originalNightlyPrice,
    offerNightlyPrice,
  );

  const checkInDate = formatDateMonthDay(request.checkIn);
  const checkOutDate = formatDateMonthDay(request.checkOut);
  const numNights = getNumNights(request.checkIn, request.checkOut);

  const originalTotal = property.originalNightlyPrice * numNights;

  const tramonaServiceFee = getTramonaFeeTotal(
    originalTotal - offer.totalPrice,
  );

  const tax = (offer.totalPrice + tramonaServiceFee) * TAX_PERCENTAGE;

  return (
    <div className="space-y-4">
      <Link
        href={isBooked ? "/requests" : `/requests/${request.id}`}
        className={cn(buttonVariants({ variant: "ghost" }), "rounded-full")}
      >
        &larr; Back to all offers
      </Link>
      <div className="grid h-[420.69px] grid-cols-4 grid-rows-2 gap-2 overflow-clip rounded-xl">
        <div className="relative col-span-2 row-span-2 bg-accent">
          <Image
            src={property.imageUrls[0]!}
            alt=""
            fill
            objectFit="cover"
            priority
          />
        </div>
        <div className="relative col-span-1 row-span-1 bg-accent">
          <Image src={property.imageUrls[1]!} alt="" fill objectFit="cover" />
        </div>
        <div className="relative col-span-1 row-span-1 bg-accent">
          <Image src={property.imageUrls[2]!} alt="" fill objectFit="cover" />
        </div>
        <div className="relative col-span-1 row-span-1 bg-accent">
          <Image src={property.imageUrls[3]!} alt="" fill objectFit="cover" />
        </div>
        <div className="relative col-span-1 row-span-1 bg-accent">
          <Image src={property.imageUrls[4]!} alt="" fill objectFit="cover" />
        </div>
      </div>
      <div className="flex flex-col gap-4 md:flex-row md:items-start">
        <div className="flex-[2] space-y-6">
          <h1 className="items-center text-lg font-semibold sm:text-3xl">
            {property.name}{" "}
            <Badge className=" -translate-y-1 bg-primary text-white">
              {discountPercentage}% off
            </Badge>
          </h1>
          <div className="space-y-2">
            <div className="flex flex-wrap items-center gap-1">
              <Badge variant="secondary" icon={<StarFilledIcon />}>
                {property.avgRating} ({property.numRatings})
              </Badge>
              <Badge variant="secondary">
                {plural(property.numBedrooms, "bedroom")}
              </Badge>
              <Badge variant="secondary">
                {plural(property.numBeds, "bed")}
              </Badge>
              <Badge variant="secondary">{property.propertyType}</Badge>
              {property.amenities.map((amenity) => (
                <Badge variant="secondary" key={amenity}>
                  {amenity}
                </Badge>
              ))}
            </div>
            <div className="flex flex-wrap items-center gap-1">
              {property.standoutAmenities.map((amenity) => (
                <Badge
                  variant="secondary"
                  // icon={<CheckIcon className="size-4" />}
                  key={amenity}
                >
                  {amenity}
                </Badge>
              ))}
              {lackingSafetyItems.map((amenity) => (
                <Badge
                  variant="secondary"
                  icon={<XIcon className="size-4" />}
                  key={amenity}
                >
                  {amenity}
                </Badge>
              ))}
            </div>
          </div>

          <section>
            <div className="flex items-center gap-2">
              <UserAvatar
                name={hostName}
                email={property.host?.email}
                image={property.host?.image}
              />
              <div className="-space-y-1.5">
                <p className="text-sm text-muted-foreground">Hosted by</p>
                <p className="text-lg font-semibold">{hostName}</p>
              </div>
            </div>
          </section>
          <section>
<<<<<<< HEAD
            <div className="rounded-lg bg-zinc-200 px-4 py-2 text-zinc-700">
              <div className="line-clamp-3 ">{property.about}</div>
=======
            <div className="rounded-lg bg-zinc-200 px-4 py-2 text-zinc-600 max-w-2xl">
              <div className="line-clamp-3 break-words">{property.about}</div>
>>>>>>> f60639d0
              <div className="flex justify-end">
                <Dialog>
                  <DialogTrigger className="text-foreground underline underline-offset-2">
                    Read more
                  </DialogTrigger>

                  <DialogContent className="max-w-4xl">
                    <DialogHeader>
                      <DialogTitle>About this property</DialogTitle>
                    </DialogHeader>
                    <p className="whitespace-break-spaces break-words">{property.about}</p>
                  </DialogContent>
                </Dialog>
              </div>
            </div>
          </section>
          {(property.mapScreenshot !== null ||
            property.areaDescription !== null) && (
            <section className="space-y-1">
              <h2 className="text-sm font-semibold uppercase tracking-wide text-muted-foreground">
                Where you&apos;ll be
              </h2>
              <div className="overflow-clip rounded-lg bg-accent">
                {property.mapScreenshot && (
                  // eslint-disable-next-line @next/next/no-img-element
                  <img
                    src={property.mapScreenshot}
                    alt=""
                    className="h-auto w-full"
                  />
                )}
                <p className="px-4 py-2 text-zinc-700">
                  {property.areaDescription}
                </p>
              </div>
            </section>
          )}
        </div>
        <div className="flex-1">
          <div className="rounded-t-lg bg-black py-2 text-center font-bold text-white">
            {discountPercentage}% OFF
          </div>
          <Card className="rounded-t-none">
            <Card>
              <div className="flex justify-around">
                <div>
                  <p>Check-in</p>
                  <p className="font-bold">{checkInDate}</p>
                </div>
                <div>
                  <p>Check-out</p>
                  <p className="font-bold">{checkOutDate}</p>
                </div>
              </div>
            </Card>
            <div className="space-y-4 border-y py-4 text-muted-foreground">
              <p className="text-xl font-bold text-black">Price Details</p>
              <div className="-space-y-1 text-black">
                <div className="flex justify-between py-2">
                  <p className="underline">
                    {formatCurrency(offerNightlyPrice)} &times; {numNights}{" "}
                    nights
                  </p>
                  <div className="flex">
                    <p className="text-zinc-400 line-through">
                      {formatCurrency(originalTotal)}
                    </p>
                    <p className="ms-1">{formatCurrency(offer.totalPrice)}</p>
                  </div>
                </div>
                <div className="flex justify-between py-2">
                  <p className="underline">Tramona service fee</p>
                  <p>{formatCurrency(tramonaServiceFee)}</p>
                </div>
                <div className="flex justify-between py-2">
                  <p className="underline">Taxes</p>
                  <p>{formatCurrency(tax)}</p>
                </div>
              </div>
            </div>
            <div className="flex justify-between py-2">
              <p className="underline">Total (USD)</p>
              <p className="font-bold">
                {formatCurrency(offer.totalPrice + tramonaServiceFee + tax)}
              </p>
            </div>
            {!isLoading ? (
              <HowToBookDialog
                isBooked={isBooked}
                listingId={offer.id}
                propertyName={property.name}
                originalNightlyPrice={property.originalNightlyPrice}
                airbnbUrl={property.airbnbUrl ?? ""}
                checkIn={request.checkIn}
                checkOut={request.checkOut}
                requestId={request.id}
                offer={{ property, ...offer }}
                totalPrice={offer.totalPrice}
                offerNightlyPrice={offerNightlyPrice}
                isAirbnb={isAirbnb}
              >
                <Button
                  size="lg"
                  className="w-full rounded-full"
                  disabled={isBooked}
                >
                  {isBooked ? (
                    <>
                      <CheckIcon className="size-5" />
                      Booked
                    </>
                  ) : (
                    <>Confirm Booking</>
                  )}
                </Button>
              </HowToBookDialog>
            ) : (
              <Spinner />
            )}
          </Card>
        </div>
      </div>
    </div>
  );
}<|MERGE_RESOLUTION|>--- conflicted
+++ resolved
@@ -170,13 +170,8 @@
             </div>
           </section>
           <section>
-<<<<<<< HEAD
-            <div className="rounded-lg bg-zinc-200 px-4 py-2 text-zinc-700">
-              <div className="line-clamp-3 ">{property.about}</div>
-=======
-            <div className="rounded-lg bg-zinc-200 px-4 py-2 text-zinc-600 max-w-2xl">
+            <div className="max-w-2xl rounded-lg bg-zinc-200 px-4 py-2 text-zinc-700">
               <div className="line-clamp-3 break-words">{property.about}</div>
->>>>>>> f60639d0
               <div className="flex justify-end">
                 <Dialog>
                   <DialogTrigger className="text-foreground underline underline-offset-2">
@@ -187,7 +182,9 @@
                     <DialogHeader>
                       <DialogTitle>About this property</DialogTitle>
                     </DialogHeader>
-                    <p className="whitespace-break-spaces break-words">{property.about}</p>
+                    <p className="whitespace-break-spaces break-words">
+                      {property.about}
+                    </p>
                   </DialogContent>
                 </Dialog>
               </div>
