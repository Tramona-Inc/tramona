--- conflicted
+++ resolved
@@ -109,7 +109,6 @@
         <div className="relative mb-20 bg-white">
           <VerificationBanner />
           {!isMobile ? (
-<<<<<<< HEAD
             <div className="mt-12 space-y-4 px-4">
               <div className="item-center flex justify-center text-2xl font-black">
                 Explore popular destinations
@@ -124,18 +123,12 @@
                 <CitiesFilter />
               </div>
               <div className="space-y-4">
-=======
-            <div className="mt-32 space-y-8 px-4">
-              <DynamicDesktopSearchBar />
-              <div className="space-y-4">
                 <div className="flex items-center gap-2 border-b">
                   <div className="w-full">
-                    <CitiesFilter />
                   </div>
                   <FiltersBtn />
                 </div>
 
->>>>>>> 95200a24
                 <div className="grid grid-cols-1 gap-x-4 md:grid-cols-3 lg:grid-cols-5">
                   <div
                     className={`col-span-1  ${isFilterUndefined ? "md:col-span-3 lg:col-span-5" : "md:col-span-2 lg:col-span-3"}`}
