--- conflicted
+++ resolved
@@ -84,34 +84,31 @@
     });
   }, [api]);
 
-  const {
-    data: isBucketListProperty
-  } = apiHelper.profile.isBucketListProperty.useQuery({
-    blPropertyId: property.id 
-  });
+  const { data: isBucketListProperty } =
+    apiHelper.profile.isBucketListProperty.useQuery({
+      blPropertyId: property.id,
+    });
 
   const [isInBucketList, setIsInBucketList] = React.useState<boolean>(false);
   React.useEffect(() => {
     if (isBucketListProperty) {
-      setIsInBucketList(isBucketListProperty)
+      setIsInBucketList(isBucketListProperty);
     }
-  }, [isBucketListProperty])
-
-  const {
-    mutate: addPropertyToBucketList
-  } = apiHelper.profile.addProperty.useMutation({
-    onSuccess: () => {
-      setIsInBucketList(true);
-    }
-  });
-
-  const {
-    mutate: removePropertyFromBucketList
-  } = apiHelper.profile.removeProperty.useMutation({
-    onSuccess: () => {
-      setIsInBucketList(false);
-    }
-  });
+  }, [isBucketListProperty]);
+
+  const { mutate: addPropertyToBucketList } =
+    apiHelper.profile.addProperty.useMutation({
+      onSuccess: () => {
+        setIsInBucketList(true);
+      },
+    });
+
+  const { mutate: removePropertyFromBucketList } =
+    apiHelper.profile.removeProperty.useMutation({
+      onSuccess: () => {
+        setIsInBucketList(false);
+      },
+    });
 
   const formSchema = z
     .object({
@@ -148,70 +145,6 @@
   const alreadyBid = propertyIdBids.includes(property.id);
 
   return (
-<<<<<<< HEAD
-    <div className="space-y-2">
-      <Carousel setApi={setApi}>
-        <CarouselContent>
-          {property.imageUrls.slice(0, 5).map((photo, index) => (
-            <CarouselItem key={index}>
-              <CardContent>
-                <Link href={`/property/${property.id}`}>
-                  <Image
-                    src={photo}
-                    height={300}
-                    width={300}
-                    alt=""
-                    className="aspect-square w-full rounded-xl object-cover"
-                  />
-                </Link>
-              </CardContent>
-            </CarouselItem>
-          ))}
-        </CarouselContent>
-        <CarouselPrevious
-          className="absolute left-2 top-1/2 size-6"
-          variant={"white"}
-        />
-        <CarouselNext
-          className="absolute right-2 top-1/2 size-6"
-          variant={"white"}
-        />
-        <CarouselDots count={count} current={current} />
-      </Carousel>
-      <div className="flex flex-col">
-        <p className="max-w-full overflow-hidden text-ellipsis text-nowrap font-semibold">
-          {property.name}
-        </p>
-        {property.originalNightlyPrice && (
-          <p>
-            <span className="text-xs">Airbnb Price: </span>
-            {formatCurrency(AVG_AIRBNB_MARKUP * property.originalNightlyPrice, {
-              round: true,
-            })}
-            <span className="text-xs">/night</span>
-          </p>
-        )}
-      </div>
-      <p className="text-xs">
-        {plural(property.maxNumGuests, "guest")},{" "}
-        {plural(property.numBedrooms, "bedroom")},{" "}
-        {plural(property.numBeds, "bed")}
-        {property.numBathrooms && (
-          <>, {plural(property.numBathrooms, "bath")}</>
-        )}
-      </p>
-      <Form {...form}>
-        <form
-          onSubmit={form.handleSubmit(onSubmit)}
-          className="flex flex-col gap-2"
-        >
-          <DateRangePicker
-            control={form.control}
-            name="date"
-            formLabel=""
-            className="col-span-full sm:col-span-1"
-            propertyId={property.id}
-=======
     <div className="relative">
       <div className="space-y-2">
         <Carousel setApi={setApi}>
@@ -235,7 +168,6 @@
           <CarouselPrevious
             className="absolute left-2 top-1/2 size-6"
             variant={"white"}
->>>>>>> 96bf2043
           />
           <CarouselNext
             className="absolute right-2 top-1/2 size-6"
@@ -250,7 +182,10 @@
           {property.originalNightlyPrice && (
             <p>
               <span className="text-xs">Airbnb Price: </span>
-              {formatCurrency(AVG_AIRBNB_MARKUP * property.originalNightlyPrice)}
+              {formatCurrency(
+                AVG_AIRBNB_MARKUP * property.originalNightlyPrice,
+                { round: true },
+              )}
               <span className="text-xs">/night</span>
             </p>
           )}
@@ -308,11 +243,13 @@
 
       <div className="absolute right-2 top-2">
         {!isInBucketList && (
-          <Button 
-            onClick={() => addPropertyToBucketList({
-              propertyId: property.id,
-            })}
-            variant={"secondary"} 
+          <Button
+            onClick={() =>
+              addPropertyToBucketList({
+                propertyId: property.id,
+              })
+            }
+            variant={"secondary"}
             className="rounded-full"
           >
             <Plus />
@@ -321,9 +258,9 @@
         )}
 
         {isInBucketList && (
-          <Button 
+          <Button
             onClick={() => removePropertyFromBucketList(property.id)}
-            className="bg-[#333333]/90 hover:bg-[#333333] rounded-full"
+            className="rounded-full bg-[#333333]/90 hover:bg-[#333333]"
           >
             Added to bucket list
           </Button>
