import DateRangePicker from "@/components/_common/DateRangePicker";
import { CardContent } from "@/components/ui/card";
import {
  Carousel,
  type CarouselApi,
  CarouselContent,
  CarouselItem,
  CarouselNext,
  CarouselPrevious,
} from "@/components/ui/carousel";
import {
  Dialog,
  DialogContent,
  DialogTrigger,
} from "@/components/ui/dialog"
import { Form } from "@/components/ui/form";
import { useBidding } from "@/utils/store/bidding";
import { cn, formatCurrency } from "@/utils/utils";
import { zodResolver } from "@hookform/resolvers/zod";
import { ChevronLeft } from "lucide-react";
import Image from "next/image";
import Link from "next/link";
import { useEffect, useState } from "react";
import { useForm } from "react-hook-form";
import { z } from "zod";
import { Button } from "../ui/button";
import MakeBid from "./bidding/MakeBid";

function Dot({ isCurrent }: { isCurrent: boolean }) {
  return (
    <div
      className={cn(
        "h-3 w-3 rounded-full border border-white",
        isCurrent ? "h-4 w-4 bg-white" : "bg-transparent",
      )}
    ></div>
  );
}

function CarouselDots({ count, current }: { count: number; current: number }) {
  return (
    <div className="absolute bottom-10 flex w-full justify-center">
      <div className=" flex items-center gap-2 rounded-full bg-zinc-300/25 px-3 py-1">
        {Array(count)
          .fill(null)
          .map((_, idx) => (
            <Dot key={idx} isCurrent={idx === current - 1} />
          ))}
      </div>
    </div>
  );
}

type PropertyCard = {
  id: number;
  imageUrls: string[];
  name: string;
  maxNumGuests: number;
  numBathrooms: number | null;
  numBedrooms: number;
  numBeds: number;
  originalNightlyPrice: number | null;
  distance: unknown;
};

export default function HomeOfferCard({
  property,
}: {
  property: PropertyCard;
}) {
  const [api, setApi] = useState<CarouselApi>();
  const [current, setCurrent] = useState(0);
  const [count, setCount] = useState(0);

  useEffect(() => {
    if (!api) {
      return;
    }

    setCount(api.scrollSnapList().length);
    setCurrent(api.selectedScrollSnap() + 1);

    api.on("select", () => {
      setCurrent(api.selectedScrollSnap() + 1);
    });
  }, [api]);

  const formSchema = z
    .object({
      date: z.object({
        from: z.coerce.date(),
        to: z.coerce.date(),
      }),
    })
    .refine((data) => data.date.to > data.date.from, {
      message: "Must stay for at least 1 night",
      path: ["date"],
    });

  type FormSchema = z.infer<typeof formSchema>;

  const form = useForm<FormSchema>({
    resolver: zodResolver(formSchema),
  });

  const setDate = useBidding((state) => state.setDate);
  const setStep = useBidding((state) => state.setStep);
  const step = useBidding((state) => state.step);
  const resetSession = useBidding((state) => state.resetSession);

  const [open, setOpen] = useState(false);

  async function onSubmit(values: FormSchema) {
    // Reset session if on new date
    resetSession();
    setOpen(true);
    setDate(values.date.from, values.date.to);
  }

  return (
    <div className="space-y-2">
      <Carousel setApi={setApi}>
        <CarouselContent>
          {property.imageUrls.slice(0, 5).map((photo, index) => (
            <CarouselItem key={index}>
              <CardContent>
                <Link href={`/property/${property.id}`}>
                  <Image
                    src={photo}
                    height={300}
                    width={300}
                    alt=""
                    className="aspect-square w-full rounded-xl object-cover"
                  />
                </Link>
              </CardContent>
            </CarouselItem>
          ))}
        </CarouselContent>
        <CarouselPrevious
          className="absolute left-2 top-1/2 size-6"
          variant={"white"}
        />
        <CarouselNext
          className="absolute right-2 top-1/2 size-6"
          variant={"white"}
        />
        <CarouselDots count={count} current={current} />
      </Carousel>
      <div className="flex flex-col">
        <p className="max-w-full overflow-hidden text-ellipsis text-nowrap font-semibold">
          {property.name}
        </p>
        <p>
          <span className="text-xs">Airbnb Price: </span>
          {formatCurrency(property?.originalNightlyPrice ?? 0)}
          <span className="text-xs">/night</span>
        </p>
      </div>
      <p className="text-xs">
        {property.maxNumGuests} guests, {property.numBedrooms} bedrooms,{" "}
        {property.numBeds} beds, {property.numBathrooms} baths
      </p>
      <Form {...form}>
        <form
          onSubmit={form.handleSubmit(onSubmit)}
          className="flex flex-col gap-2"
        >
          <DateRangePicker
            control={form.control}
            name="date"
            formLabel=""
            className="col-span-full sm:col-span-1"
            propertyId={property.id}
          />
          <Dialog open={open} onOpenChange={setOpen}>
            <DialogTrigger asChild>
              <Button
                type={"submit"}
                className="w-full rounded-xl"
                disabled={!form.formState.isValid}
              >
                Make Offer
              </Button>
            </DialogTrigger>
            <DialogContent className=" flex sm:max-w-lg  md:max-w-fit md:px-36 md:py-10">
              {step !==0 && (
                <Button
                  variant={"ghost"}
                  className={cn("absolute left-1 top-0 md:left-4 md:top-4")}
                  onClick={() => {
                    if (step - 1 > -1) {
                      setStep(step - 1);
                    }
                  }}
                >
                  <ChevronLeft />
                </Button>
              )}
<<<<<<< HEAD
              <MakeBid propertyId={property.id} />
            </DialogContentLarge>
          </DialogLarge>
=======
              <MakeBid property={property} />
            </DialogContent>
          </Dialog>
>>>>>>> 8c99d30d
        </form>
      </Form>
    </div>
  );
}<|MERGE_RESOLUTION|>--- conflicted
+++ resolved
@@ -197,15 +197,9 @@
                   <ChevronLeft />
                 </Button>
               )}
-<<<<<<< HEAD
-              <MakeBid propertyId={property.id} />
-            </DialogContentLarge>
-          </DialogLarge>
-=======
-              <MakeBid property={property} />
+              <MakeBid propertyId={property} />
             </DialogContent>
           </Dialog>
->>>>>>> 8c99d30d
         </form>
       </Form>
     </div>
