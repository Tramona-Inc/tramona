--- conflicted
+++ resolved
@@ -27,20 +27,15 @@
 import DateRangePicker from "../_common/DateRangePicker";
 import { Button } from "../ui/button";
 import MakeBid from "./bidding/MakeBid";
-<<<<<<< HEAD
-import { AVG_AIRBNB_MARKUP } from "@/utils/constants";
-import { plural } from "@/utils/utils";
-import { api as apiHelper } from "@/utils/api";
 import { signIn, useSession } from "next-auth/react";
-=======
->>>>>>> 03b77984
+import { api } from "@/utils/api";
 
 function Dot({ isCurrent }: { isCurrent: boolean }) {
   return (
     <div
       className={cn(
-        "rounded-full border border-white",
-        isCurrent ? "h-4 w-4 bg-white" : "h-3 w-3 bg-transparent",
+        "rounded-full transition-all duration-500",
+        isCurrent ? "size-2.5 bg-white" : "size-1.5 bg-white/50",
       )}
     ></div>
   );
@@ -48,8 +43,8 @@
 
 function CarouselDots({ count, current }: { count: number; current: number }) {
   return (
-    <div className="absolute bottom-10 flex w-full justify-center">
-      <div className=" flex items-center gap-2 rounded-full bg-zinc-300/25 px-3 py-1">
+    <div className="pointer-events-none absolute bottom-2 flex w-full justify-center">
+      <div className="flex h-4 items-center gap-2 rounded-full bg-black/40 p-1">
         {Array(count)
           .fill(null)
           .map((_, idx) => (
@@ -59,7 +54,6 @@
     </div>
   );
 }
-
 type PropertyCard = {
   id: number;
   imageUrls: string[];
@@ -91,64 +85,49 @@
 }: {
   property: PropertyCard;
 }) {
-  const [api, setApi] = useState<CarouselApi>();
+  const [carouselApi, setCarouselApi] = useState<CarouselApi>();
   const [current, setCurrent] = useState(0);
   const [count, setCount] = useState(0);
 
   useEffect(() => {
-    if (!api) {
+    if (!carouselApi) {
       return;
     }
 
-    setCount(api.scrollSnapList().length);
-    setCurrent(api.selectedScrollSnap() + 1);
-
-    api.on("select", () => {
-      setCurrent(api.selectedScrollSnap() + 1);
-    });
-  }, [api]);
-
-<<<<<<< HEAD
+    setCount(carouselApi.scrollSnapList().length);
+    setCurrent(carouselApi.selectedScrollSnap() + 1);
+
+    carouselApi.on("select", () => {
+      setCurrent(carouselApi.selectedScrollSnap() + 1);
+    });
+  }, [carouselApi]);
+
   const { data: isBucketListProperty } =
-    apiHelper.profile.isBucketListProperty.useQuery({
+    api.profile.isBucketListProperty.useQuery({
       blPropertyId: property.id,
     });
 
-  const [isInBucketList, setIsInBucketList] = React.useState<boolean>(false);
-  React.useEffect(() => {
+  const [isInBucketList, setIsInBucketList] = useState(false);
+
+  useEffect(() => {
     if (isBucketListProperty) {
       setIsInBucketList(isBucketListProperty);
     }
   }, [isBucketListProperty]);
 
   const { mutate: addPropertyToBucketList } =
-    apiHelper.profile.addProperty.useMutation({
+    api.profile.addProperty.useMutation({
       onSuccess: () => {
         setIsInBucketList(true);
       },
     });
 
   const { mutate: removePropertyFromBucketList } =
-    apiHelper.profile.removeProperty.useMutation({
+    api.profile.removeProperty.useMutation({
       onSuccess: () => {
         setIsInBucketList(false);
       },
     });
-=======
-  const formSchema = z
-    .object({
-      date: z.object({
-        from: z.coerce.date(),
-        to: z.coerce.date(),
-      }),
-    })
-    .refine((data) => data.date.to > data.date.from, {
-      message: "Must stay for at least 1 night",
-      path: ["date"],
-    });
-
-  type FormSchema = z.infer<typeof formSchema>;
->>>>>>> 03b77984
 
   const form = useForm<FormSchema>({
     resolver: zodResolver(formSchema),
@@ -175,7 +154,7 @@
 
   return (
     <div className="space-y-2">
-      <Carousel setApi={setApi}>
+      <Carousel setApi={setCarouselApi}>
         <CarouselContent>
           {property.imageUrls.slice(0, 5).map((photo, index) => (
             <CarouselItem key={index}>
@@ -263,67 +242,14 @@
                 >
                   Make Offer
                 </Button>
-<<<<<<< HEAD
-              </DialogTrigger>
-              <DialogContent className="flex sm:max-w-lg md:max-w-fit md:px-36 md:py-10">
-                {step !== 0 && (
-                  <Button
-                    variant={"ghost"}
-                    className={cn("absolute left-1 top-0 md:left-4 md:top-4")}
-                    onClick={() => {
-                      if (step - 1 > -1) {
-                        setStep(step - 1);
-                      }
-                    }}
-                  >
-                    <ChevronLeft />
-                  </Button>
-                )}
-                <MakeBid propertyId={property.id} />
-              </DialogContent>
-            </Dialog>
-          </form>
-        </Form>
-      </div>
-
-      <div className="absolute right-2 top-2">
-        {!isInBucketList && (
-          <Button
-            tooltip={isLoggedIn ? undefined : "Sign in to add to bucket list"}
-            onClick={() =>
-              isLoggedIn
-                ? addPropertyToBucketList({
-                    propertyId: property.id,
-                  })
-                : signIn()
-            }
-            variant="white"
-            className="rounded-full"
-          >
-            <Plus />
-            Add to bucket list
-          </Button>
-        )}
-
-        {isInBucketList && (
-          <Button
-            onClick={() => removePropertyFromBucketList(property.id)}
-            className="rounded-full bg-[#333333]/90 hover:bg-[#333333]"
-          >
-            Added to bucket list
-          </Button>
-        )}
-      </div>
-=======
               )}
             </div>
             <DialogContent className="flex sm:max-w-lg  md:max-w-fit md:px-36 md:py-10">
-              <MakeBid propertyId={property.id} setOpen={setOpen}/>
+              <MakeBid propertyId={property.id} setOpen={setOpen} />
             </DialogContent>
           </Dialog>
         </form>
       </Form>
->>>>>>> 03b77984
     </div>
   );
 }