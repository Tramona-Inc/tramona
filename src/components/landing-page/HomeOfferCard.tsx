import DateRangePicker from "@/components/_common/DateRangePicker";
import { CardContent } from "@/components/ui/card";
import {
  Carousel,
  type CarouselApi,
  CarouselContent,
  CarouselItem,
  CarouselNext,
  CarouselPrevious,
} from "@/components/ui/carousel";
import { Dialog, DialogContent } from "@/components/ui/dialog";
import { Form } from "@/components/ui/form";
import { useBidding } from "@/utils/store/bidding";
import { cn, formatCurrency } from "@/utils/utils";
import { zodResolver } from "@hookform/resolvers/zod";
<<<<<<< HEAD
import { ChevronLeft, Plus } from "lucide-react";
=======
>>>>>>> 867f9c16
import Image from "next/image";
import Link from "next/link";
import React, { useEffect, useState } from "react";
import { useForm } from "react-hook-form";
import { z } from "zod";
import { Button } from "../ui/button";
import MakeBid from "./bidding/MakeBid";
import { AVG_AIRBNB_MARKUP } from "@/utils/constants";
import { plural } from "@/utils/utils";
import { api as apiHelper } from "@/utils/api";

function Dot({ isCurrent }: { isCurrent: boolean }) {
  return (
    <div
      className={cn(
        "rounded-full border border-white",
        isCurrent ? "h-4 w-4 bg-white" : "h-3 w-3 bg-transparent",
      )}
    ></div>
  );
}

function CarouselDots({ count, current }: { count: number; current: number }) {
  return (
    <div className="absolute bottom-10 flex w-full justify-center">
      <div className=" flex items-center gap-2 rounded-full bg-zinc-300/25 px-3 py-1">
        {Array(count)
          .fill(null)
          .map((_, idx) => (
            <Dot key={idx} isCurrent={idx === current - 1} />
          ))}
      </div>
    </div>
  );
}

type PropertyCard = {
  id: number;
  imageUrls: string[];
  name: string;
  maxNumGuests: number;
  numBathrooms: number | null;
  numBedrooms: number;
  numBeds: number;
  originalNightlyPrice: number | null;
  distance: unknown;
};

export default function HomeOfferCard({
  property,
}: {
  property: PropertyCard;
}) {
  const [api, setApi] = useState<CarouselApi>();
  const [current, setCurrent] = useState(0);
  const [count, setCount] = useState(0);

  useEffect(() => {
    if (!api) {
      return;
    }

    setCount(api.scrollSnapList().length);
    setCurrent(api.selectedScrollSnap() + 1);

    api.on("select", () => {
      setCurrent(api.selectedScrollSnap() + 1);
    });
  }, [api]);

  const {
    data: isBucketListProperty
  } = apiHelper.profile.isBucketListProperty.useQuery({
    blPropertyId: property.id 
  });

  const [isInBucketList, setIsInBucketList] = React.useState<boolean>(false);
  React.useEffect(() => {
    if (isBucketListProperty) {
      setIsInBucketList(isBucketListProperty)
    }
  }, [isBucketListProperty])

  const {
    mutate: addPropertyToBucketList
  } = apiHelper.profile.addProperty.useMutation({
    onSuccess: () => {
      setIsInBucketList(true);
    }
  });

  const {
    mutate: removePropertyFromBucketList
  } = apiHelper.profile.removeProperty.useMutation({
    onSuccess: () => {
      setIsInBucketList(false);
    }
  });

  const formSchema = z
    .object({
      date: z.object({
        from: z.coerce.date(),
        to: z.coerce.date(),
      }),
    })
    .refine((data) => data.date.to > data.date.from, {
      message: "Must stay for at least 1 night",
      path: ["date"],
    });

  type FormSchema = z.infer<typeof formSchema>;

  const form = useForm<FormSchema>({
    resolver: zodResolver(formSchema),
  });

  const setDate = useBidding((state) => state.setDate);
  const resetSession = useBidding((state) => state.resetSession);

  const [open, setOpen] = useState(false);

  async function onSubmit(values: FormSchema) {
    // Reset session if on new date
    resetSession();
    setOpen(true);
    setDate(values.date.from, values.date.to);
  }

  const propertyIdBids = useBidding((state) => state.propertyIdBids);

  const alreadyBid = propertyIdBids.includes(property.id);

  return (
    <div className="relative">
      <div className="space-y-2">
        <Carousel setApi={setApi}>
          <CarouselContent>
            {property.imageUrls.slice(0, 5).map((photo, index) => (
              <CarouselItem key={index}>
                <CardContent>
                  <Link href={`/property/${property.id}`}>
                    <Image
                      src={photo}
                      height={300}
                      width={300}
                      alt=""
                      className="aspect-square w-full rounded-xl object-cover"
                    />
                  </Link>
                </CardContent>
              </CarouselItem>
            ))}
          </CarouselContent>
          <CarouselPrevious
            className="absolute left-2 top-1/2 size-6"
            variant={"white"}
          />
<<<<<<< HEAD
          <CarouselNext
            className="absolute right-2 top-1/2 size-6"
            variant={"white"}
          />
          <CarouselDots count={count} current={current} />
        </Carousel>
        <div className="flex flex-col">
          <p className="max-w-full overflow-hidden text-ellipsis text-nowrap font-semibold">
            {property.name}
          </p>
          {property.originalNightlyPrice && (
            <p>
              <span className="text-xs">Airbnb Price: </span>
              {formatCurrency(AVG_AIRBNB_MARKUP * property.originalNightlyPrice)}
              <span className="text-xs">/night</span>
            </p>
          )}
        </div>
        <p className="text-xs">
          {plural(property.maxNumGuests, "guest")},{" "}
          {plural(property.numBedrooms, "bedroom")},{" "}
          {plural(property.numBeds, "bed")}
          {property.numBathrooms && (
            <>, {plural(property.numBathrooms, "bath")}</>
          )}
        </p>
        <Form {...form}>
          <form
            onSubmit={form.handleSubmit(onSubmit)}
            className="flex flex-col gap-2"
          >
            <DateRangePicker
              control={form.control}
              name="date"
              formLabel=""
              className="col-span-full sm:col-span-1"
              propertyId={property.id}
            />
            <Dialog open={open} onOpenChange={setOpen}>
              <DialogTrigger asChild>
                <Button
                  type={"submit"}
                  className="w-full rounded-xl"
                  disabled={!form.formState.isValid}
                >
                  Make Offer
                </Button>
              </DialogTrigger>
              <DialogContent className=" flex sm:max-w-lg  md:max-w-fit md:px-36 md:py-10">
                {step !== 0 && (
                  <Button
                    variant={"ghost"}
                    className={cn("absolute left-1 top-0 md:left-4 md:top-4")}
                    onClick={() => {
                      if (step - 1 > -1) {
                        setStep(step - 1);
                      }
                    }}
                  >
                    <ChevronLeft />
                  </Button>
                )}
                <MakeBid propertyId={property.id} />
              </DialogContent>
            </Dialog>
          </form>
        </Form>
      </div>

      <div className="absolute right-2 top-2">
        {!isInBucketList && (
          <Button 
            onClick={() => addPropertyToBucketList({
              propertyId: property.id,
            })}
            variant={"secondary"} 
            className="rounded-full"
          >
            <Plus />
            Add to bucket list
          </Button>
        )}

        {isInBucketList && (
          <Button 
            onClick={() => removePropertyFromBucketList(property.id)}
            className="bg-[#333333]/90 hover:bg-[#333333] rounded-full"
          >
            Added to bucket list
          </Button>
        )}
      </div>
=======
          <Dialog open={open} onOpenChange={setOpen}>
            {/* Removed trigger to have control on open and close */}
            <div>
              {alreadyBid ? (
                <Button
                  type={"submit"}
                  className={"w-full rounded-xl"}
                  disabled={alreadyBid}
                >
                  Already Bid
                </Button>
              ) : (
                <Button
                  type={"submit"}
                  className={`w-full rounded-xl ${!form.formState.isValid && "bg-black"}`}
                  // disabled={!form.formState.isValid}
                >
                  Make Offer
                </Button>
              )}
            </div>
            <DialogContent className="flex sm:max-w-lg  md:max-w-fit md:px-36 md:py-10">
              <MakeBid propertyId={property.id} />
            </DialogContent>
          </Dialog>
        </form>
      </Form>
>>>>>>> 867f9c16
    </div>
  );
}<|MERGE_RESOLUTION|>--- conflicted
+++ resolved
@@ -13,10 +13,7 @@
 import { useBidding } from "@/utils/store/bidding";
 import { cn, formatCurrency } from "@/utils/utils";
 import { zodResolver } from "@hookform/resolvers/zod";
-<<<<<<< HEAD
 import { ChevronLeft, Plus } from "lucide-react";
-=======
->>>>>>> 867f9c16
 import Image from "next/image";
 import Link from "next/link";
 import React, { useEffect, useState } from "react";
@@ -175,7 +172,6 @@
             className="absolute left-2 top-1/2 size-6"
             variant={"white"}
           />
-<<<<<<< HEAD
           <CarouselNext
             className="absolute right-2 top-1/2 size-6"
             variant={"white"}
@@ -268,35 +264,6 @@
           </Button>
         )}
       </div>
-=======
-          <Dialog open={open} onOpenChange={setOpen}>
-            {/* Removed trigger to have control on open and close */}
-            <div>
-              {alreadyBid ? (
-                <Button
-                  type={"submit"}
-                  className={"w-full rounded-xl"}
-                  disabled={alreadyBid}
-                >
-                  Already Bid
-                </Button>
-              ) : (
-                <Button
-                  type={"submit"}
-                  className={`w-full rounded-xl ${!form.formState.isValid && "bg-black"}`}
-                  // disabled={!form.formState.isValid}
-                >
-                  Make Offer
-                </Button>
-              )}
-            </div>
-            <DialogContent className="flex sm:max-w-lg  md:max-w-fit md:px-36 md:py-10">
-              <MakeBid propertyId={property.id} />
-            </DialogContent>
-          </Dialog>
-        </form>
-      </Form>
->>>>>>> 867f9c16
     </div>
   );
 }