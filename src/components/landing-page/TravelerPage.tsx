<<<<<<< HEAD
import {
  VerificationProvider,
  useVerification,
} from "@/components/_utils/VerificationContext";
import { api } from "@/utils/api";
import { useBidding } from "@/utils/store/bidding";
import { useMaybeSendUnsentRequests } from "@/utils/useMaybeSendUnsentRequests";
=======
import React from "react";
>>>>>>> 5bc91dda
import Head from "next/head";
import { useEffect } from "react";
import Listings from "./_sections/Listings";
import SimpleMastHead from "./_sections/SimpleMastHead";
<<<<<<< HEAD
import Banner from "./Banner";
import CitiesFilter from "./CitiesFilter";
=======
import CitiesFilter from "./CitiesFilter";
import Banner from "./Banner";
import {
  VerificationProvider,
  useVerification,
} from "@/components/_utils/VerificationContext";
import { useMaybeSendUnsentRequests } from "@/utils/useMaybeSendUnsentRequests";
import MastHead from "./_sections/MastHead";
>>>>>>> 5bc91dda

export default function TravelerPage() {
  useMaybeSendUnsentRequests();

<<<<<<< HEAD
  const { data, error } = api.biddings.getAllPropertyBids.useQuery(undefined, {
    refetchOnReconnect: false,
    refetchOnWindowFocus: false,
  });

  const setInitialBids = useBidding((state) => state.setInitialBids);
  const propertyIdBids = useBidding((state) => state.propertyIdBids);

  useEffect(() => {
    if (!error) {
      setInitialBids(data ?? []);
    }
  }, [data, error, setInitialBids]);

  console.log("Initial", propertyIdBids);

  return (
    <VerificationProvider>
      <div className="relative mb-20 overflow-x-hidden bg-white pt-10">
        <Head>
          <title>Tramona</title>
        </Head>
        <VerificationBanner />
        <div className="container">
          <SimpleMastHead />
        </div>

        <div className="py-5">
          <div className="border-[1px]" />
        </div>

        <div className="container flex flex-col space-y-5 bg-white">
=======
  return (
    <VerificationProvider>
      <div className="mb-20 overflow-x-hidden bg-white">
        <Head>
          <title>Tramona</title>
        </Head>
        <VerificationBanner />

        {/* <div className="container">
          <SimpleMastHead />
        </div>

        <div className="py-5">
          <div className="border-[1px]" />
        </div> */}

        <div>
          <MastHead />
        </div>


        <div className="md:mt-72 container flex flex-col space-y-5 bg-white">
>>>>>>> 5bc91dda
          <CitiesFilter />
          <Listings />
        </div>
      </div>
    </VerificationProvider>
  );
}

const VerificationBanner = () => {
  const { showBanner, status, setShowVerificationBanner } = useVerification();
  const handleCloseBanner = () => {
    setShowVerificationBanner(false);
  };

  if (!showBanner || (status !== "true" && status !== "pending")) return null;
  return <Banner type={status} onClose={handleCloseBanner} />;
};<|MERGE_RESOLUTION|>--- conflicted
+++ resolved
@@ -1,4 +1,3 @@
-<<<<<<< HEAD
 import {
   VerificationProvider,
   useVerification,
@@ -6,31 +5,16 @@
 import { api } from "@/utils/api";
 import { useBidding } from "@/utils/store/bidding";
 import { useMaybeSendUnsentRequests } from "@/utils/useMaybeSendUnsentRequests";
-=======
-import React from "react";
->>>>>>> 5bc91dda
 import Head from "next/head";
 import { useEffect } from "react";
 import Listings from "./_sections/Listings";
-import SimpleMastHead from "./_sections/SimpleMastHead";
-<<<<<<< HEAD
+import MastHead from "./_sections/MastHead";
 import Banner from "./Banner";
 import CitiesFilter from "./CitiesFilter";
-=======
-import CitiesFilter from "./CitiesFilter";
-import Banner from "./Banner";
-import {
-  VerificationProvider,
-  useVerification,
-} from "@/components/_utils/VerificationContext";
-import { useMaybeSendUnsentRequests } from "@/utils/useMaybeSendUnsentRequests";
-import MastHead from "./_sections/MastHead";
->>>>>>> 5bc91dda
 
 export default function TravelerPage() {
   useMaybeSendUnsentRequests();
 
-<<<<<<< HEAD
   const { data, error } = api.biddings.getAllPropertyBids.useQuery(undefined, {
     refetchOnReconnect: false,
     refetchOnWindowFocus: false,
@@ -54,23 +38,6 @@
           <title>Tramona</title>
         </Head>
         <VerificationBanner />
-        <div className="container">
-          <SimpleMastHead />
-        </div>
-
-        <div className="py-5">
-          <div className="border-[1px]" />
-        </div>
-
-        <div className="container flex flex-col space-y-5 bg-white">
-=======
-  return (
-    <VerificationProvider>
-      <div className="mb-20 overflow-x-hidden bg-white">
-        <Head>
-          <title>Tramona</title>
-        </Head>
-        <VerificationBanner />
 
         {/* <div className="container">
           <SimpleMastHead />
@@ -84,9 +51,7 @@
           <MastHead />
         </div>
 
-
-        <div className="md:mt-72 container flex flex-col space-y-5 bg-white">
->>>>>>> 5bc91dda
+        <div className="container flex flex-col space-y-5 bg-white md:mt-72">
           <CitiesFilter />
           <Listings />
         </div>
