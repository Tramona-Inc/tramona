--- conflicted
+++ resolved
@@ -28,36 +28,12 @@
           <div className="border-[1px]" />
         </div>
 
-<<<<<<< HEAD
-  return (
-    <div className="mb-20 overflow-x-hidden bg-white">
-      <Head>
-        <title>Tramona</title>
-      </Head>
-      {showBanner && (bannerType === "true" || bannerType === "pending") && (
-        <div className="p-5">
-          <Banner type={bannerType} onClose={handleCloseBanner} />
-=======
         <div className="container flex flex-col space-y-5 bg-white">
           <CitiesFilter />
           <Listings />
->>>>>>> 0a6ca36d
         </div>
       </div>
-<<<<<<< HEAD
-      {/* <div className="py-5">
-        <div className="border-[1px]" />
-      </div> */}
-      <div className="md:mt-72 container flex flex-col space-y-5 bg-white">
-        <CitiesFilter />
-        <Listings />
-        {/* ! For testing purposes */}
-        {/* <LongLatFilter /> */}
-      </div>
-    </div>
-=======
     </VerificationProvider>
->>>>>>> 0a6ca36d
   );
 }
 
