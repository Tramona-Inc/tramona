--- conflicted
+++ resolved
@@ -27,14 +27,11 @@
   getNumNights,
   plural,
 } from "@/utils/utils";
-<<<<<<< HEAD
 import RequestWaitlistDialog from "./DesktopRequestComponents/RequestWaitlistDialog";
-=======
 import { useRouter } from "next/router";
 import { toast } from "@/components/ui/use-toast";
 import { useSession } from "next-auth/react";
 import SuperJSON from "superjson";
->>>>>>> 99f17c54
 
 export interface LinkConfirmationProps {
   open: boolean;
