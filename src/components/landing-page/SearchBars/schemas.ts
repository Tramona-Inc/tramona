import {
  optional,
  zodInteger,
  zodNumber,
  zodString,
  zodUrl,
} from "@/utils/zod-utils";
import { z } from "zod";
// import { ALL_PROPERTY_ROOM_TYPES_WITHOUT_OTHER } from '@/server/db/schema';

export const searchSchema = z.object({
  location: optional(zodString()),
  date: z.object({ from: z.date(), to: z.date() }).optional(),
  numGuests: optional(zodInteger({ min: 1 })),
  maxNightlyPriceUSD: optional(zodNumber({ min: 0 })),
});

export const defaultSearchOrReqValues: Partial<z.input<typeof searchSchema>> =
  {};

const cityRequestSchema = z
  .object({
    location: zodString(),
    date: z.object({ from: z.date(), to: z.date() }),
    numGuests: zodInteger({ min: 1 }),
<<<<<<< HEAD
    maxNightlyPriceUSD: zodNumber({ min: 0 }).optional(),
    // roomType: z.enum([...ALL_PROPERTY_ROOM_TYPES_WITHOUT_OTHER]).optional(),
=======
    maxNightlyPriceUSD: zodNumber({ min: 0 }),
>>>>>>> cd1062e5
    minNumBedrooms: z.number().optional(),
    minNumBeds: z.number().optional(),
    minNumBathrooms: z.number().optional(),
    airbnbLink: z
      .string()
      .optional()
      .or(z.literal(""))
      .refine((url) => !url || url.startsWith("https://www.airbnb.com/rooms"), {
        message: 'URL must start with "https://www.airbnb.com/rooms"',
      }),
    note: optional(zodString()),
  })
  .superRefine((data, ctx) => {
    if (!data.airbnbLink) {
      if (
        !data.location ||
        !data.date ||
        !data.numGuests ||
        !data.maxNightlyPriceUSD
      ) {
        ctx.addIssue({
          code: z.ZodIssueCode.custom,
          message:
            "Either provide an Airbnb link or fill out the location, date, number of guests, and maximum nightly price.",
          path: ["airbnbLink"], // specify the path to the field that is missing
        });
      } else if (data.date && data.date.from >= data.date.to) {
        ctx.addIssue({
          code: z.ZodIssueCode.custom,
          message: "Must stay for at least 1 night",
          path: ["date"],
        });
      }
    }
  });

export const multiCityRequestSchema = z.object({
  data: z.array(cityRequestSchema).min(1),
});

export type CityRequestDefaultVals = z.input<typeof cityRequestSchema>;
export type MultiCityRequestVals = z.infer<typeof multiCityRequestSchema>;
export type SearchBarVals = z.infer<typeof searchSchema>;<|MERGE_RESOLUTION|>--- conflicted
+++ resolved
@@ -23,12 +23,7 @@
     location: zodString(),
     date: z.object({ from: z.date(), to: z.date() }),
     numGuests: zodInteger({ min: 1 }),
-<<<<<<< HEAD
-    maxNightlyPriceUSD: zodNumber({ min: 0 }).optional(),
-    // roomType: z.enum([...ALL_PROPERTY_ROOM_TYPES_WITHOUT_OTHER]).optional(),
-=======
     maxNightlyPriceUSD: zodNumber({ min: 0 }),
->>>>>>> cd1062e5
     minNumBedrooms: z.number().optional(),
     minNumBeds: z.number().optional(),
     minNumBathrooms: z.number().optional(),
