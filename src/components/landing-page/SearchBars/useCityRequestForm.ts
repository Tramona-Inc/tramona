import { toast } from "@/components/ui/use-toast";
import { api } from "@/utils/api";
import { errorToast } from "@/utils/toasts";
import { useZodForm } from "@/utils/useZodForm";
import { getNumNights } from "@/utils/utils";
import { useSession } from "next-auth/react";
import { useRouter } from "next/router";
import { cityRequestSchema } from "./schemas";

// import {CongratsDialog} from './CongratsDialog'

export function useCityRequestForm({
  afterSubmit,
  handleSetOpen,
  handleShowConfetti,
}: {
  afterSubmit?: (madeByGroupIds?: number) => void;
  handleSetOpen: (val: boolean) => void;
  handleShowConfetti: (val: boolean) => void;
}) {
  // const [open, setOpen] = useState(true);
  const form = useZodForm({
    schema: cityRequestSchema,
    defaultValues: {
      amenities: [],
    },
  });

  const { status } = useSession();
  const router = useRouter();
  const { mutateAsync: createRequests } = api.requests.create.useMutation();

<<<<<<< HEAD
  const onSubmit = form.handleSubmit(async ({ data }) => {
    // const CongratsDialog = (): ReactElement => {
    //   return (
    //     <CongratsDialog />
    //   )
    // };
    const newRequests = data.map((request) => {
      const { date: _date, maxNightlyPriceUSD, ...restData } = request;
      const checkIn = request.date.from;
      const checkOut = request.date.to;
      const numNights = getNumNights(checkIn, checkOut);

      return {
        checkIn: checkIn,
        checkOut: checkOut,
        maxTotalPrice: Math.round(numNights * maxNightlyPriceUSD * 100),
        ...restData,
      };
    });
    // const CongratsDialog = () => (
    //   <>
    //   <congratsDialog />
    //   </>
    // );

    if (status === "unauthenticated") {
      localStorage.setItem("unsentRequests", JSON.stringify(newRequests));
      localStorage.setItem("showCongratsDialog", "true")
=======
  const onSubmit = form.handleSubmit(async (data) => {
    const { date: _date, maxNightlyPriceUSD, ...restData } = data;
    const checkIn = data.date.from;
    const checkOut = data.date.to;
    const numNights = getNumNights(checkIn, checkOut);

    const newRequest = {
      checkIn: checkIn,
      checkOut: checkOut,
      maxTotalPrice: Math.round(numNights * maxNightlyPriceUSD * 100),
      ...restData,
    };

    if (status === "unauthenticated") {
      localStorage.setItem("unsentRequests", JSON.stringify(newRequest));
>>>>>>> c34194d3
      void router.push("/auth/signin").then(() => {
        toast({
          title: `Request saved: ${newRequest.location}`,
          description: "It will be sent after you sign in",
        });
      });
    } else {
      handleSetOpen(true);
      handleShowConfetti(true);
      await createRequests(newRequest)
        .then((result) => {
          form.reset();
          afterSubmit?.(result.transactionResults.madeByGroupId);
        })
        .catch(() => errorToast());

      //figure out which hosts to send the request to
    }
  });

  return {
    form,
    onSubmit,
  };
}

export type CityRequestForm = ReturnType<typeof useCityRequestForm>["form"];<|MERGE_RESOLUTION|>--- conflicted
+++ resolved
@@ -30,36 +30,6 @@
   const router = useRouter();
   const { mutateAsync: createRequests } = api.requests.create.useMutation();
 
-<<<<<<< HEAD
-  const onSubmit = form.handleSubmit(async ({ data }) => {
-    // const CongratsDialog = (): ReactElement => {
-    //   return (
-    //     <CongratsDialog />
-    //   )
-    // };
-    const newRequests = data.map((request) => {
-      const { date: _date, maxNightlyPriceUSD, ...restData } = request;
-      const checkIn = request.date.from;
-      const checkOut = request.date.to;
-      const numNights = getNumNights(checkIn, checkOut);
-
-      return {
-        checkIn: checkIn,
-        checkOut: checkOut,
-        maxTotalPrice: Math.round(numNights * maxNightlyPriceUSD * 100),
-        ...restData,
-      };
-    });
-    // const CongratsDialog = () => (
-    //   <>
-    //   <congratsDialog />
-    //   </>
-    // );
-
-    if (status === "unauthenticated") {
-      localStorage.setItem("unsentRequests", JSON.stringify(newRequests));
-      localStorage.setItem("showCongratsDialog", "true")
-=======
   const onSubmit = form.handleSubmit(async (data) => {
     const { date: _date, maxNightlyPriceUSD, ...restData } = data;
     const checkIn = data.date.from;
@@ -75,7 +45,6 @@
 
     if (status === "unauthenticated") {
       localStorage.setItem("unsentRequests", JSON.stringify(newRequest));
->>>>>>> c34194d3
       void router.push("/auth/signin").then(() => {
         toast({
           title: `Request saved: ${newRequest.location}`,
