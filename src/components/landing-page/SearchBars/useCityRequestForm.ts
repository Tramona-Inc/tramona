import { toast } from "@/components/ui/use-toast";
import { api } from "@/utils/api";
import { errorToast } from "@/utils/toasts";
import { useZodForm } from "@/utils/useZodForm";
import { getNumNights } from "@/utils/utils";
import { useSession } from "next-auth/react";
import { useRouter } from "next/router";
import { cityRequestSchema } from "./schemas";
import SuperJSON from "superjson";

const haversineDistance = (
  lat1: number,
  lon1: number,
  lat2: number,
  lon2: number,
) => {
  const toRadians = (degrees: number) => degrees * (Math.PI / 180);

  const R = 6371; // Radius of the Earth in kilometers
  const dLat = toRadians(lat2 - lat1);
  const dLon = toRadians(lon2 - lon1);
  const a =
    Math.sin(dLat / 2) * Math.sin(dLat / 2) +
    Math.cos(toRadians(lat1)) *
      Math.cos(toRadians(lat2)) *
      Math.sin(dLon / 2) *
      Math.sin(dLon / 2);
  const c = 2 * Math.atan2(Math.sqrt(a), Math.sqrt(1 - a));
  return R * c; // Distance in kilometers
};

const isInIntegrityArizonaOperatingArea = (
  lat: number,
  lng: number,
  radius: number,
) => {
  const locations = [
    { name: "Lake Havasu", lat: 34.4839, lng: -114.3225 },
    { name: "Parker Strip", lat: 34.2983, lng: -114.1439 },
  ];

  for (const location of locations) {
    const distance = haversineDistance(lat, lng, location.lat, location.lng);
    if (distance <= radius) {
      return { isInArea: true, location: location.name };
    }
  }

  return { isInArea: false, location: "dummy" };
};

export function useCityRequestForm({
  afterSubmit,
  setMadeByGroupId,
}: {
  afterSubmit?: () => void;
  setMadeByGroupId?: (val: number) => void;
}) {
  const form = useZodForm({
    schema: cityRequestSchema,
    defaultValues: { amenities: [] },
  });

  const { status } = useSession();
  const router = useRouter();
<<<<<<< HEAD
  const { mutateAsync: createRequests } = api.requests.create.useMutation();
  const { mutateAsync: scrapeOffers } =
    api.offers.scrapeOfferForRequest.useMutation();
=======
  const { mutateAsync: createRequest } = api.requests.create.useMutation();
>>>>>>> 5859d135

  const onSubmit = form.handleSubmit(async (data) => {
    const { date: _date, maxNightlyPriceUSD, ...restData } = data;
    const checkIn = data.date.from;
    const checkOut = data.date.to;
    const numNights = getNumNights(checkIn, checkOut);

    const newRequest = {
      checkIn: checkIn,
      checkOut: checkOut,
      maxTotalPrice: Math.round(numNights * maxNightlyPriceUSD * 100),
      ...restData,
    };

    if (status === "unauthenticated") {
      localStorage.setItem("unsentRequest", SuperJSON.stringify(newRequest));
      void router.push("/auth/signin").then(() => {
        toast({
          title: `Request saved: ${newRequest.location}`,
          description: "It will be sent after you sign in",
        });
      });
    } else {
<<<<<<< HEAD
      try {
        const { requestId, madeByGroupId } = await createRequests(newRequest);
        form.reset();
        afterSubmit?.();
        setMadeByGroupId?.(madeByGroupId);
        // scrape offers only for request in the area where IntegrityArizona has properties
        const { isInArea, location } = isInIntegrityArizonaOperatingArea(
          newRequest.latLng.lat,
          newRequest.latLng.lng,
          25, // search radius: 25 km
        );
        if (isInArea) {
          await scrapeOffers({
            requestId: requestId,
            numOfOffers: 10,
            scrapersToExecute: ["arizonaScraper"],
            location: location,
          });
        }
      } catch (error) {
        errorToast();
      }
=======
      await createRequest(newRequest)
        .then(({ madeByGroupId }) => {
          form.reset();
          afterSubmit?.();
          setMadeByGroupId?.(madeByGroupId);
        })
        .catch(() => errorToast());
>>>>>>> 5859d135
    }
  });

  return {
    form,
    onSubmit,
  };
}

export type CityRequestForm = ReturnType<typeof useCityRequestForm>["form"];<|MERGE_RESOLUTION|>--- conflicted
+++ resolved
@@ -63,13 +63,10 @@
 
   const { status } = useSession();
   const router = useRouter();
-<<<<<<< HEAD
   const { mutateAsync: createRequests } = api.requests.create.useMutation();
   const { mutateAsync: scrapeOffers } =
     api.offers.scrapeOfferForRequest.useMutation();
-=======
-  const { mutateAsync: createRequest } = api.requests.create.useMutation();
->>>>>>> 5859d135
+
 
   const onSubmit = form.handleSubmit(async (data) => {
     const { date: _date, maxNightlyPriceUSD, ...restData } = data;
@@ -93,7 +90,6 @@
         });
       });
     } else {
-<<<<<<< HEAD
       try {
         const { requestId, madeByGroupId } = await createRequests(newRequest);
         form.reset();
@@ -116,15 +112,7 @@
       } catch (error) {
         errorToast();
       }
-=======
-      await createRequest(newRequest)
-        .then(({ madeByGroupId }) => {
-          form.reset();
-          afterSubmit?.();
-          setMadeByGroupId?.(madeByGroupId);
-        })
-        .catch(() => errorToast());
->>>>>>> 5859d135
+
     }
   });
 
