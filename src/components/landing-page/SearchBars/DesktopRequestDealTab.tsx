--- conflicted
+++ resolved
@@ -3,10 +3,6 @@
 import PlacesInput from "@/components/_common/PlacesInput";
 import { Total } from "@/components/landing-page/search/MobilePropertyFilter";
 import { Button } from "@/components/ui/button";
-<<<<<<< HEAD
-import { Dialog, DialogContent } from "@/components/ui/dialog";
-=======
->>>>>>> 290f5551
 import {
   Form,
   FormControl,
@@ -15,11 +11,10 @@
   FormMessage,
 } from "@/components/ui/form";
 import { InputLink } from "./inputLink";
-import { Input } from "@/components/ui/input"
+import { Input } from "@/components/ui/input";
 import {
   CalendarIcon,
   DollarSignIcon,
-  Link2,
   MapPinIcon,
   Plus,
   Users2Icon,
@@ -28,28 +23,18 @@
   Sparkles,
   MinusIcon,
   ShareIcon,
-  ContactRoundIcon,
   MailIcon,
 } from "lucide-react";
 import Link from "next/link";
-import { useState } from "react";
 
 import Confetti from "react-confetti";
-<<<<<<< HEAD
-import { useCityRequestForm } from "./useCityRequestForm";
-import { useMediaQuery } from '@/components/_utils/useMediaQuery'
-=======
-import { CityRequestFiltersDialog } from "./CityRequestFiltersDialog";
 import { toast } from "@/components/ui/use-toast";
 import { api } from "@/utils/api";
-import Spinner from "@/components/_common/Spinner";
->>>>>>> 290f5551
-
-export function DesktopRequestDealTab({
-  className,
-}: {
-  className?: string;
-}) {
+import { useCityRequestForm } from "./useCityRequestForm";
+import { Dialog, DialogContent } from "@/components/ui/dialog";
+import { useIsSm } from "@/utils/utils";
+
+export function DesktopRequestDealTab({ className }: { className?: string }) {
   const [curTab, setCurTab] = useState(0);
   const [open, setOpen] = useState(false);
   const [showConfetti, setShowConfetti] = useState(false);
@@ -61,6 +46,8 @@
   const [isLoading, setIsLoading] = useState(false);
   const [isEmailFormVisible, setIsEmailFormVisible] = useState(false);
 
+  const isMobile = !useIsSm();
+
   const { form, onSubmit } = useCityRequestForm({ setCurTab, afterSubmit });
 
   const inviteLinkQuery = api.groups.generateInviteLink.useQuery(
@@ -81,11 +68,6 @@
     }
     setOpen(true);
     setShowConfetti(true);
-    setTimeout(()=> {
-      if(!open) {
-        setOpen(false)
-      }
-    }, 5000)
   }
 
   const handleCopyToClipboard = () => {
@@ -103,10 +85,6 @@
     }
   };
 
-<<<<<<< HEAD
-  const [link, setLink] = useState(false);
-  const isMobile = useMediaQuery("(max-width: 640px)")
-=======
   const handleEmailChange = (index: number, value: string) => {
     const newEmails = [...emails];
     newEmails[index] = value;
@@ -150,7 +128,6 @@
       setIsLoading(false);
     }
   };
->>>>>>> 290f5551
 
   return (
     <>
@@ -243,136 +220,137 @@
                 More filters
               </Button>
             </CityRequestFiltersDialog> */}
-            {!isMobile ? 
-            <div className="flex flex-cols-2 gap-2">
-              <FormField
-                control={form.control}
-                name={`data.${curTab}.minNumBeds`}
-                render={({ field }) => (
-                  <FormItem className="h-10 rounded-lg border px-1">
-                    <FormControl>
-                      <Total
-                        className="text-xs/[10px] font-bold"
-                        name="Beds"
-                        optional={true}
-                        total={field.value ?? 0}
-                        setTotal={field.onChange}
-                        size="size-2/5"
-                        textSize="text-[11px]"
-                      />
-                    </FormControl>
-                    <FormMessage />
-                  </FormItem>
-                )}
-              />
-              <FormField
-                control={form.control}
-                name={`data.${curTab}.minNumBedrooms`}
-                render={({ field }) => (
-                  <FormItem className="h-10 rounded-lg border px-1">
-                    <FormControl>
-                      <Total
-                        className="text-xs font-bold"
-                        name="Bedrooms"
-                        optional={true}
-                        total={field.value ?? 0}
-                        setTotal={field.onChange}
-                        size="size-2/5"
-                        textSize="text-[11px]"
-                      />
-                    </FormControl>
-                    <FormMessage />
-                  </FormItem>
-                )}
-              />
-              <FormField
-                control={form.control}
-                name={`data.${curTab}.minNumBathrooms`}
-                render={({ field }) => (
-                  <FormItem className="h-10 rounded-lg border px-1">
-                    <FormControl>
-                      <Total
-                        className="text-xs font-bold"
-                        name="Bathrooms"
-                        optional={true}
-                        total={field.value ?? 0}
-                        setTotal={field.onChange}
-                        size="size-2/5"
-                        textSize="text-[11px]"
-                      />
-                    </FormControl>
-                    <FormMessage />
-                  </FormItem>
-                )}
-              />
-            </div> 
-            : 
-            <div className="flex gap-2 justify-between flex-col w-auto">
-            <FormField
-              control={form.control}
-              name={`data.${curTab}.minNumBeds`}
-              render={({ field }) => (
-                <FormItem className="rounded-lg border px-2">
-                  <FormControl>
-                    <Total
-                      className="text-sm font-bold"
-                      name="Beds"
-                      optional={true}
-                      total={field.value ?? 0}
-                      setTotal={field.onChange}
-                      size="size-3/5"
-                      textSize="text-xs"
-                    />
-                  </FormControl>
-                  <FormMessage />
-                </FormItem>
-              )}
-            />
-            <FormField
-              control={form.control}
-              name={`data.${curTab}.minNumBedrooms`}
-              render={({ field }) => (
-                <FormItem className="h-10 rounded-lg border px-2">
-                  <FormControl>
-                    <Total
-                      className="text-sm font-bold"
-                      name="Bedrooms"
-                      optional={true}
-                      total={field.value ?? 0}
-                      setTotal={field.onChange}
-                      size="size-3/5"
-                      textSize="text-xs"
-                    />
-                  </FormControl>
-                  <FormMessage />
-                </FormItem>
-              )}
-            />
-            <FormField
-              control={form.control}
-              name={`data.${curTab}.minNumBathrooms`}
-              render={({ field }) => (
-                <FormItem className="h-10 rounded-lg border px-2">
-                  <FormControl>
-                    <Total
-                      className="text-sm font-bold"
-                      name="Bathrooms"
-                      optional={true}
-                      total={field.value ?? 0}
-                      setTotal={field.onChange}
-                      size="size-3/5"
-                      textSize="text-xs"
-                    />
-                  </FormControl>
-                  <FormMessage />
-                </FormItem>
-              )}
-            />
-            </div>
-            }
+            {!isMobile ? (
+              <div className="flex-cols-2 flex gap-2">
+                <FormField
+                  control={form.control}
+                  name={`data.${curTab}.minNumBeds`}
+                  render={({ field }) => (
+                    <FormItem className="h-10 rounded-lg border px-1">
+                      <FormControl>
+                        <Total
+                          className="text-xs/[10px] font-bold"
+                          name="Beds"
+                          optional={true}
+                          total={field.value ?? 0}
+                          setTotal={field.onChange}
+                          size="size-2/5"
+                          textSize="text-[11px]"
+                        />
+                      </FormControl>
+                      <FormMessage />
+                    </FormItem>
+                  )}
+                />
+                <FormField
+                  control={form.control}
+                  name={`data.${curTab}.minNumBedrooms`}
+                  render={({ field }) => (
+                    <FormItem className="h-10 rounded-lg border px-1">
+                      <FormControl>
+                        <Total
+                          className="text-xs font-bold"
+                          name="Bedrooms"
+                          optional={true}
+                          total={field.value ?? 0}
+                          setTotal={field.onChange}
+                          size="size-2/5"
+                          textSize="text-[11px]"
+                        />
+                      </FormControl>
+                      <FormMessage />
+                    </FormItem>
+                  )}
+                />
+                <FormField
+                  control={form.control}
+                  name={`data.${curTab}.minNumBathrooms`}
+                  render={({ field }) => (
+                    <FormItem className="h-10 rounded-lg border px-1">
+                      <FormControl>
+                        <Total
+                          className="text-xs font-bold"
+                          name="Bathrooms"
+                          optional={true}
+                          total={field.value ?? 0}
+                          setTotal={field.onChange}
+                          size="size-2/5"
+                          textSize="text-[11px]"
+                        />
+                      </FormControl>
+                      <FormMessage />
+                    </FormItem>
+                  )}
+                />
+              </div>
+            ) : (
+              <div className="flex w-auto flex-col justify-between gap-2">
+                <FormField
+                  control={form.control}
+                  name={`data.${curTab}.minNumBeds`}
+                  render={({ field }) => (
+                    <FormItem className="rounded-lg border px-2">
+                      <FormControl>
+                        <Total
+                          className="text-sm font-bold"
+                          name="Beds"
+                          optional={true}
+                          total={field.value ?? 0}
+                          setTotal={field.onChange}
+                          size="size-3/5"
+                          textSize="text-xs"
+                        />
+                      </FormControl>
+                      <FormMessage />
+                    </FormItem>
+                  )}
+                />
+                <FormField
+                  control={form.control}
+                  name={`data.${curTab}.minNumBedrooms`}
+                  render={({ field }) => (
+                    <FormItem className="h-10 rounded-lg border px-2">
+                      <FormControl>
+                        <Total
+                          className="text-sm font-bold"
+                          name="Bedrooms"
+                          optional={true}
+                          total={field.value ?? 0}
+                          setTotal={field.onChange}
+                          size="size-3/5"
+                          textSize="text-xs"
+                        />
+                      </FormControl>
+                      <FormMessage />
+                    </FormItem>
+                  )}
+                />
+                <FormField
+                  control={form.control}
+                  name={`data.${curTab}.minNumBathrooms`}
+                  render={({ field }) => (
+                    <FormItem className="h-10 rounded-lg border px-2">
+                      <FormControl>
+                        <Total
+                          className="text-sm font-bold"
+                          name="Bathrooms"
+                          optional={true}
+                          total={field.value ?? 0}
+                          setTotal={field.onChange}
+                          size="size-3/5"
+                          textSize="text-xs"
+                        />
+                      </FormControl>
+                      <FormMessage />
+                    </FormItem>
+                  )}
+                />
+              </div>
+            )}
             <div className="space-y-1">
               <p className="text-xs">
-                Already have a property you like? Tramona will get you the same property, or their next door neighbour
+                Already have a property you like? Tramona will get you the same
+                property, or their next door neighbour
               </p>
               {!link && (
                 <Button
@@ -386,28 +364,36 @@
                 </Button>
               )}
               {link && (
-                <div className="flex flex-row h-7">
+                <div className="flex h-7 flex-row">
                   {/* <div className="basis-full"> */}
-                    <FormField
-                      control={form.control}
-                      name={`data.${curTab}.airbnbLink`}
-                      render={({ field }) => (
-                        <FormItem className="basis-full rounded-lg border justify-center items-center">
-                          <FormControl>
-                            <div className="flex rounded-lg border h-7">
-                            <div><p className="h-[25.5px] rounded-s-lg bg-slate-200 px-1">Airbnb.com/</p></div>
+                  <FormField
+                    control={form.control}
+                    name={`data.${curTab}.airbnbLink`}
+                    render={({ field }) => (
+                      <FormItem className="basis-full items-center justify-center rounded-lg border">
+                        <FormControl>
+                          <div className="flex h-7 rounded-lg border">
+                            <div>
+                              <p className="h-[25.5px] rounded-s-lg bg-slate-200 px-1">
+                                Airbnb.com/
+                              </p>
+                            </div>
                             <InputLink
                               {...field}
                               placeholder="Paste Airbnb link"
-                              className={!className ? "md:bg-secondary lg:bg-white" : className}
+                              className={
+                                !className
+                                  ? "md:bg-secondary lg:bg-white"
+                                  : className
+                              }
                             />
                             {/* <input type="text" placeholder="Paste Airbnb link"/> */}
-                            </div>
-                          </FormControl>
-                          {/* <FormMessage /> */}
-                        </FormItem>
-                      )}
-                    />
+                          </div>
+                        </FormControl>
+                        {/* <FormMessage /> */}
+                      </FormItem>
+                    )}
+                  />
                   {/* </div> */}
                   <Button
                     variant="link"
@@ -416,7 +402,7 @@
                       setLink(!link);
                       form.setValue(`data.${curTab}.airbnbLink`, "");
                     }}
-                    className="font-bold text-teal-900 h-7"
+                    className="h-7 font-bold text-teal-900"
                   >
                     Cancel
                   </Button>
@@ -454,11 +440,6 @@
                 </Link>
                 .
               </p>
-<<<<<<< HEAD
-              <p className="mb-6">
-                In the meantime, check out some other properties we have on
-                Tramona and make more requests.
-=======
               <hr className="my-4 bg-[#D9D6D1]"></hr>
               <h1 className="text-xl font-bold">Want $0 fees on this trip?</h1>
               <p>
@@ -556,7 +537,9 @@
                           }
                         } catch (error: unknown) {
                           const errorMessage =
-                            error instanceof Error ? error.message : "Unknown error";
+                            error instanceof Error
+                              ? error.message
+                              : "Unknown error";
                           toast({
                             title: "Error sharing link",
                             description: errorMessage,
@@ -662,7 +645,6 @@
               <p className="mb-16 flex flex-row items-center rounded-lg bg-[#F1F5F5] p-4 text-sm text-black md:mb-2">
                 <Sparkles className="mr-2" />
                 Once everyone is added to the trip, Tramona removes all fees.
->>>>>>> 290f5551
               </p>
 
               {showConfetti && (
