--- conflicted
+++ resolved
@@ -2,10 +2,6 @@
 import DateRangeInput from "@/components/_common/DateRangeInput";
 import PlacesInput from "@/components/_common/PlacesInput";
 import { Button } from "@/components/ui/button";
-<<<<<<< HEAD
-import React, { useState, useEffect } from "react";
-=======
->>>>>>> ff20c485
 import {
   Form,
   FormControl,
@@ -35,23 +31,17 @@
 import Link from "next/link";
 import Confetti from "react-confetti";
 import { CityRequestFiltersDialog } from "./CityRequestFiltersDialog";
-<<<<<<< HEAD
-import MapModal from "@/components/map-modal";
-import { api } from "@/utils/api";
-=======
 import { toast } from "@/components/ui/use-toast";
 import { api } from "@/utils/api";
 import Spinner from "@/components/_common/Spinner";
->>>>>>> ff20c485
+import MapModal from "@/components/map-modal";
 
 export function DesktopRequestDealTab() {
   const [curTab, setCurTab] = useState(0);
   const [open, setOpen] = useState(false);
   const [mapOpen, setMapOpen] = useState(false);
   const [showConfetti, setShowConfetti] = useState(false);
-<<<<<<< HEAD
   const [initialLocation, setInitialLocation] = useState(null);
-=======
   const [madeByGroupIds, setMadeByGroupIds] = useState<number[]>([]);
   const [emails, setEmails] = useState<string[]>([""]);
   const [link, setLink] = useState(false);
@@ -66,7 +56,6 @@
     { groupId: groupId! },
     { enabled: groupId !== null },
   );
->>>>>>> ff20c485
 
   useEffect(() => {
     if (inviteLinkQuery.data) {
@@ -83,71 +72,6 @@
     setShowConfetti(true);
   }
 
-  const handleCopyToClipboard = () => {
-    if (inviteLink) {
-      navigator.clipboard
-        .writeText(inviteLink)
-        .then(() => {
-          toast({
-            title: "Link copied to clipboard!",
-          });
-        })
-        .catch((err) => {
-          console.error("Failed to copy: ", err);
-        });
-    }
-  };
-
-  const handleEmailChange = (index: number, value: string) => {
-    const newEmails = [...emails];
-    newEmails[index] = value;
-    setEmails(newEmails);
-  };
-
-  const addEmailField = () => {
-    if (emails.length < 3) {
-      setEmails([...emails, ""]);
-    }
-  };
-
-  const removeEmailField = (index: number) => {
-    if (index !== 0) {
-      const newEmails = emails.filter((_, i) => i !== index);
-      setEmails(newEmails);
-    }
-  };
-
-  const inviteUserByEmail = api.groups.inviteUserByEmail.useMutation();
-
-  const handleInvite = async () => {
-    if (madeByGroupIds.length === 0) {
-      toast({ title: "Group IDs not available" });
-      return;
-    }
-
-    setIsLoading(true);
-    try {
-      for (const email of emails) {
-        for (const groupId of madeByGroupIds) {
-          if (email.length > 0) {
-            await inviteUserByEmail.mutateAsync({ email, groupId });
-          }
-        }
-      }
-      toast({ title: "Invites sent successfully!" });
-    } catch (error) {
-      toast({ title: "Error sending invites" });
-    } finally {
-      setIsLoading(false);
-    }
-  };
-
-  const onSave = (location, radius) => {
-    console.log(location, radius);
-  };
-  useEffect(() => {
-    console.log(initialLocation);
-  }, [initialLocation]);
 
   return (
     <>
