import DateRangeInput from "@/components/_common/DateRangeInput";
import PlacesInput from "@/components/_common/PlacesInput";
import { Total } from "@/components/landing-page/search/MobilePropertyFilter";
import { Button } from "@/components/ui/button";
import { Dialog, DialogContent } from "@/components/ui/dialog";
import {
  Form,
  FormControl,
  FormField,
  FormItem,
  FormMessage,
} from "@/components/ui/form";
<<<<<<< HEAD
import { InputLink } from "./inputLink";
import { Input } from "@/components/ui/input"
=======
import { Input } from "@/components/ui/input";
>>>>>>> 87fe5713
import {
  CalendarIcon,
  DollarSignIcon,
  Link2,
  MapPinIcon,
  Plus,
  Users2Icon,
} from "lucide-react";
import Link from "next/link";
import { useState } from "react";
import Confetti from "react-confetti";
import { useCityRequestForm } from "./useCityRequestForm";
<<<<<<< HEAD
import { useMediaQuery } from '@/components/_utils/useMediaQuery'
=======
>>>>>>> 87fe5713

export function DesktopRequestDealTab({
  className,
}: {
  className?: string;
}) {
  const [curTab, setCurTab] = useState(0);
  const [open, setOpen] = useState(false);
  const [showConfetti, setShowConfetti] = useState(false);

  function afterSubmit() {
    setOpen(true);
    setShowConfetti(true);
    setTimeout(()=> {
      if(!open) {
        setOpen(false)
      }
    }, 5000)
  }

  const { form, onSubmit } = useCityRequestForm({ setCurTab, afterSubmit });

  const [link, setLink] = useState(false);
  const isMobile = useMediaQuery("(max-width: 640px)")

  return (
    <>
      <Form {...form}>
        <form
          onSubmit={onSubmit}
          className="flex flex-col justify-between gap-y-4"
          key={curTab} // rerender on tab changes (idk why i have to do this myself)
        >
          {/* <RequestTabsSwitcher
            curTab={curTab}
            setCurTab={setCurTab}
            form={form}
          /> */}

          <div className="flex flex-col gap-2">
            <PlacesInput
              control={form.control}
              name={`data.${curTab}.location`}
              formLabel="Location"
              variant="lpDesktop"
              placeholder="Select a location"
              icon={MapPinIcon}
            />

            <FormField
              control={form.control}
              name={`data.${curTab}.date`}
              render={({ field }) => (
                <FormItem>
                  <FormControl>
                    <DateRangeInput
                      {...field}
                      label="Check in/out"
                      icon={CalendarIcon}
                      variant="lpDesktop"
                      disablePast
                      className="bg-white"
                    />
                  </FormControl>
                  <FormMessage />
                </FormItem>
              )}
            />
            <FormField
              control={form.control}
              name={`data.${curTab}.numGuests`}
              render={({ field }) => (
                <FormItem>
                  <FormControl>
                    <Input
                      {...field}
                      label="Guests"
                      placeholder="Add guests"
                      icon={Users2Icon}
                      variant="lpDesktop"
                    />
                  </FormControl>
                  <FormMessage />
                </FormItem>
              )}
            />
            <FormField
              control={form.control}
              name={`data.${curTab}.maxNightlyPriceUSD`}
              render={({ field }) => (
                <FormItem>
                  <FormControl>
                    <Input
                      {...field}
                      label="Maximum nightly price"
                      placeholder="Price per night"
                      suffix="/night"
                      icon={DollarSignIcon}
                      variant="lpDesktop"
                    />
                  </FormControl>
                  <FormMessage />
                </FormItem>
              )}
            />

            {/* <CityRequestFiltersDialog form={form} curTab={curTab}>
              <Button
                variant="ghost"
                type="button"
                className="px-2 text-teal-900 hover:bg-teal-900/15"
              >
                <FilterIcon />
                More filters
              </Button>
            </CityRequestFiltersDialog> */}
<<<<<<< HEAD
            {!isMobile ? 
            <div className="flex flex-cols-2 gap-2">
=======

            <div className="grid grid-cols-3 gap-2">
>>>>>>> 87fe5713
              <FormField
                control={form.control}
                name={`data.${curTab}.minNumBeds`}
                render={({ field }) => (
<<<<<<< HEAD
                  <FormItem className="h-10 rounded-lg border px-1">
                    <FormControl>
                      <Total
                        className="text-xs/[10px] font-bold"
=======
                  <FormItem className="rounded-lg border px-2">
                    <FormControl>
                      <Total
                        className="text-sm font-bold"
>>>>>>> 87fe5713
                        name="Beds"
                        optional={true}
                        total={field.value ?? 0}
                        setTotal={field.onChange}
<<<<<<< HEAD
                        size="size-2/5"
                        textSize="text-[11px]"
=======
>>>>>>> 87fe5713
                      />
                    </FormControl>
                    <FormMessage />
                  </FormItem>
                )}
              />
              <FormField
                control={form.control}
                name={`data.${curTab}.minNumBedrooms`}
                render={({ field }) => (
<<<<<<< HEAD
                  <FormItem className="h-10 rounded-lg border px-1">
                    <FormControl>
                      <Total
                        className="text-xs font-bold"
=======
                  <FormItem className="rounded-lg border px-2">
                    <FormControl>
                      <Total
                        className="text-sm font-bold"
>>>>>>> 87fe5713
                        name="Bedrooms"
                        optional={true}
                        total={field.value ?? 0}
                        setTotal={field.onChange}
<<<<<<< HEAD
                        size="size-2/5"
                        textSize="text-[11px]"
=======
>>>>>>> 87fe5713
                      />
                    </FormControl>
                    <FormMessage />
                  </FormItem>
                )}
              />
              <FormField
                control={form.control}
                name={`data.${curTab}.minNumBathrooms`}
                render={({ field }) => (
<<<<<<< HEAD
                  <FormItem className="h-10 rounded-lg border px-1">
                    <FormControl>
                      <Total
                        className="text-xs font-bold"
=======
                  <FormItem className="rounded-lg border px-2">
                    <FormControl>
                      <Total
                        className="text-sm font-bold"
>>>>>>> 87fe5713
                        name="Bathrooms"
                        optional={true}
                        total={field.value ?? 0}
                        setTotal={field.onChange}
<<<<<<< HEAD
                        size="size-2/5"
                        textSize="text-[11px]"
=======
>>>>>>> 87fe5713
                      />
                    </FormControl>
                    <FormMessage />
                  </FormItem>
                )}
              />
<<<<<<< HEAD
            </div> 
            : 
            <div className="flex gap-2 justify-between flex-col w-auto">
            <FormField
              control={form.control}
              name={`data.${curTab}.minNumBeds`}
              render={({ field }) => (
                <FormItem className="rounded-lg border px-2">
                  <FormControl>
                    <Total
                      className="text-sm font-bold"
                      name="Beds"
                      optional={true}
                      total={field.value ?? 0}
                      setTotal={field.onChange}
                      size="size-3/5"
                      textSize="text-xs"
                    />
                  </FormControl>
                  <FormMessage />
                </FormItem>
              )}
            />
            <FormField
              control={form.control}
              name={`data.${curTab}.minNumBedrooms`}
              render={({ field }) => (
                <FormItem className="h-10 rounded-lg border px-2">
                  <FormControl>
                    <Total
                      className="text-sm font-bold"
                      name="Bedrooms"
                      optional={true}
                      total={field.value ?? 0}
                      setTotal={field.onChange}
                      size="size-3/5"
                      textSize="text-xs"
                    />
                  </FormControl>
                  <FormMessage />
                </FormItem>
              )}
            />
            <FormField
              control={form.control}
              name={`data.${curTab}.minNumBathrooms`}
              render={({ field }) => (
                <FormItem className="h-10 rounded-lg border px-2">
                  <FormControl>
                    <Total
                      className="text-sm font-bold"
                      name="Bathrooms"
                      optional={true}
                      total={field.value ?? 0}
                      setTotal={field.onChange}
                      size="size-3/5"
                      textSize="text-xs"
                    />
                  </FormControl>
                  <FormMessage />
                </FormItem>
              )}
            />
=======
>>>>>>> 87fe5713
            </div>
            }
            <div className="space-y-1">
              <p className="text-xs">
                Already have a property you like? Tramona will get you the same property, or their next door neighbour
              </p>
              {!link && (
                <Button
                  type="button"
                  variant="secondary"
                  size="sm"
                  onClick={() => setLink(!link)}
                >
                  <Plus size={20} />
                  Add link
                </Button>
              )}
              {link && (
                <div className="flex flex-row h-7">
                  {/* <div className="basis-full"> */}
                    <FormField
                      control={form.control}
                      name={`data.${curTab}.airbnbLink`}
                      render={({ field }) => (
                        <FormItem className="basis-full rounded-lg border justify-center items-center">
                          <FormControl>
                            <div className="flex rounded-lg border h-7">
                            <div><p className="h-[25.5px] rounded-s-lg bg-slate-200 px-1">Airbnb.com/</p></div>
                            <InputLink
                              {...field}
                              placeholder="Paste Airbnb link"
                              className={!className ? "md:bg-secondary lg:bg-white" : className}
                            />
                            {/* <input type="text" placeholder="Paste Airbnb link"/> */}
                            </div>
                          </FormControl>
                          {/* <FormMessage /> */}
                        </FormItem>
                      )}
                    />
                  {/* </div> */}
                  <Button
                    variant="link"
                    type="button"
                    onClick={() => {
                      setLink(!link);
                      form.setValue(`data.${curTab}.airbnbLink`, "");
                    }}
                    className="font-bold text-teal-900 h-7"
                  >
                    Cancel
                  </Button>
                </div>
              )}
            </div>
            <div className="flex justify-end sm:justify-start">
              <Button
                type="submit"
                size="lg"
                disabled={form.formState.isSubmitting}
                className="mt-2 h-12 w-full rounded-md bg-teal-900 hover:bg-teal-950 sm:w-auto sm:rounded-full lg:rounded-md"
              >
                Submit Request
              </Button>
            </div>
          </div>

          <Dialog open={open} onOpenChange={setOpen}>
            <DialogContent>
              <h1 className="mb-4 text-center text-2xl font-bold">
                Congrats on submitting a request!
              </h1>
              <p className="mb-4">
                We have sent it out to every host in{" "}
                <b>{form.getValues(`data.${curTab}.location`)}</b>.
              </p>
              <p className="mb-4">
                In the next 24 hours, hosts will send you properties that match
                your requirements. To check out matches,{" "}
                <Link
                  href="/requests"
                  className="font-semibold text-teal-700 underline"
                >
                  click here
                </Link>
                .
              </p>
              <p className="mb-6">
                In the meantime, check out some other properties we have on
                Tramona and make more requests.
              </p>
              <Button
                asChild
                className="rounded-lg bg-teal-900 px-4 py-2 text-white hover:bg-teal-950"
              >
                Explore more properties
              </Button>

              {showConfetti && (
                <div className="z-100 pointer-events-none fixed inset-0">
                  <Confetti width={window.innerWidth} recycle={false} />
                </div>
              )}
            </DialogContent>
          </Dialog>
        </form>
      </Form>
    </>
  );
}<|MERGE_RESOLUTION|>--- conflicted
+++ resolved
@@ -10,12 +10,8 @@
   FormItem,
   FormMessage,
 } from "@/components/ui/form";
-<<<<<<< HEAD
 import { InputLink } from "./inputLink";
 import { Input } from "@/components/ui/input"
-=======
-import { Input } from "@/components/ui/input";
->>>>>>> 87fe5713
 import {
   CalendarIcon,
   DollarSignIcon,
@@ -26,12 +22,10 @@
 } from "lucide-react";
 import Link from "next/link";
 import { useState } from "react";
+
 import Confetti from "react-confetti";
 import { useCityRequestForm } from "./useCityRequestForm";
-<<<<<<< HEAD
 import { useMediaQuery } from '@/components/_utils/useMediaQuery'
-=======
->>>>>>> 87fe5713
 
 export function DesktopRequestDealTab({
   className,
@@ -148,37 +142,22 @@
                 More filters
               </Button>
             </CityRequestFiltersDialog> */}
-<<<<<<< HEAD
             {!isMobile ? 
             <div className="flex flex-cols-2 gap-2">
-=======
-
-            <div className="grid grid-cols-3 gap-2">
->>>>>>> 87fe5713
               <FormField
                 control={form.control}
                 name={`data.${curTab}.minNumBeds`}
                 render={({ field }) => (
-<<<<<<< HEAD
                   <FormItem className="h-10 rounded-lg border px-1">
                     <FormControl>
                       <Total
                         className="text-xs/[10px] font-bold"
-=======
-                  <FormItem className="rounded-lg border px-2">
-                    <FormControl>
-                      <Total
-                        className="text-sm font-bold"
->>>>>>> 87fe5713
                         name="Beds"
                         optional={true}
                         total={field.value ?? 0}
                         setTotal={field.onChange}
-<<<<<<< HEAD
                         size="size-2/5"
                         textSize="text-[11px]"
-=======
->>>>>>> 87fe5713
                       />
                     </FormControl>
                     <FormMessage />
@@ -189,26 +168,16 @@
                 control={form.control}
                 name={`data.${curTab}.minNumBedrooms`}
                 render={({ field }) => (
-<<<<<<< HEAD
                   <FormItem className="h-10 rounded-lg border px-1">
                     <FormControl>
                       <Total
                         className="text-xs font-bold"
-=======
-                  <FormItem className="rounded-lg border px-2">
-                    <FormControl>
-                      <Total
-                        className="text-sm font-bold"
->>>>>>> 87fe5713
                         name="Bedrooms"
                         optional={true}
                         total={field.value ?? 0}
                         setTotal={field.onChange}
-<<<<<<< HEAD
                         size="size-2/5"
                         textSize="text-[11px]"
-=======
->>>>>>> 87fe5713
                       />
                     </FormControl>
                     <FormMessage />
@@ -219,33 +188,22 @@
                 control={form.control}
                 name={`data.${curTab}.minNumBathrooms`}
                 render={({ field }) => (
-<<<<<<< HEAD
                   <FormItem className="h-10 rounded-lg border px-1">
                     <FormControl>
                       <Total
                         className="text-xs font-bold"
-=======
-                  <FormItem className="rounded-lg border px-2">
-                    <FormControl>
-                      <Total
-                        className="text-sm font-bold"
->>>>>>> 87fe5713
                         name="Bathrooms"
                         optional={true}
                         total={field.value ?? 0}
                         setTotal={field.onChange}
-<<<<<<< HEAD
                         size="size-2/5"
                         textSize="text-[11px]"
-=======
->>>>>>> 87fe5713
                       />
                     </FormControl>
                     <FormMessage />
                   </FormItem>
                 )}
               />
-<<<<<<< HEAD
             </div> 
             : 
             <div className="flex gap-2 justify-between flex-col w-auto">
@@ -309,8 +267,6 @@
                 </FormItem>
               )}
             />
-=======
->>>>>>> 87fe5713
             </div>
             }
             <div className="space-y-1">
