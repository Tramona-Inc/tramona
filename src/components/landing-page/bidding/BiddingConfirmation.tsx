

import { Button } from "@/components/ui/button";
import { type Property } from "@/server/db/schema";
import { useBidding } from "@/utils/store/bidding";
import { formatCurrency, formatDateRange } from "@/utils/utils";
import { AspectRatio } from "@radix-ui/react-aspect-ratio";
import { Lightbulb } from "lucide-react";
import Image from "next/image";
import Link from "next/link";
import { DialogClose } from "@/components/ui/dialog";
function BiddingConfirmation({ property }: { property: Property }) {
  const date = useBidding((state) => state.date);


  const resetSession = useBidding((state) => state.resetSession);
  const step = useBidding((state) => state.step);
  const setStep = useBidding((state) => state.setStep);
  const handlePressNext = () => {
    setStep(step - step);
    resetSession();
  };
  return (
    <div className="flex flex-col items-center justify-center ">
      <h1 className=" text-lg font-semibold text-green-600 my-5 md:text-3xl">
        {" "}
        Offer Sent!
      </h1>
      <div className="flex flex-col">
        <h1 className=" mb-2 md:mb-6 font-semibold md:text-lg">
          {/* place bid.amount in here  */}
          Your offer for <span className="font-bold">${100}</span> has been
          submitted!
        </h1>
        <div className="flex flex-col gap-x-10 md:flex-row">
          <div className="-ml-2 flex flex-row items-center space-x-3 rounded-2xl border-2 border-accent px-3 py-2 md:w-full md:space-x-6 md:px-8 md:pr-32">
            <div className="h-[90px] w-[90px] md:h-[200px] md:w-[200px] ">
              <AspectRatio ratio={1} className="">
                <Image
                  src={property.imageUrls[0]!}
                  fill
                  alt="Property Image"
                  className="rounded-3xl"
                />
              </AspectRatio>
            </div>
            <div className="flex flex-col text-sm tracking-tight md:text-base md:tracking-tight">
              <h2 className="font-bold ">{property.name}</h2>
              <p className="text-xs md:text-base">
                Airbnb price:{" "}
                {formatCurrency(property?.originalNightlyPrice ?? 0)}/night
              </p>
              <p className="mt-3">Check-in/Check-out:</p>
              <p className="text-muted-foreground">
                {formatDateRange(date.from, date.to)}
              </p>
<<<<<<< HEAD

              <ul className="my-4 flex flex-row text-nowrap text-xs tracking-tighter text-muted-foreground md:space-x-1 ">
=======
              <ul className="my-4 flex flex-row text-nowrap text-xs tracking-tighter text-muted-foreground space-x-1 ">
>>>>>>> 09a52f36
                <li className="">{property.maxNumGuests} Guests</li>
                <li>&#8226;</li>
                <li>{property.numBedrooms} Bedrooms</li>
                <li>&#8226;</li>
                <li>{property.numBeds} Beds</li>
                <li>&#8226;</li>
                <li>{property.numBathrooms} Baths</li>
              </ul>
            </div>
          </div>
          <div className=" flex-col items-center justify-center gap-y-3 md:mt-1 text-sm md:text-base">
            <p className="text-center mt-3 mb-6">You will hear back within 24 hours!</p>
            <div className="flex flex-row space-x-1 ">
              <Lightbulb />
              <h2 className="text-base md:text-xl font-bold"> Remember</h2>
            </div>
            <p className="ml-6 text-xs md:text-sm md:ml-0">
              All offers are binding, if your offer is accepted your card will
              be charged.
            </p>
            <div className="mt-16 text-center text-xs md:mt-8">
              <span className="text-blue-500 underline">Learn more </span>about
              the host cancellation policy
            </div>
          </div>
        </div>
      </div>

      <Button
        asChild
        variant="default"
        className="mt-40 px-5 md:px-10 md:text-lg"
        onClick={resetSession }
      >
        <Link href={`/requests`}>See my Offers</Link>
      </Button>
<<<<<<< HEAD

=======
      <Button
        asChild
        variant="outline"
        className="mt-2 md:px-8 md:text-lg"
        onClick={()=>{
          resetSession()
          window.location.reload();
        }}

      >
        <Link href={`/`}>Back to listings</Link>
      </Button>
>>>>>>> 09a52f36
    </div>
  );
}

export default BiddingConfirmation;<|MERGE_RESOLUTION|>--- conflicted
+++ resolved
@@ -54,12 +54,7 @@
               <p className="text-muted-foreground">
                 {formatDateRange(date.from, date.to)}
               </p>
-<<<<<<< HEAD
-
-              <ul className="my-4 flex flex-row text-nowrap text-xs tracking-tighter text-muted-foreground md:space-x-1 ">
-=======
               <ul className="my-4 flex flex-row text-nowrap text-xs tracking-tighter text-muted-foreground space-x-1 ">
->>>>>>> 09a52f36
                 <li className="">{property.maxNumGuests} Guests</li>
                 <li>&#8226;</li>
                 <li>{property.numBedrooms} Bedrooms</li>
@@ -96,9 +91,6 @@
       >
         <Link href={`/requests`}>See my Offers</Link>
       </Button>
-<<<<<<< HEAD
-
-=======
       <Button
         asChild
         variant="outline"
@@ -111,7 +103,6 @@
       >
         <Link href={`/`}>Back to listings</Link>
       </Button>
->>>>>>> 09a52f36
     </div>
   );
 }
