import { Button } from "@/components/ui/button";
import {
  Form,
  FormControl,
  FormField,
  FormItem,
  FormMessage,
} from "@/components/ui/form";
import { Input } from "@/components/ui/input";
import { type Property } from "@/server/db/schema";
import { api } from "@/utils/api";
import { useBidding } from "@/utils/store/bidding";
import { formatCurrency } from "@/utils/utils";
import { zodNumber } from "@/utils/zod-utils";
import { zodResolver } from "@hookform/resolvers/zod";
import { AspectRatio } from "@radix-ui/react-aspect-ratio";
import { ArrowRight } from "lucide-react";
import Image from "next/image";
import Link from "next/link";
import { useForm } from "react-hook-form";
import { z } from "zod";
<<<<<<< HEAD
=======
import { api } from "@/utils/api";
import IdentityModal from "@/components/_utils/IdentityModal";
import { env } from "@/env";
import { loadStripe } from "@stripe/stripe-js";
import { Loader2 } from "lucide-react";
import { AVG_AIRBNB_MARKUP } from "@/utils/constants";
>>>>>>> 7925713a

const formSchema = z.object({
  price: zodNumber({ min: 1 }),
  guest: zodNumber({ min: 1 }),
});

type FormSchema = z.infer<typeof formSchema>;

function BiddingStep1({ property }: { property: Property }) {
  const setStep = useBidding((state) => state.setStep);

  const setPrice = useBidding((state) => state.setPrice);
  const currentPrice = useBidding((state) => state.price);

  const setGuest = useBidding((state) => state.setGuest);
  const guest = useBidding((state) => state.guest);
  //determine if user identity is verified
  const { data: users } = api.users.myVerificationStatus.useQuery();

  const form = useForm<FormSchema>({
    resolver: zodResolver(formSchema),
    defaultValues: {
<<<<<<< HEAD
      price: currentPrice,
      guest: guest,
=======
      price,
      guest,
>>>>>>> 7925713a
    },
  });

  async function onSubmit(values: FormSchema) {
    console.log("click");

    setPrice(values.price);
    setGuest(values.guest);

    setStep(1);

    // if (users?.isIdentityVerified === "true") {
    //   setStep(1);
    // }
  }

  const threshhold = 1.2;

  const reccomendedPrice = property.originalNightlyPrice
    ? property.originalNightlyPrice / threshhold
    : 0;

  const { price } = form.watch();

  return (
    <div className="flex w-full flex-col items-center justify-center">
      <h1 className="text-lg font-semibold tracking-tight md:text-3xl">
        Step 1 of 2: Make an offer
      </h1>
      <div className="mt-10 h-56 w-56">
        <AspectRatio
          ratio={1 / 1}
          className="relative flex items-center justify-center"
        >
          <Image
            src={property.imageUrls[0]!}
            alt="Property Photo"
            fill
            className="rounded-xl object-cover"
          />
        </AspectRatio>
      </div>

      <h2 className="mt-2 text-lg font-semibold">{property.name}</h2>
      <p className="my-3 text-sm">
        Airbnb&apos;s Price:{" "}
        {property.originalNightlyPrice
<<<<<<< HEAD
          ? formatCurrency(property.originalNightlyPrice * 1.13868)
=======
          ? formatCurrency(property.originalNightlyPrice * AVG_AIRBNB_MARKUP)
>>>>>>> 7925713a
          : "Prices unavailable"}
        /night
      </p>
      <div className="border-2 border-dashed border-accent px-7 py-2 md:px-24">
        {/* Change this to reccomended price */}
        <p>
          {property.originalNightlyPrice
            ? formatCurrency(property.originalNightlyPrice)
            : "Estimate unavailable"}
        </p>
      </div>
      <p className="my-2 text-sm">Recommended Price</p>
      <div className=" flex w-5/6 flex-row text-accent">
        <div className="mt-3 w-full border-t border-accent" />
        <span className="mx-4 text-muted-foreground">or</span>
        <div className="mt-3 w-full border-t border-accent" />
      </div>
      <div className="item-center flex flex-col justify-center gap-5">
        <Form {...form}>
          <form onSubmit={form.handleSubmit(onSubmit)}>
            <div className="mb-5 w-full">
              <p className="mb-2 font-semibold">Name your price</p>
              <FormField
                control={form.control}
                name="price"
                render={({ field }) => (
                  <FormItem className="col-span-full">
                    <FormControl>
                      <Input
                        {...field}
                        inputMode="decimal"
                        prefix="$"
                        suffix="/night"
                      />
                    </FormControl>
                    <FormMessage />
                    {price > 0 && price <= reccomendedPrice / 100 && (
                      <p className="max-w-[300px] text-destructive">
                        You are unlikely to get this price, up your price for a
                        higher chance
                      </p>
                    )}
                  </FormItem>
                )}
              />

              <p className="mb-2 mt-5 font-semibold">Number of guests</p>
              <FormField
                control={form.control}
                name="guest"
                render={({ field }) => (
                  <FormItem className="col-span-full">
                    <FormControl>
                      <Input {...field} type="number" />
                    </FormControl>
                    <FormMessage />
                  </FormItem>
                )}
              />
            </div>
<<<<<<< HEAD
            {/* {users?.isIdentityVerified === "pending" ? (
=======
            {users?.isIdentityVerified === "pending" ? (
>>>>>>> 7925713a
              <div className="flex flex-col items-center">
                <p className=" mb-1 text-xs text-muted-foreground">
                  Verification takes about 1-3 minutes.
                </p>
                <div className="flex-row gap-x-1">
                  <Button
                    className=" flex flex-row items-center justify-center"
                    disabled
                  >
                    Verification Pending
                    <Loader2 className="animate-spin" />
                  </Button>
                </div>
              </div>
            ) : users?.isIdentityVerified === "true" ? (
              <Button className="mb-1 px-32" type="submit">
                Review offer
              </Button>
            ) : (
              <div className="flex flex-col items-center">
                <p className=" mb-1 text-xs text-muted-foreground">
                  You must be verified before submitting an offer.
                </p>
                <IdentityModal stripePromise={stripePromise} />
              </div>
            )} */}
            <Button className="mb-1 px-32" type="submit">
              Review offer
            </Button>
          </form>
        </Form>

        <p className=" mb-5 text-xs text-muted-foreground md:text-sm">
          Payment information will be taken in the next step
        </p>
      </div>
      {/* we need to create a new end point /properties/properties[id] */}
      <Link
        href={`/property/${property.id}`}
        className="flex flex-row items-center text-sm font-light md:text-base"
      >
        <a>View full propery details</a>
        <ArrowRight size={18} />
      </Link>
    </div>
  );
}

export default BiddingStep1;<|MERGE_RESOLUTION|>--- conflicted
+++ resolved
@@ -9,6 +9,7 @@
 import { Input } from "@/components/ui/input";
 import { type Property } from "@/server/db/schema";
 import { api } from "@/utils/api";
+import { AVG_AIRBNB_MARKUP } from "@/utils/constants";
 import { useBidding } from "@/utils/store/bidding";
 import { formatCurrency } from "@/utils/utils";
 import { zodNumber } from "@/utils/zod-utils";
@@ -19,15 +20,6 @@
 import Link from "next/link";
 import { useForm } from "react-hook-form";
 import { z } from "zod";
-<<<<<<< HEAD
-=======
-import { api } from "@/utils/api";
-import IdentityModal from "@/components/_utils/IdentityModal";
-import { env } from "@/env";
-import { loadStripe } from "@stripe/stripe-js";
-import { Loader2 } from "lucide-react";
-import { AVG_AIRBNB_MARKUP } from "@/utils/constants";
->>>>>>> 7925713a
 
 const formSchema = z.object({
   price: zodNumber({ min: 1 }),
@@ -50,13 +42,8 @@
   const form = useForm<FormSchema>({
     resolver: zodResolver(formSchema),
     defaultValues: {
-<<<<<<< HEAD
       price: currentPrice,
       guest: guest,
-=======
-      price,
-      guest,
->>>>>>> 7925713a
     },
   });
 
@@ -104,11 +91,7 @@
       <p className="my-3 text-sm">
         Airbnb&apos;s Price:{" "}
         {property.originalNightlyPrice
-<<<<<<< HEAD
-          ? formatCurrency(property.originalNightlyPrice * 1.13868)
-=======
           ? formatCurrency(property.originalNightlyPrice * AVG_AIRBNB_MARKUP)
->>>>>>> 7925713a
           : "Prices unavailable"}
         /night
       </p>
@@ -169,11 +152,7 @@
                 )}
               />
             </div>
-<<<<<<< HEAD
             {/* {users?.isIdentityVerified === "pending" ? (
-=======
-            {users?.isIdentityVerified === "pending" ? (
->>>>>>> 7925713a
               <div className="flex flex-col items-center">
                 <p className=" mb-1 text-xs text-muted-foreground">
                   Verification takes about 1-3 minutes.
