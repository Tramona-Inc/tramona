import { Button } from "@/components/ui/button";
import {
  Form,
  FormControl,
  FormField,
  FormItem,
  FormMessage,
} from "@/components/ui/form";
import { Input } from "@/components/ui/input";
import { type Property } from "@/server/db/schema";
import { useBidding } from "@/utils/store/bidding";
import { formatCurrency } from "@/utils/utils";
import { zodNumber } from "@/utils/zod-utils";
import { zodResolver } from "@hookform/resolvers/zod";
import { AspectRatio } from "@radix-ui/react-aspect-ratio";
import { ArrowRight, Loader } from "lucide-react";
import Image from "next/image";
import Link from "next/link";
import { useForm } from "react-hook-form";
import { z } from "zod";
import { api } from "@/utils/api";
import IdentityModal from "@/components/_utils/IdentityModal";
import { env } from "@/env";
import { loadStripe } from "@stripe/stripe-js";
import { Loader2 } from "lucide-react";

const formSchema = z.object({
  price: zodNumber({ min: 1 }),
  guest: zodNumber({ min: 1 }),
});

type FormSchema = z.infer<typeof formSchema>;

function BiddingStep1({ property }: { property: Property }) {
  const step = useBidding((state) => state.step);
  const setStep = useBidding((state) => state.setStep);

  const setPrice = useBidding((state) => state.setPrice);
  const price = useBidding((state) => state.price);

  const setGuest = useBidding((state) => state.setGuest);
  const guest = useBidding((state) => state.guest);
  //determine if user identity is verified
  const { data: users } = api.users.myVerificationStatus.useQuery();
  const stripePromise = loadStripe(env.NEXT_PUBLIC_STRIPE_PUBLISHABLE_KEY);

  const form = useForm<FormSchema>({
    resolver: zodResolver(formSchema),
    defaultValues: {
      price: price ?? undefined,
      guest: guest ?? undefined,
    },
  });

  function onSubmit(values: FormSchema) {
    setPrice(values.price);
    setGuest(values.guest);
    if (users?.isIdentityVerified === "true") {
      setStep(step + 1);
    }
  }

  return (
    <div className="flex w-full flex-col items-center justify-center">
      <h1 className="text-lg font-semibold tracking-tight md:text-3xl">
        Step 1 of 2: Make an offer
      </h1>
      <div className="mt-10 h-56 w-56">
        <AspectRatio
          ratio={1 / 1}
          className="relative flex items-center justify-center"
        >
          <Image
            src={property.imageUrls[0]!}
            alt="Property Photo"
            fill
            className="object-fit rounded-xl"
          />
        </AspectRatio>
      </div>

      <h2 className="mt-2 text-lg font-semibold">{property.name}</h2>
      <p className="my-3 text-sm">
        Airbnb&apos;s Price:{" "}
        {property.originalNightlyPrice ? formatCurrency(property?.originalNightlyPrice * 1.13868 ) : "Prices unavailable"}
        /night
      </p>
      <div className="border-2 border-dashed border-accent px-7 md:px-24 py-2">
        {/* Change this to reccomended price */}
<<<<<<< HEAD
        <p>{formatCurrency(property.originalNightlyPrice! * .85 ?? 0)} </p>
=======
        <p>{property.originalNightlyPrice ? formatCurrency(property?.originalNightlyPrice) : "Estimate unavailable"}</p>
>>>>>>> 09a52f36
      </div>
      <p className="my-2 text-sm">Recommended Price</p>
      <div className=" flex w-5/6 flex-row text-accent">
        <div className="mt-3 w-full border-t border-accent" />
        <span className="mx-4 text-muted-foreground">or</span>
        <div className="mt-3 w-full border-t border-accent" />
      </div>
      <div className="item-center flex flex-col justify-center gap-5">
        <Form {...form}>
          <form onSubmit={form.handleSubmit(onSubmit)}>
            <div className="mb-5 w-full">
              <p className="mb-2 font-semibold">Name your price</p>
              <FormField
                control={form.control}
                name="price"
                render={({ field }) => (
                  <FormItem className="col-span-full">
                    <FormControl>
                      <Input
                        {...field}
                        inputMode="decimal"
                        prefix="$"
                        suffix="/night"
                      />
                    </FormControl>
                    <FormMessage />
                  </FormItem>
                )}
              />

              <p className="mb-2 mt-5 font-semibold">Number of guests</p>
              <FormField
                control={form.control}
                name="guest"
                render={({ field }) => (
                  <FormItem className="col-span-full">
                    <FormControl>
                      <Input {...field} type="number" />
                    </FormControl>
                    <FormMessage />
                  </FormItem>
                )}
              />
            </div>
            {users?.isIdentityVerified === "pending" ? (
               <div className="flex flex-col items-center">
               <p className=" text-xs text-muted-foreground mb-1">
                 Verification takes about 1-3 minutes.
               </p>
               <div className="flex-row gap-x-1">
              <Button className=" items-center flex flex-row justify-center" disabled>
                Verification Pending
                 <Loader2 className="animate-spin"/>
              </Button>
               </div>
              </div>
            ) : users?.isIdentityVerified === "true" ? (
              <Button className="mb-1 px-32" type="submit">
                Review offer
              </Button>
            ) : (
              <div className="flex flex-col items-center">
                <p className=" text-xs text-muted-foreground mb-1">
                  You must be verified before submitting an offer.
                </p>
                <IdentityModal stripePromise={stripePromise} />
              </div>
            )}
          </form>
        </Form>

        <p className=" mb-5 text-xs text-muted-foreground md:text-sm">
          Payment information will be taken in the next step
        </p>
      </div>
      {/* we need to create a new end point /properties/properties[id] */}
      <Link
        href={`/property/${property.id}`}
        className="flex flex-row items-center text-sm font-light md:text-base"
      >
        <a>View full propery details</a>
        <ArrowRight size={18} />
      </Link>
    </div>
  );
}

export default BiddingStep1;<|MERGE_RESOLUTION|>--- conflicted
+++ resolved
@@ -87,11 +87,7 @@
       </p>
       <div className="border-2 border-dashed border-accent px-7 md:px-24 py-2">
         {/* Change this to reccomended price */}
-<<<<<<< HEAD
-        <p>{formatCurrency(property.originalNightlyPrice! * .85 ?? 0)} </p>
-=======
         <p>{property.originalNightlyPrice ? formatCurrency(property?.originalNightlyPrice) : "Estimate unavailable"}</p>
->>>>>>> 09a52f36
       </div>
       <p className="my-2 text-sm">Recommended Price</p>
       <div className=" flex w-5/6 flex-row text-accent">
