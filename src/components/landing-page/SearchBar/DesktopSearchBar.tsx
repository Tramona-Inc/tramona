--- conflicted
+++ resolved
@@ -74,15 +74,12 @@
   });
 
   const [curTab, setCurTab] = useState(0);
-<<<<<<< HEAD
-=======
   const [airbnbUrl, setAirbnbUrl] = useState("");
   const [loading, setLoading] = useState(false);
   const [error, setError] = useState<ErrorState>(null);
   // const [combinedScrapedData, setCombinedScrapedData] = useState<string[]>([]); // State variable for combined scraped data
 
   const MAX_TRIPS = 10;
->>>>>>> 8b534caf
 
   const mutation = api.requests.createMultiple.useMutation();
   const utils = api.useUtils();
