import { Button } from "@/components/ui/button";
import { Form, FormControl, FormField, FormLabel } from "@/components/ui/form";
import {
  Select,
  SelectContent,
  SelectItem,
  SelectTrigger,
  SelectValue,
} from "@/components/ui/select";
<<<<<<< HEAD
=======
import { useState } from "react";
>>>>>>> 46622b1f
import { toast } from "@/components/ui/use-toast";
import { ALL_PROPERTY_TYPES } from "@/server/db/schema";
import { api } from "@/utils/api";
import { errorToast, successfulRequestToast } from "@/utils/toasts";
import { capitalize, cn, getNumNights } from "@/utils/utils";
import { optional, zodInteger, zodString } from "@/utils/zod-utils";
import { zodResolver } from "@hookform/resolvers/zod";
import { PlusIcon, XIcon } from "lucide-react";
import { useSession } from "next-auth/react";
import { useRouter } from "next/router";
import { useState } from "react";
import { useForm } from "react-hook-form";
import { z } from "zod";
import LPDateRangePicker, {
  LPFormItem,
  LPFormLabel,
  LPFormMessage,
  LPInput,
  classNames,
} from "./components";

const formSchema = z.object({
  data: z
    .array(
      z
        .object({
          location: zodString(),
          maxNightlyPriceUSD: zodInteger({ min: 1 }),
          date: z.object({
            from: z.date(),
            to: z.date(),
          }),
          numGuests: zodInteger({ min: 1 }),
          propertyType: z.enum([...ALL_PROPERTY_TYPES, "any"]),
          minNumBedrooms: optional(zodInteger()),
          minNumBeds: optional(zodInteger()),
          note: optional(zodString()),
        })
        .refine((data) => data.date.to > data.date.from, {
          message: "Must stay for at least 1 night",
          path: ["date"],
        }),
    )
    .nonempty(),
});

type FormSchema = z.infer<typeof formSchema>;

const defaultValues: Partial<FormSchema["data"][number]> = {
  propertyType: "any",
};

export default function DesktopSearchBar({
  afterSubmit,
}: {
  afterSubmit?: () => void;
}) {
  const form = useForm<FormSchema>({
    resolver: zodResolver(formSchema),
    defaultValues: {
      data: [defaultValues],
    },
  });

  const [curTab, setCurTab] = useState(0);

  const mutation = api.requests.createMultiple.useMutation();
  const utils = api.useUtils();
  const router = useRouter();
  const { status } = useSession();

  const { data } = form.watch();
  const numTabs = data.length;

  const tabsWithErrors =
    form.formState.errors.data
      ?.map?.((error, index) => (error ? index : null))
      .filter((i): i is number => i !== null) ?? [];

  // const { minNumBedrooms, minNumBeds, propertyType, note } = form.watch();
  // const fmtdFilters = getFmtdFilters({
  //   minNumBedrooms,
  //   minNumBeds,
  //   propertyType: propertyType === "any" ? undefined : propertyType,
  //   note,
  // });

  async function onSubmit(data: FormSchema["data"]) {
    const newRequests = data.map((request) => {
      const {
        date: _date,
        maxNightlyPriceUSD,
        propertyType,
        ...restData
      } = request;
      const checkIn = request.date.from;
      const checkOut = request.date.to;
      const numNights = getNumNights(checkIn, checkOut);

      return {
        checkIn: checkIn,
        checkOut: checkOut,
        maxTotalPrice: numNights * maxNightlyPriceUSD * 100,
        propertyType: propertyType === "any" ? undefined : propertyType,
        ...restData,
      };
    });

    if (status === "unauthenticated") {
      localStorage.setItem("unsentRequests", JSON.stringify(newRequests));
      void router.push("/auth/signin").then(() => {
        if (newRequests.length === 1) {
          toast({
            title: `Request saved: ${newRequests[0]!.location}`,
            description: "It will be sent after you sign in",
          });
        } else {
          toast({
            title: `Saved ${newRequests.length} requests`,
            description: "They will be sent after you sign in",
          });
        }
      });
    } else {
      try {
        await mutation.mutateAsync(newRequests).catch(() => {
          throw new Error();
        });
        await utils.requests.invalidate();

        // we need to do this instead of form.reset() since i
        // worked around needing to give defaultValues to useForm
        form.setValue("data", [defaultValues] as FormSchema["data"]);
        setCurTab(0);

        if (newRequests.length === 1) {
          successfulRequestToast(newRequests[0]!);
        } else {
          toast({
            title: `Successfully submitted ${newRequests.length} requests`,
          });
        }
      } catch (e) {
        errorToast();
      }
    }

    afterSubmit?.();
  }

  return (
    <Form {...form}>
      <form
        onSubmit={form.handleSubmit((data) => onSubmit(data.data))}
        className="space-y-2"
        key={curTab} // rerender on tab changes (idk why i have to do this myself)
      >
        <div className="flex flex-wrap gap-1">
          {Array.from({ length: numTabs }).map((_, i) => {
            const isSelected = curTab === i;
            const hasErrors = tabsWithErrors.includes(i);
            const showX = isSelected && numTabs > 1;

            // buttons in buttons arent allowed, so we only show the x button
            // on the tab when the tab is selected, and make the tab a div instead
            // of a button when its selected
            const Comp = showX ? "div" : "button";

            return (
              <Comp
                key={i}
                type="button"
                onClick={showX ? undefined : () => setCurTab(i)}
                className={cn(
                  "inline-flex cursor-pointer items-center gap-2 rounded-full px-5 py-2 text-sm font-medium backdrop-blur-md",
                  hasErrors && "pr-3",
                  isSelected
                    ? "bg-white text-black"
                    : "bg-black/50 text-white hover:bg-neutral-600/60",
                  showX && "pr-2",
                )}
              >
                Trip {i + 1}
                {hasErrors && (
                  <div className="rounded-full bg-red-400 px-1 text-xs font-medium text-black">
                    errors
                  </div>
                )}
                {showX && (
                  <button
                    type="button"
                    onClick={() => {
                      if (curTab === numTabs - 1) {
                        setCurTab(numTabs - 2);
                      }
                      form.setValue(
                        "data",
                        // need `as` since zod nonempty arrays are typed as [T, ...T[]] but filter just returns T[]
                        data.filter((_, j) => j !== i) as FormSchema["data"],
                      );
                    }}
                    className="rounded-full p-1 hover:bg-black/10 active:bg-black/20"
                  >
                    <XIcon className="size-3" />
                  </button>
                )}
              </Comp>
            );
          })}
          <button
            key=""
            type="button"
            onClick={() => {
              setCurTab(numTabs);
              form.setValue("data", [
                ...data,
                defaultValues as FormSchema["data"][number],
              ]);
              // form.setFocus(`data.${data.length - 1}.location`);
            }}
            className="inline-flex items-center gap-1 rounded-full bg-black/50 p-2 pr-4 text-sm font-medium text-white backdrop-blur-md hover:bg-neutral-600/60"
          >
            <PlusIcon className="size-4" />
            Add another trip
          </button>
        </div>
        <div className="grid grid-cols-2 rounded-[42px] bg-black/50 p-0.5 backdrop-blur-md lg:grid-cols-11">
          <FormField
            control={form.control}
            name={`data.${curTab}.location`}
            render={({ field }) => (
              <LPFormItem className="col-span-full lg:col-span-4">
                <LPFormLabel>Location</LPFormLabel>
                <FormControl>
                  <LPInput
                    {...field}
                    autoFocus
                    placeholder="Enter your destination"
                  />
                </FormControl>
                <LPFormMessage />
              </LPFormItem>
            )}
          />

          <FormField
            control={form.control}
            name={`data.${curTab}.numGuests`}
            render={({ field }) => (
              <LPFormItem className="lg:col-span-2">
                <LPFormLabel>Number of guests</LPFormLabel>
                <FormControl>
                  <LPInput {...field} inputMode="numeric" />
                </FormControl>
                <LPFormMessage />
              </LPFormItem>
            )}
          />

          <FormField
            control={form.control}
            name={`data.${curTab}.maxNightlyPriceUSD`}
            render={({ field }) => (
              <LPFormItem className="lg:col-span-2">
                <LPFormLabel>Name your price</LPFormLabel>
                <FormControl>
                  <LPInput
                    {...field}
                    inputMode="decimal"
                    prefix="$"
                    suffix="/night"
                  />
                </FormControl>
                <LPFormMessage />
              </LPFormItem>
            )}
          />

          <LPDateRangePicker
            control={form.control}
            name={`data.${curTab}.date`}
            formLabel="Check in/Check out"
            className="col-span-full lg:col-span-3"
          />

          <div className="col-span-full">
            <FiltersSection form={form} curTab={curTab} />
          </div>
        </div>

        <div className="flex justify-center">
          <Button
            disabled={form.formState.isSubmitting}
            size="lg"
            type="submit"
            variant="white"
            className="rounded-full"
          >
            Request Deal
          </Button>
        </div>
      </form>
    </Form>
  );
}

// const FiltersButton = forwardRef<
//   HTMLButtonElement,
//   { fmtdFilters: string | undefined }
// >(({ fmtdFilters, ...props }, ref) => (
//   <Button
//     type="button"
//     variant={fmtdFilters ? "filledInput" : "emptyInput"}
//     className="pl-3"
//     {...props}
//     ref={ref}
//   >
//     <p className="overflow-clip text-ellipsis">
//       {fmtdFilters ?? "Add filters"}
//     </p>
//     <FilterIcon className="ml-auto h-4 w-4 shrink-0 opacity-50" />
//   </Button>
// ));

// FiltersButton.displayName = "FiltersButton";

function FiltersSection({
  form,
  curTab,
}: {
  form: ReturnType<typeof useForm<FormSchema>>;
  curTab: number;
}) {
  const [isExpanded, setIsExpanded] = useState(false);

  // DD is short for dropdown
  const [propertyTypeDDIsOpen, setPropertyTypeDDIsOpen] = useState(false);

  return (
    <div>
      {isExpanded && (
        <div className="grid grid-cols-2 lg:grid-cols-5">
          <FormField
            control={form.control}
            name={`data.${curTab}.minNumBedrooms`}
            render={({ field }) => (
              <LPFormItem>
                <LPFormLabel>Bedrooms</LPFormLabel>
                <FormControl>
                  <LPInput {...field} inputMode="numeric" suffix="or more" />
                </FormControl>
                <LPFormMessage />
              </LPFormItem>
            )}
          />
          <FormField
            control={form.control}
            name={`data.${curTab}.minNumBeds`}
            render={({ field }) => (
              <LPFormItem>
                <LPFormLabel>Beds</LPFormLabel>
                <FormControl>
                  <LPInput {...field} inputMode="numeric" suffix="or more" />
                </FormControl>
                <LPFormMessage />
              </LPFormItem>
            )}
          />
          <FormField
            control={form.control}
            name={`data.${curTab}.propertyType`}
            render={({ field }) => (
              <LPFormItem className="col-span-full lg:col-span-1">
                <FormLabel
                  className={classNames.buttonLabel({
                    isFocused: propertyTypeDDIsOpen,
                  })}
                >
                  Property Type
                </FormLabel>
                <Select
                  onValueChange={field.onChange}
                  defaultValue={field.value}
                  open={propertyTypeDDIsOpen}
                  onOpenChange={setPropertyTypeDDIsOpen}
                >
                  <FormControl>
                    <SelectTrigger
                      className={cn(
                        classNames.button({
                          isPlaceholder: field.value === "any",
                          isFocused: propertyTypeDDIsOpen,
                        }),
                        "text-base",
                      )}
                    >
                      <SelectValue placeholder="" />
                    </SelectTrigger>
                  </FormControl>
                  <SelectContent>
                    <SelectItem value="any">Any</SelectItem>
                    {ALL_PROPERTY_TYPES.map((propertyType) => (
                      <SelectItem key={propertyType} value={propertyType}>
                        {capitalize(propertyType)}
                      </SelectItem>
                    ))}
                  </SelectContent>
                </Select>
                <LPFormMessage />
              </LPFormItem>
            )}
          />

          <FormField
            control={form.control}
            name={`data.${curTab}.note`}
            render={({ field }) => (
              <LPFormItem className="col-span-2">
                <LPFormLabel>Additional notes</LPFormLabel>
                <FormControl>
                  <LPInput
                    {...field}
                    placeholder="e.g. Pet friendly, close to the ocean"
                  />
                </FormControl>
                <LPFormMessage />
              </LPFormItem>
            )}
          />
        </div>
      )}
      <div className="flex justify-center p-2">
        <button
          type="button"
          onClick={() => setIsExpanded((prev) => !prev)}
          className="rounded-full bg-white/10 px-3 py-1 text-sm font-medium text-white hover:bg-white/20"
        >
          {isExpanded ? "Hide filters" : "Add filters (optional)"}
        </button>
      </div>
    </div>
  );
}<|MERGE_RESOLUTION|>--- conflicted
+++ resolved
@@ -7,10 +7,6 @@
   SelectTrigger,
   SelectValue,
 } from "@/components/ui/select";
-<<<<<<< HEAD
-=======
-import { useState } from "react";
->>>>>>> 46622b1f
 import { toast } from "@/components/ui/use-toast";
 import { ALL_PROPERTY_TYPES } from "@/server/db/schema";
 import { api } from "@/utils/api";
