--- conflicted
+++ resolved
@@ -44,9 +44,6 @@
 }) {
   const filter = useCitiesFilter((state) => state.filter);
   const setFilter = useCitiesFilter((state) => state.setFilter);
-  const setLocationBoundingBox = useCitiesFilter(
-    (state) => state.setLocationBoundingBox,
-  );
 
   const ref = useRef<HTMLDivElement>(null);
   const viewportRef = useRef<HTMLDivElement>(null);
@@ -88,17 +85,6 @@
               const isSelected = city.id === filter?.id && !isLandingPage;
               return (
                 <Button
-<<<<<<< HEAD
-                  variant={"ghost"}
-                  onClick={() => {
-                    setFilter(city);
-                    setLocationBoundingBox({
-                      northeastLat: 0,
-                      northeastLng: 0,
-                      southwestLat: 0,
-                      southwestLng: 0,
-                    });
-=======
                   key={city.id}
                   variant="ghost"
                   onClick={async () => {
@@ -110,7 +96,6 @@
                     } else {
                       setFilter(city);
                     }
->>>>>>> ee9afe92
                   }}
                   className={cn(
                     "px-3 text-xs font-semibold sm:text-sm",
