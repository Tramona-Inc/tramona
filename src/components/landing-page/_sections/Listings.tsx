--- conflicted
+++ resolved
@@ -1,36 +1,25 @@
-import Home from "@/pages";
+import Spinner from "@/components/_common/Spinner";
+import { type Property } from "@/server/db/schema";
+import { api } from "@/utils/api";
 import HomeOfferCard from "../HomeOfferCard";
-import { api } from "@/utils/api";
-import { Property } from "@/server/db/schema";
-import Spinner from "@/components/_common/Spinner";
-import { SP } from "next/dist/shared/lib/utils";
 export default function Listings() {
   const { data: propertiesArray } = api.properties.getAll.useQuery();
-  console.log(propertiesArray)
 
-  const propertyCards = propertiesArray?.map((property:Property)=>(
-   <HomeOfferCard property = {property} /> 
-  ))
+  
 
+  const propertyCards = propertiesArray?.map((property: Property) => (
+    <HomeOfferCard key={property.id} property={property} />
+  ));
 
   return (
     <div>
-      {propertyCards ? 
-      <div className="grid grid-cols-1 gap-10 gap-y-10 md:grid-cols-6">
-
-<<<<<<< HEAD
-        {propertyCards}
-      </div>
-      
-      
-      :
-      <Spinner/>
-    }
-=======
-  return (
-    <div className="grid gap-10 gap-y-10 sm:grid-cols-2 md:grid-cols-3 lg:grid-cols-4 xl:grid-cols-5 2xl:grid-cols-6">
-      {cards}
->>>>>>> ff12bdc4
+      {propertyCards ? (
+        <div className="grid gap-10 gap-y-10 sm:grid-cols-2 md:grid-cols-3 lg:grid-cols-4 xl:grid-cols-5 2xl:grid-cols-6">
+          {propertyCards}
+        </div>
+      ) : (
+        <Spinner />
+      )}
     </div>
   );
 }