--- conflicted
+++ resolved
@@ -1,23 +1,12 @@
-<<<<<<< HEAD
-import ListingsEmptySvg from "@/components/_common/EmptyStateSvg/ListingsEmptySvg";
-import { Button } from "@/components/ui/button";
-import { Skeleton, SkeletonText } from "@/components/ui/skeleton";
-=======
->>>>>>> ee9afe92
 import { api } from "@/utils/api";
 import { useCitiesFilter } from "@/utils/store/cities-filter";
 import { useIntersection } from "@mantine/hooks"; // a hook that we'll be using to detect when the user reaches the bottom of the page
 import { FilterXIcon } from "lucide-react";
 import { useEffect, useMemo, useRef } from "react";
-<<<<<<< HEAD
-import HomeOfferCard from "../HomeOfferCard";
-=======
 import HomeOfferCard, { HomeOfferCardSkeleton } from "../HomeOfferCard";
 import { Button } from "@/components/ui/button";
 import ListingsEmptySvg from "@/components/_common/EmptyStateSvg/ListingsEmptySvg";
-import { FilterXIcon } from "lucide-react";
 import { range } from "lodash";
->>>>>>> ee9afe92
 
 export default function Listings() {
   const filters = useCitiesFilter((state) => state);
