// MastHead.tsx
import { BookItNowSection } from "./book-it-now/BookItNowSection";
import { NameYourPriceSection } from "./name-your-price/NameYourPriceSection";
import landingBg2 from "public/assets/images/landing-page/man_standing_on_rock.png";
import { useRouter } from "next/router";
import { AdjustedPropertiesProvider } from "../search/AdjustedPropertiesContext";
import { DesktopSearchTab } from "../search/DesktopSearchTab";
import { useEffect, useState, useRef } from "react";
import Image from "next/image";
import { Button } from "@/components/ui/button";
import Link from "next/link";
import {
  Accordion,
  AccordionContent,
  AccordionItem,
  AccordionTrigger,
} from "@/components/ui/accordion";
import { ChevronRight, HelpCircle } from "lucide-react";
import OverviewRequestCards from "./name-your-price/OverviewRequestCards";
import HowTramonaWorks from "./name-your-price/HowTramonaWorks";
import { TestimonialCarousel } from "./testimonials/TestimonialCarousel";
import { landingPageTestimonals } from "./testimonials/testimonials-data";
import HostSection from "./name-your-price/HostSection";
import UnclaimedMap from "@/components/unclaimed-offers/UnclaimedMap";

export default function MastHead() {
  const router = useRouter();
  const { query } = router;
  const activeTab = query.tab ?? "search";
  const [isScrolled, setIsScrolled] = useState(false);
  const toggleSectionRef = useRef<HTMLDivElement>(null);
  const [hasPassedButtons, setHasPassedButtons] = useState(false);

  useEffect(() => {
    const handleScroll = () => {
      const scrollPosition = window.scrollY;
      setIsScrolled(scrollPosition > 20);

      if (toggleSectionRef.current) {
        const buttonPosition = toggleSectionRef.current.offsetTop;
        setHasPassedButtons(scrollPosition > buttonPosition + 400);
      }
    };

    window.addEventListener("scroll", handleScroll, { passive: true });
    return () => window.removeEventListener("scroll", handleScroll);
  }, []);

  const handleTabChange = (tab: string, scroll?: boolean) => {
    const currentScroll = window.scrollY;

    void router.push(
      {
        pathname: router.pathname,
        query: { ...query, tab },
      },
      undefined,
      {
        shallow: true,
        scroll: false,
      },
    );

    if (scroll && tab === "name-price" && toggleSectionRef.current) {
      toggleSectionRef.current.scrollIntoView({ behavior: "smooth" });
    } else {
      window.scrollTo(0, currentScroll);
    }
  };

  const scrollToHowItWorks = () => {
    window.scrollTo({
      top: 1500,
      behavior: "smooth",
    });
  };

  return (
    <AdjustedPropertiesProvider>
      <div className="bg-background-offWhite">
        <div
          className={`sticky -top-24 z-20 -mt-24 flex w-full translate-y-24 flex-col items-center justify-center border-b-2 transition-all duration-300 ease-in-out lg:top-16 lg:mt-0 lg:translate-y-0 ${
            isScrolled
              ? "border-white bg-white shadow-md"
              : "border-transparent bg-transparent lg:bg-white"
          }`}
        >
          <DesktopSearchTab
            isCompact={isScrolled}
            handleTabChange={handleTabChange}
            isLandingPage={true}
          />

          {/* Booking Toggle in Sticky Header */}
          <div
            className={`w-full transition-all duration-300 ease-in-out ${
              hasPassedButtons
                ? "mt-1 h-9 opacity-100"
                : "pointer-events-none h-0 opacity-0"
            }`}
          >
            <div className="mx-auto max-w-sm px-4 md:max-w-md lg:max-w-2xl">
              <div className="flex justify-center gap-12 lg:gap-60">
                <button
                  onClick={() => handleTabChange("search")}
                  className={`group relative py-2 text-center text-sm transition-all duration-200`}
                >
                  <span
                    className={`${
                      activeTab === "search"
                        ? "text-primaryGreen"
                        : "text-gray-500 group-hover:text-gray-700"
                    }`}
                  >
                    Book it now
                  </span>
                  <span
                    className={`absolute bottom-0 left-0 h-0.5 w-full scale-x-125 transition-transform duration-200 ${
                      activeTab === "search"
                        ? "bg-primaryGreen"
                        : "bg-transparent group-hover:bg-gray-200"
                    }`}
                  />
                </button>
                <button
                  onClick={() => handleTabChange("name-price")}
                  className={`group relative py-2 text-center text-sm transition-all duration-200`}
                >
                  <span
                    className={`${
                      activeTab === "name-price"
                        ? "text-primaryGreen"
                        : "text-gray-500 group-hover:text-gray-700"
                    }`}
                  >
                    Name your own price
                  </span>
                  <span
                    className={`absolute bottom-0 left-0 h-0.5 w-full scale-x-125 transition-transform duration-200 ${
                      activeTab === "name-price"
                        ? "bg-primaryGreen"
                        : "bg-transparent group-hover:bg-gray-200"
                    }`}
                  />
                </button>
              </div>
            </div>
          </div>
        </div>

        <div className="relative">
          <div className="relative h-96">
            <Image
              src={landingBg2}
              alt=""
              fill
              className="object-cover object-center brightness-90"
            />
            <div className="absolute inset-0 bg-black bg-opacity-40" />

            <div className="absolute inset-0 mx-auto flex max-w-7xl flex-col justify-center pl-4 text-left lg:hidden">
              <h2 className="mt-8 text-left text-4xl font-bold text-white">
                Tramona turns empty nights into bookings
              </h2>
              <h3 className="mt-6 text-lg font-semibold text-white">
                Name your own price or book it now
              </h3>
              <h3 className="mt-2 text-lg font-semibold text-white">
                when hosts have empty nights, no one wins
              </h3>
              <h3 className="mt-4 text-lg font-semibold text-white">
                <Link href={"/how-it-works"} className="flex items-center">
                  How it works
                  <ChevronRight className="" />
                </Link>
              </h3>
            </div>

            <div className="absolute inset-0 mx-auto hidden max-w-7xl flex-col justify-center pl-4 text-left lg:flex">
              <h2 className="mt-8 text-left text-6xl font-bold text-white">
                Turn empty nights into opportunities
              </h2>
              <h3 className="mt-6 text-xl font-semibold text-white">
                Name your own price or book it now
              </h3>
              <h3 className="mt-2 text-xl font-semibold text-white">
                when hosts have empty nights, no one wins
              </h3>
              <h3 className="mt-4 text-xl font-semibold text-white">
                <button
                  className="flex items-center"
                  onClick={scrollToHowItWorks}
                >
                  How it works
                  <ChevronRight className="" />
                </button>
              </h3>
            </div>
          </div>
        </div>

        <div className="relative -mt-4">
          {/* Original Booking Toggle */}
          <div
            ref={toggleSectionRef}
            className={`mx-auto mb-6 max-w-sm transition-all duration-300 md:max-w-md lg:max-w-2xl ${
              hasPassedButtons ? "opacity-0" : "opacity-100"
            }`}
          >
            <div className="flex rounded-full border-2 border-gray-400 bg-white">
              <button
                onClick={() => handleTabChange("search")}
                className={`flex-1 rounded-full py-2 text-center text-sm transition-all duration-200 ${
                  activeTab === "search"
                    ? "bg-primaryGreen text-white shadow-lg"
                    : "bg-white text-primaryGreen hover:bg-zinc-100"
                }`}
              >
                Book it now
              </button>
              <button
                onClick={() => handleTabChange("name-price")}
                className={`flex-1 rounded-full py-2 text-center text-sm transition-all duration-200 ${
                  activeTab === "name-price"
                    ? "bg-primaryGreen text-white shadow-lg"
                    : "bg-white text-primaryGreen hover:bg-zinc-100"
                }`}
              >
                Name your own price
              </button>
            </div>
          </div>

<<<<<<< HEAD
        {activeTab === "search" ? (
          <BookItNowSection />
        ) : (
          <NameYourPriceSection />
        )}
      </div>

      <div className="mt-12 flex flex-col items-center gap-y-20 lg:gap-y-24">
        {/* other  sections */}
        <OverviewRequestCards className="w-11/12 lg:w-2/3" />
        <HowTramonaWorks className="w-11/12" />
        <div className="mx-0 flex max-w-full justify-center space-y-4 px-4 lg:mx-4 lg:flex lg:space-y-8">
          <TestimonialCarousel testimonials={landingPageTestimonals}/>
=======
          {activeTab === "search" ? (
            <div className="px-16">
              <UnclaimedMap />
            </div>
          ) : (
            <NameYourPriceSection />
          )}
>>>>>>> 547ea18b
        </div>

        <div className="mt-12 flex flex-col items-center gap-y-20 lg:gap-y-24">
          {/* other  sections */}
          <OverviewRequestCards className="w-11/12 lg:w-2/3" />
          <HowTramonaWorks className="w-11/12" />
          <div className="mx-0 flex max-w-full justify-center space-y-4 px-4 lg:mx-4 lg:flex lg:space-y-8">
            <TestimonialCarousel />
          </div>
          <HostSection className="w-full" />

          {/* FAQ */}
          <section className="w-11/12 bg-gray-50">
            <h2 className="mb-8 text-center text-3xl font-bold">
              Frequently Asked Questions
            </h2>
            <div className="mx-auto w-5/6 max-w-5xl">
              <Accordion type="single" collapsible className="w-full">
                <AccordionItem value="item-1">
                  <AccordionTrigger>
                    <div className="flex items-center">
                      <HelpCircle className="mr-2 h-5 w-5" />
                      Can I counter offer requests?
                    </div>
                  </AccordionTrigger>
                  <AccordionContent>
                    Yes, as a host, you have the option to counter traveler
                    requests, giving you flexibility and control over each
                    booking.
                  </AccordionContent>
                </AccordionItem>
                <AccordionItem value="item-2">
                  <AccordionTrigger>
                    <div className="flex items-center">
                      <HelpCircle className="mr-2 h-5 w-5" />
                      Can I invite a co-host?
                    </div>
                  </AccordionTrigger>
                  <AccordionContent>
                    Absolutely. Tramona allows you to add a co-host to help
                    manage requests and bookings on your property.
                  </AccordionContent>
                </AccordionItem>
                <AccordionItem value="item-3">
                  <AccordionTrigger>
                    <div className="flex items-center">
                      <HelpCircle className="mr-2 h-5 w-5" />
                      Why list on Tramona?
                    </div>
                  </AccordionTrigger>
                  <AccordionContent>
                    Tramona allows you to list your property at full price and
                    still receive direct booking requests. You can offer
                    exclusive discounts only when you choose, helping you fill
                    empty nights without compromising on price.
                  </AccordionContent>
                </AccordionItem>
                <AccordionItem value="item-4">
                  <AccordionTrigger>
                    <div className="flex items-center">
                      <HelpCircle className="mr-2 h-5 w-5" />
                      Can I sync my calendar with other platforms?
                    </div>
                  </AccordionTrigger>
                  <AccordionContent>
                    Yes! Tramona integrates with other platforms to prevent
                    double bookings, making it easy to manage your calendar.
                  </AccordionContent>
                </AccordionItem>
              </Accordion>
              <div className="mt-8 text-center">
                <Link
                  href="/faq"
                  className="font-semibold text-[#004236] hover:underline"
                >
                  See full FAQ
                </Link>
              </div>
            </div>
          </section>

          {/* Final CTA Banner */}
          <section className="mb-20 w-full bg-gradient-to-r from-[#004236] to-[#006a56] py-10 text-white md:mb-0">
            <div className="px-4 sm:px-6 md:px-8">
              <div className="mx-auto flex max-w-3xl flex-col gap-y-4 text-center">
                <h2 className="text-2xl font-bold sm:text-3xl">
                  Ready to Experience the Best of Short-Term Rentals?
                </h2>
                <p className="mb-4 text-lg sm:text-xl">
                  Join Tramona today to access unbeatable deals on unique stays
                  or to start earning more on your empty nights.
                </p>
                <div className="flex flex-col justify-center space-y-4 sm:flex-row sm:space-x-4 sm:space-y-0">
                  <Link href="/">
                    <Button className="w-full bg-white px-4 text-[#004236] hover:bg-gray-100 sm:w-auto sm:px-8">
                      Book One-of-a-Kind Prices
                    </Button>
                  </Link>
                  <Link href="/why-list">
                    <Button className="w-full bg-white px-4 text-[#004236] hover:bg-gray-100 sm:w-auto sm:px-8">
                      List Your Property
                    </Button>
                  </Link>
                </div>
              </div>
            </div>
          </section>
        </div>
      </div>
    </AdjustedPropertiesProvider>
  );
}<|MERGE_RESOLUTION|>--- conflicted
+++ resolved
@@ -231,7 +231,6 @@
             </div>
           </div>
 
-<<<<<<< HEAD
         {activeTab === "search" ? (
           <BookItNowSection />
         ) : (
@@ -245,15 +244,6 @@
         <HowTramonaWorks className="w-11/12" />
         <div className="mx-0 flex max-w-full justify-center space-y-4 px-4 lg:mx-4 lg:flex lg:space-y-8">
           <TestimonialCarousel testimonials={landingPageTestimonals}/>
-=======
-          {activeTab === "search" ? (
-            <div className="px-16">
-              <UnclaimedMap />
-            </div>
-          ) : (
-            <NameYourPriceSection />
-          )}
->>>>>>> 547ea18b
         </div>
 
         <div className="mt-12 flex flex-col items-center gap-y-20 lg:gap-y-24">
