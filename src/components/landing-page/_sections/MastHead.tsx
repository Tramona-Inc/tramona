import landingBg from "public/assets/images/landing-bg.jpg";
import priceComparison from "public/assets/images/pricecomparison.jpg";
import { Button } from "@/components/ui/button";
import UserAvatarMastHead from "@/components/_common/UserAvatarMasthead";
import { Avatar } from "@/components/ui/avatar";
import {
  CircleDollarSign,
  Handshake,
  ShieldIcon,
  TableProperties,
  MessageCircleMore,
  X
} from "lucide-react";
import CityRequestFormContainer from "../SearchBars/CityRequestFormContainer";
import { TestimonialCarousel } from "./testimonials/TestimonialCarousel";
import Image from "next/image";
import CompletedRequestsSection from "./CompletedRequests";
import Link from "next/link";
import { useSession } from "next-auth/react";

export default function MastHead() {

  return (
<<<<<<< HEAD
    // padding for the sides? and do we want rounded corners?
    <>
    <section className="relative bg-white pb-4">
=======
    <section className="relative bg-white pb-32">
>>>>>>> 7f5fcf39
      <div className="relative sm:mb-24 sm:h-[700px] lg:mb-0">
        <div className="absolute inset-0">
          <Image
            src={landingBg}
            alt=""
            layout="fill"
            objectFit="cover"
            placeholder="blur"
            className="select-none"
          />
        </div>
        <div className="relative grid h-full grid-cols-1 p-4 lg:grid-cols-1">
          <div className="flex flex-col justify-center">
            <div className="relative pt-10 text-center">
              <h1 className="mx-auto max-w-3xl text-balance text-3xl font-bold text-zinc-900 lg:text-5xl">
                Book the same properties you see on Airbnb for less
              </h1>
              <p className="mx-auto max-w-[38rem] pt-4 text-xs font-semibold text-zinc-900 lg:pt-4 lg:text-base">
                With Airbnb hosts averaging 60% vacancy rates year-round,
                Tramona matches you with hosts who are willing to meet your
                price.
              </p>
              <div className="hidden items-center justify-center pt-4 lg:flex">
                <div className="-ml-2">
                  <UserAvatarMastHead
                    size={"md"}
                    image="/assets/images/fake-reviews/shawnp.jpg"
                  />
                </div>
                <div className="-ml-2">
                  <UserAvatarMastHead
                    size={"md"}
                    image="/assets/images/fake-reviews/biancar.jpg"
                  />
                </div>
                <div className="-ml-2">
                  <UserAvatarMastHead
                    size={"md"}
                    image="/assets/images/fake-reviews/lamarf.jpg"
                  />
                </div>
                <div className="-ml-2">
                  <UserAvatarMastHead
                    size={"md"}
                    image="/assets/images/fake-reviews/susanl.jpg"
                  />
                </div>
                <div className="-ml-2">
                  <Avatar
                    size={"md"}
                    className="flex items-center justify-center border-2 border-white bg-teal-900 text-xs font-semibold text-white"
                  >
                    +450
                  </Avatar>
                </div>
                <p className="ml-2 text-xs font-semibold text-[#7E7564]">
                  Requests made in the last 2 months
                </p>
              </div>
            </div>
          </div>
          <div className="flex justify-center lg:p-10">
            <div className="mt-12 flex-1 rounded-2xl border bg-white p-4 shadow-2xl lg:mt-0 lg:max-w-xl">
              <CityRequestFormContainer />
            </div>
          </div>
        </div>
      </div>

      <div className="h-24 lg:h-60"></div>

      <div className="mx-0 mt-8 flex max-w-full justify-center space-y-4 px-4 lg:mx-4 lg:mt-16 lg:flex lg:space-y-8">
        <TestimonialCarousel />
      </div>

      <div className="mt-20 space-y-4 lg:mt-24 lg:space-y-12">
        <h2 className="text-center text-2xl font-extrabold lg:text-4xl">
          <span className="text-teal-900">How?</span> Negotiation, No fees. No
          markups.
        </h2>
        <div className="flex justify-center">
          <div className="grid gap-8 lg:grid-cols-2 lg:gap-32">
            <div>
              <div className="hidden lg:block">
                <Image
                  src={priceComparison}
                  alt=""
                  height={250}
                  placeholder="blur"
                  className="select-none"
                />
              </div>
              <div className="lg:hidden">
                <Image
                  src={priceComparison}
                  alt=""
                  width={350}
                  placeholder="blur"
                  className="select-none"
                />
              </div>
              <div className="mt-2 text-center text-sm font-extrabold text-[#FF0000] lg:text-lg">
                Airbnb
              </div>
              <div className="text-center text-xl font-extrabold text-[#FF0000] lg:text-2xl">
                $300/night
              </div>
            </div>
            <div>
              <div className="hidden lg:block">
                <Image
                  src={priceComparison}
                  alt=""
                  height={250}
                  placeholder="blur"
                  className="select-none"
                />
              </div>
              <div className="lg:hidden">
                <Image
                  src={priceComparison}
                  alt=""
                  width={350}
                  placeholder="blur"
                  className="select-none"
                />
              </div>
              <div className="mt-2 text-center text-sm font-extrabold text-teal-900 lg:text-lg">
                Tramona
              </div>
              <div className="text-center text-xl font-extrabold text-teal-900 lg:text-2xl">
                $250/night
              </div>
            </div>
          </div>
        </div>
      </div>

      <div className="flex justify-center">
        <div className="mt-20 lg:grid lg:grid-cols-2 xl:gap-24">
          <div className="flex flex-col space-y-1 pb-6 text-left lg:mr-24 lg:flex lg:flex-col lg:justify-center lg:space-y-4">
            <h2 className="text-2xl font-extrabold lg:text-4xl">
              See completed requests
            </h2>
            <div className="text-sm font-semibold text-muted-foreground">
              Check out our feed to see recent deals
            </div>
            <div className="hidden lg:block">
              <Button asChild variant="greenPrimary">
                <Link href="/exclusive-offers">View deals</Link>
              </Button>
            </div>
          </div>
          <div className="flex items-center justify-center">
            <CompletedRequestsSection />
          </div>
          <div className="flex justify-center pt-8 lg:hidden">
            <Button asChild variant="greenPrimary" size="lg">
              <Link href="/exclusive-offers">View deals</Link>
            </Button>
          </div>
        </div>
      </div>

      <div className="mx-auto mt-20 max-w-7xl justify-center space-y-4 lg:mt-28 lg:space-y-8">
        <h2 className="text-center text-2xl font-extrabold lg:text-4xl">
          Why use Tramona?
        </h2>
        <div className="grid grid-cols-1 gap-6 md:grid-cols-2 lg:grid-cols-4">
          <div className="flex flex-col items-start gap-3 rounded-lg p-4">
            <div className="mb-4 flex items-center gap-2">
              <div className="rounded-lg bg-[#D8E5E3] p-2">
                <ShieldIcon className="h-6 w-6 text-teal-900" />
              </div>
              <h3 className="text-lg font-bold">Safety</h3>
            </div>
            <p className="text-sm text-[#584F3E]">
              Every host we work with{" "}
              <strong className="font-extrabold text-black">
                also lists on Airbnb
              </strong>
              . We give you the link to see the property before you book with
              us.
            </p>
          </div>
          <div className="flex flex-col items-start gap-3 rounded-lg p-4">
            <div className="mb-4 flex items-center gap-2">
              <div className="rounded-lg bg-[#D8E5E3] p-2">
                <CircleDollarSign className="h-6 w-6 text-teal-900" />
              </div>
              <h3 className="text-lg font-bold">Price Transparency</h3>
            </div>
            <p className="text-sm text-[#584F3E]">
              We have{" "}
              <strong className="font-extrabold text-black">
                $0 fees for travelers
              </strong>{" "}
              and show you the listing on Airbnb to encourage you to check
              pricing on the same property.
            </p>
          </div>
          <div className="flex flex-col items-start gap-3 rounded-lg p-4">
            <div className="mb-4 flex items-center gap-2">
              <div className="rounded-lg bg-[#D8E5E3] p-2">
                <TableProperties className="h-6 w-6 text-teal-900" />
              </div>
              <h3 className="text-lg font-bold">Submitting a Request</h3>
            </div>
            <p className="text-sm text-[#584F3E]">
              Send your travel details to all hosts in your destination city.
              They&apos;ll respond by offering you{" "}
              <strong className="font-extrabold text-black">
                properties outside of your budget on Airbnb, in your budget on
                Tramona
              </strong>
              .
            </p>
          </div>
          <div className="flex flex-col items-start gap-3 rounded-lg p-4 lg:-mt-1">
            <div className="mb-4 flex items-center gap-2">
              <div className="rounded-lg bg-[#D8E5E3] p-2">
                <Handshake className="h-6 w-6 text-teal-900" />
              </div>
              <h3 className="text-lg font-bold leading-tight">
                Before you book, check Tramona
              </h3>
            </div>
            <p className="text-sm text-[#584F3E]">
              Tramona is{" "}
              <strong className="font-extrabold text-black">
                completely free to use
              </strong>
              , and we think you&apos;ll like it. Before you book, check Tramona
              to see{" "}
              <strong className="font-extrabold text-black">
                which special deals hosts will offer you
              </strong>
              .
            </p>
          </div>
        </div>
      </div>

      <div className="mx-auto grid max-w-7xl gap-4 px-4 pt-32 md:grid-cols-2">
        <div className="flex flex-1 flex-col items-center rounded-2xl bg-zinc-100 p-6 text-center">
          <div className="flex-1">
            <h3 className="mb-4 text-3xl font-bold">Looking for a place?</h3>
            <p className="mb-6 text-sm text-zinc-600">
              Tramona keeps guests safe by not only verifying them on Tramona,
              but also making sure they are verified on Airbnb as well.
            </p>
          </div>
          <div className="mb-2 text-4xl font-bold text-teal-900">300,000+</div>
          <p className="mb-6 text-sm text-zinc-600">
            properties your matches will be coming from
          </p>
          <Button variant="greenPrimary" size="lg" className="rounded-full">
            Submit a request
          </Button>
        </div>

        <div className="flex flex-1 flex-col items-center rounded-2xl bg-zinc-100 p-6 text-center">
          <div className="flex-1">
            <h3 className="mb-4 text-3xl font-bold">Listing your place?</h3>
            <p className="mb-6 text-sm text-zinc-600">
              It&apos;s as easy as making an account and signing up as a host.
              We have API access from the biggest PMS&apos;s, or you can upload
              manually. Once on, wait for requests to roll in.
            </p>
          </div>
          <div className="mb-2 text-4xl font-bold text-teal-900">15%</div>
          <p className="mb-6 text-sm text-zinc-600">
            increase in occupancy when using Tramona
          </p>
          <Button variant="greenPrimary" size="lg" className="rounded-full">
            List my place
          </Button>
        </div>

        <div className="col-span-full flex flex-col items-center gap-2 rounded-2xl bg-zinc-100 p-6">
          <h2 className="text-center text-3xl font-bold">New To Tramona?</h2>
          <div className="text-sm font-medium text-zinc-600">
            Check out our FAQ for any questions, or send us a message directly
          </div>
          <Button
            asChild
            variant="greenPrimary"
            size="lg"
            className="mt-4 w-40 rounded-full"
          >
            <Link href="/faq">FAQ</Link>
          </Button>
        </div>
      </div>
    </section>
    </>
  );
}<|MERGE_RESOLUTION|>--- conflicted
+++ resolved
@@ -21,13 +21,7 @@
 export default function MastHead() {
 
   return (
-<<<<<<< HEAD
-    // padding for the sides? and do we want rounded corners?
-    <>
-    <section className="relative bg-white pb-4">
-=======
     <section className="relative bg-white pb-32">
->>>>>>> 7f5fcf39
       <div className="relative sm:mb-24 sm:h-[700px] lg:mb-0">
         <div className="absolute inset-0">
           <Image
@@ -323,6 +317,5 @@
         </div>
       </div>
     </section>
-    </>
   );
 }