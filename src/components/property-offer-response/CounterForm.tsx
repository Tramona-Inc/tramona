import {
  Form,
  FormControl,
  FormField,
  FormItem,
  FormLabel,
  FormMessage,
} from "@/components/ui/form";
import { api } from "@/utils/api";
import { formatCurrency, formatDateRange, getNumNights } from "@/utils/utils";
import { zodInteger } from "@/utils/zod-utils";
import { zodResolver } from "@hookform/resolvers/zod";
import { useSession } from "next-auth/react";
import { useForm } from "react-hook-form";
import { z } from "zod";
import Spinner from "../_common/Spinner";
import { Button } from "../ui/button";
import { Input } from "../ui/input";
import { Separator } from "../ui/separator";


const formSchema = z.object({
  counterPrice: zodInteger(),
});

export default function CounterForm({
  offerId,
  setOpen,
  counterNightlyPrice,
  previousOfferNightlyPrice,
  originalNightlyBiddingOffer,
}: {
  offerId: number;
  setOpen: (o: boolean) => void;
  counterNightlyPrice: number;
  previousOfferNightlyPrice: number;
  originalNightlyBiddingOffer: number;
}) {
  const { data: session } = useSession();
  const twilioMutation = api.twilio.sendSMS.useMutation();
  const twilioWhatsAppMutation = api.twilio.sendWhatsApp.useMutation();
  const slackMutation = api.twilio.sendSlack.useMutation();

  const { data: offer, isLoading } = api.biddings.getBidInfo.useQuery({
    bidId: offerId,
  });

  const { data: property } = api.properties.getById.useQuery({
    id: offer?.propertyId ?? 0,
  });

  const getTraveler = api.groups.getGroupOwner.useMutation();

  const { mutateAsync } = api.biddings.createCounter.useMutation({
    onSuccess: async () => {
      setOpen(false);
    },
  });

  const form = useForm<z.infer<typeof formSchema>>({
    resolver: zodResolver(formSchema),
    defaultValues: {
      counterPrice: 0,
    },
  });

  async function onSubmit(values: z.infer<typeof formSchema>) {
    if (offer && session) {
      const newCounter = {
        bidId: offerId,
        propertyId: offer.propertyId,
        userId: session.user.id,
        counterAmount:
          values.counterPrice *
          getNumNights(offer.checkIn, offer.checkOut) *
          100,
      };

      await mutateAsync(newCounter);

      const guest = session.user.role === "guest";
      if (guest) {
        //admin temp message
        await slackMutation.mutateAsync({
          message: `Tramona: A traveler has countered your offer for ${property?.name} from ${formatDateRange(offer.checkIn, offer.checkOut)}.`,
        });
        //send to host
<<<<<<< HEAD
        const traveler = session.user;
        if (traveler.phoneNumber) {
          if (traveler.isWhatsApp) {
            await twilioWhatsAppMutation.mutateAsync({
              templateId: "HXfeb90955f0801d551e95a6170a5cc015", //TO DO change template id - sasha
              to: traveler.phoneNumber, //TO DO change to host phone number
            });
          } else {
            await twilioMutation.mutateAsync({
              to: traveler.phoneNumber, //TO DO change to host phone number
              msg: `Tramona: A host has countered your offer. Please go to www.tramona.com and respond to their counter within 24 hours or the offer will expire.`,
            });
          }
        }
=======
        // const traveler = session.user;
        // if (traveler.phoneNumber) {
        //   if (traveler.isWhatsApp) {
        //     await twilioWhatsAppMutation.mutateAsync({
        //       templateId: "HXfeb90955f0801d551e95a6170a5cc015", //TO DO change template id - sasha
        //       to: traveler.phoneNumber, //TO DO change to host phone number
        //     });
        //   } else {
        //     await twilioMutation.mutateAsync({
        //       to: traveler.phoneNumber, //TO DO change to host phone number
        //       msg: `Tramona: A traveler has countered your offer. Please go to www.tramona.com and respond to their counter.`,
        //     });
        //   }
        // }
>>>>>>> e0eda68e
      } else {
        //send to traveler
        const traveler = await getTraveler.mutateAsync(offer.madeByGroupId);
        if (traveler?.phoneNumber) {
          const nightlyPrice =
            previousOfferNightlyPrice > 0
              ? formatCurrency(previousOfferNightlyPrice)
              : formatCurrency(originalNightlyBiddingOffer);
          if (traveler.isWhatsApp) {
            await twilioWhatsAppMutation.mutateAsync({
              templateId: "HXa9200c7721c008928f1a932678727214",
              to: traveler.phoneNumber,
              cost: nightlyPrice,
              name: property?.name,
              dates: formatDateRange(offer.checkIn, offer.checkOut),
              counterCost: formatCurrency(counterNightlyPrice),
            });
          } else {
            if (!isLoading) {
              await twilioMutation.mutateAsync({
                to: traveler.phoneNumber,
                msg: `Tramona: Your ${nightlyPrice}/night offer for ${property?.name} from ${formatDateRange(offer.checkIn, offer.checkOut)} has been counter offered by the host. You have 24 hours to respond before the offer expires, visit Tramona.com to view.`,
              });
            }
          }
        }
      }
    }
  }

  return (
    <>
      {isLoading ? (
        <Spinner />
      ) : (
        <Form {...form}>
          <form onSubmit={form.handleSubmit(onSubmit)} className="space-y-8">
            <div className="flex flex-col gap-5">
              <h1 className="">
                <span className="font-bold">Original Bidding offer: </span>
                {formatCurrency(originalNightlyBiddingOffer)}/night
              </h1>

              {previousOfferNightlyPrice > 0 && (
                <h1 className="">
                  <span className="font-bold">
                    Your Previous Counter offer:{" "}
                  </span>
                  {formatCurrency(previousOfferNightlyPrice)}/night
                </h1>
              )}

              {counterNightlyPrice > 0 && (
                <>
                  <Separator />
                  <h1>
                    <span className="font-bold">
                      {session?.user.role === "guest" ? "Host" : "Traveller"}{" "}
                      Counter offer:{" "}
                    </span>
                    {formatCurrency(counterNightlyPrice)}/night
                  </h1>
                </>
              )}
            </div>
            <FormField
              control={form.control}
              name="counterPrice"
              render={({ field }) => (
                <FormItem>
                  <FormLabel>Your Counter Price</FormLabel>
                  <FormControl>
                    <Input {...field} prefix={"$"} />
                  </FormControl>
                  <FormMessage />
                </FormItem>
              )}
            />
            <Button type="submit" variant={"greenPrimary"}>
              Confirm Counter
            </Button>
          </form>
        </Form>
      )}
    </>
  );
}<|MERGE_RESOLUTION|>--- conflicted
+++ resolved
@@ -85,22 +85,6 @@
           message: `Tramona: A traveler has countered your offer for ${property?.name} from ${formatDateRange(offer.checkIn, offer.checkOut)}.`,
         });
         //send to host
-<<<<<<< HEAD
-        const traveler = session.user;
-        if (traveler.phoneNumber) {
-          if (traveler.isWhatsApp) {
-            await twilioWhatsAppMutation.mutateAsync({
-              templateId: "HXfeb90955f0801d551e95a6170a5cc015", //TO DO change template id - sasha
-              to: traveler.phoneNumber, //TO DO change to host phone number
-            });
-          } else {
-            await twilioMutation.mutateAsync({
-              to: traveler.phoneNumber, //TO DO change to host phone number
-              msg: `Tramona: A host has countered your offer. Please go to www.tramona.com and respond to their counter within 24 hours or the offer will expire.`,
-            });
-          }
-        }
-=======
         // const traveler = session.user;
         // if (traveler.phoneNumber) {
         //   if (traveler.isWhatsApp) {
@@ -115,7 +99,6 @@
         //     });
         //   }
         // }
->>>>>>> e0eda68e
       } else {
         //send to traveler
         const traveler = await getTraveler.mutateAsync(offer.madeByGroupId);
