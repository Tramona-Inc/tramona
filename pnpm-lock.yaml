--- conflicted
+++ resolved
@@ -76,7 +76,6 @@
     version: 1.1.5(@types/react-dom@18.2.18)(@types/react@18.2.48)(react-dom@18.2.0)(react@18.2.0)
   '@radix-ui/react-tooltip':
     specifier: ^1.0.7
-<<<<<<< HEAD
     version: 1.0.7(@types/react-dom@18.2.18)(@types/react@18.2.47)(react-dom@18.2.0)(react@18.2.0)
   '@stripe/react-stripe-js':
     specifier: ^2.4.0
@@ -84,9 +83,6 @@
   '@stripe/stripe-js':
     specifier: ^2.4.0
     version: 2.4.0
-=======
-    version: 1.0.7(@types/react-dom@18.2.18)(@types/react@18.2.48)(react-dom@18.2.0)(react@18.2.0)
->>>>>>> e359db5a
   '@t3-oss/env-nextjs':
     specifier: ^0.7.3
     version: 0.7.3(typescript@5.3.3)(zod@3.22.4)
@@ -4882,8 +4878,6 @@
       '@types/express': 4.17.21
       file-system-cache: 2.3.0
     dev: true
-
-<<<<<<< HEAD
   /@stripe/react-stripe-js@2.4.0(@stripe/stripe-js@2.4.0)(react-dom@18.2.0)(react@18.2.0):
     resolution: {integrity: sha512-1jVQEL3OuhuzNlf4OdfqovHt+MkWh8Uh8xpLxx/xUFUDdF+7/kDOrGKy+xJO3WLCfZUL7NAy+/ypwXbbYZi0tg==}
     peerDependencies:
@@ -4900,13 +4894,8 @@
   /@stripe/stripe-js@2.4.0:
     resolution: {integrity: sha512-WFkQx1mbs2b5+7looI9IV1BLa3bIApuN3ehp9FP58xGg7KL9hCHDECgW3BwO9l9L+xBPVAD7Yjn1EhGe6EDTeA==}
     dev: false
-
-  /@swc/core-darwin-arm64@1.3.103:
-    resolution: {integrity: sha512-Dqqz48mvdm/3PHPPA6YeAEofkF9H5Krgqd/baPf0dXcarzng6U9Ilv2aCtDjq7dfI9jfkVCW5zuwq98PE2GEdw==}
-=======
   /@swc/core-darwin-arm64@1.3.105:
     resolution: {integrity: sha512-buWeweLVDXXmcnfIemH4PGnpjwsDTUGitnPchdftb0u1FU8zSSP/lw/pUCBDG/XvWAp7c/aFxgN4CyG0j7eayA==}
->>>>>>> e359db5a
     engines: {node: '>=10'}
     cpu: [arm64]
     os: [darwin]
@@ -6538,13 +6527,8 @@
     dependencies:
       function-bind: 1.1.2
       get-intrinsic: 1.2.2
-<<<<<<< HEAD
-      set-function-length: 1.1.1
-=======
       set-function-length: 1.2.0
     dev: true
->>>>>>> e359db5a
-
   /callsites@3.1.0:
     resolution: {integrity: sha512-P8BjAsXvZS+VIDUI11hHCQEv74YT67YUi5JJFNWIqL235sBmjX4+qx9Muvls5ivyNENctx46xQLQ3aTuE7ssaQ==}
     engines: {node: '>=6'}
