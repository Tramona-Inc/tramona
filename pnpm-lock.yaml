lockfileVersion: '6.0'

settings:
  autoInstallPeers: true
  excludeLinksFromLockfile: false

dependencies:
  '@auth/drizzle-adapter':
    specifier: ^0.3.14
<<<<<<< HEAD
    version: 0.3.14(nodemailer@6.9.8)
  '@hookform/resolvers':
    specifier: ^3.3.4
    version: 3.3.4(react-hook-form@7.49.3)
  '@planetscale/database':
    specifier: ^1.11.0
    version: 1.13.0
  '@radix-ui/react-checkbox':
    specifier: ^1.0.4
    version: 1.0.4(@types/react-dom@18.2.18)(@types/react@18.2.47)(react-dom@18.2.0)(react@18.2.0)
  '@radix-ui/react-dropdown-menu':
    specifier: ^2.0.6
    version: 2.0.6(@types/react-dom@18.2.18)(@types/react@18.2.47)(react-dom@18.2.0)(react@18.2.0)
  '@radix-ui/react-label':
    specifier: ^2.0.2
    version: 2.0.2(@types/react-dom@18.2.18)(@types/react@18.2.47)(react-dom@18.2.0)(react@18.2.0)
  '@radix-ui/react-slot':
    specifier: ^1.0.2
    version: 1.0.2(@types/react@18.2.47)(react@18.2.0)
  '@radix-ui/react-toast':
    specifier: ^1.1.5
    version: 1.1.5(@types/react-dom@18.2.18)(@types/react@18.2.47)(react-dom@18.2.0)(react@18.2.0)
=======
    version: 0.3.14
  '@builder.io/react-hydration-overlay':
    specifier: ^0.0.7
    version: 0.0.7(react-dom@18.2.0)(react@18.2.0)(webpack@5.89.0)
  '@hookform/resolvers':
    specifier: ^3.3.4
    version: 3.3.4(react-hook-form@7.49.3)
  '@radix-ui/react-accordion':
    specifier: ^1.1.2
    version: 1.1.2(@types/react-dom@18.2.18)(@types/react@18.2.47)(react-dom@18.2.0)(react@18.2.0)
  '@radix-ui/react-alert-dialog':
    specifier: ^1.0.5
    version: 1.0.5(@types/react-dom@18.2.18)(@types/react@18.2.47)(react-dom@18.2.0)(react@18.2.0)
  '@radix-ui/react-avatar':
    specifier: ^1.0.4
    version: 1.0.4(@types/react-dom@18.2.18)(@types/react@18.2.47)(react-dom@18.2.0)(react@18.2.0)
  '@radix-ui/react-checkbox':
    specifier: ^1.0.4
    version: 1.0.4(@types/react-dom@18.2.18)(@types/react@18.2.47)(react-dom@18.2.0)(react@18.2.0)
  '@radix-ui/react-dialog':
    specifier: ^1.0.5
    version: 1.0.5(@types/react-dom@18.2.18)(@types/react@18.2.47)(react-dom@18.2.0)(react@18.2.0)
  '@radix-ui/react-dropdown-menu':
    specifier: ^2.0.6
    version: 2.0.6(@types/react-dom@18.2.18)(@types/react@18.2.47)(react-dom@18.2.0)(react@18.2.0)
  '@radix-ui/react-hover-card':
    specifier: ^1.0.7
    version: 1.0.7(@types/react-dom@18.2.18)(@types/react@18.2.47)(react-dom@18.2.0)(react@18.2.0)
  '@radix-ui/react-icons':
    specifier: ^1.3.0
    version: 1.3.0(react@18.2.0)
  '@radix-ui/react-label':
    specifier: ^2.0.2
    version: 2.0.2(@types/react-dom@18.2.18)(@types/react@18.2.47)(react-dom@18.2.0)(react@18.2.0)
  '@radix-ui/react-popover':
    specifier: ^1.0.7
    version: 1.0.7(@types/react-dom@18.2.18)(@types/react@18.2.47)(react-dom@18.2.0)(react@18.2.0)
  '@radix-ui/react-radio-group':
    specifier: ^1.1.3
    version: 1.1.3(@types/react-dom@18.2.18)(@types/react@18.2.47)(react-dom@18.2.0)(react@18.2.0)
  '@radix-ui/react-scroll-area':
    specifier: ^1.0.5
    version: 1.0.5(@types/react-dom@18.2.18)(@types/react@18.2.47)(react-dom@18.2.0)(react@18.2.0)
  '@radix-ui/react-select':
    specifier: ^2.0.0
    version: 2.0.0(@types/react-dom@18.2.18)(@types/react@18.2.47)(react-dom@18.2.0)(react@18.2.0)
  '@radix-ui/react-separator':
    specifier: ^1.0.3
    version: 1.0.3(@types/react-dom@18.2.18)(@types/react@18.2.47)(react-dom@18.2.0)(react@18.2.0)
  '@radix-ui/react-slider':
    specifier: ^1.1.2
    version: 1.1.2(@types/react-dom@18.2.18)(@types/react@18.2.47)(react-dom@18.2.0)(react@18.2.0)
  '@radix-ui/react-slot':
    specifier: ^1.0.2
    version: 1.0.2(@types/react@18.2.47)(react@18.2.0)
  '@radix-ui/react-switch':
    specifier: ^1.0.3
    version: 1.0.3(@types/react-dom@18.2.18)(@types/react@18.2.47)(react-dom@18.2.0)(react@18.2.0)
  '@radix-ui/react-tabs':
    specifier: ^1.0.4
    version: 1.0.4(@types/react-dom@18.2.18)(@types/react@18.2.47)(react-dom@18.2.0)(react@18.2.0)
  '@radix-ui/react-toast':
    specifier: ^1.1.5
    version: 1.1.5(@types/react-dom@18.2.18)(@types/react@18.2.47)(react-dom@18.2.0)(react@18.2.0)
  '@radix-ui/react-tooltip':
    specifier: ^1.0.7
    version: 1.0.7(@types/react-dom@18.2.18)(@types/react@18.2.47)(react-dom@18.2.0)(react@18.2.0)
>>>>>>> 63a4ae5f
  '@t3-oss/env-nextjs':
    specifier: ^0.7.1
    version: 0.7.1(typescript@5.3.3)(zod@3.22.4)
  '@tanstack/react-query':
    specifier: ^4.36.1
    version: 4.36.1(react-dom@18.2.0)(react@18.2.0)
  '@trpc/client':
    specifier: ^10.43.6
    version: 10.45.0(@trpc/server@10.45.0)
  '@trpc/next':
    specifier: ^10.43.6
    version: 10.45.0(@tanstack/react-query@4.36.1)(@trpc/client@10.45.0)(@trpc/react-query@10.45.0)(@trpc/server@10.45.0)(next@14.0.4)(react-dom@18.2.0)(react@18.2.0)
  '@trpc/react-query':
    specifier: ^10.43.6
    version: 10.45.0(@tanstack/react-query@4.36.1)(@trpc/client@10.45.0)(@trpc/server@10.45.0)(react-dom@18.2.0)(react@18.2.0)
  '@trpc/server':
    specifier: ^10.43.6
    version: 10.45.0
  class-variance-authority:
    specifier: ^0.7.0
    version: 0.7.0
  clsx:
    specifier: ^2.1.0
    version: 2.1.0
  date-fns:
    specifier: ^3.2.0
    version: 3.2.0
  drizzle-orm:
    specifier: ^0.29.3
    version: 0.29.3(@types/pg@8.10.9)(@types/react@18.2.47)(pg@8.11.3)(postgres@3.4.3)(react@18.2.0)
  embla-carousel-react:
    specifier: 8.0.0-rc19
    version: 8.0.0-rc19(react@18.2.0)
  eslint-plugin-drizzle:
    specifier: ^0.2.3
    version: 0.2.3(eslint@8.56.0)
  lucide-react:
    specifier: ^0.307.0
    version: 0.307.0(react@18.2.0)
  next:
    specifier: ^14.0.4
    version: 14.0.4(react-dom@18.2.0)(react@18.2.0)
  next-auth:
    specifier: ^4.24.5
<<<<<<< HEAD
    version: 4.24.5(next@14.0.4)(nodemailer@6.9.8)(react-dom@18.2.0)(react@18.2.0)
  nodemailer:
    specifier: ^6.9.8
    version: 6.9.8
=======
    version: 4.24.5(next@14.0.4)(react-dom@18.2.0)(react@18.2.0)
  pg:
    specifier: ^8.11.3
    version: 8.11.3
>>>>>>> 63a4ae5f
  postgres:
    specifier: ^3.4.3
    version: 3.4.3
  react:
    specifier: 18.2.0
    version: 18.2.0
  react-day-picker:
    specifier: ^8.10.0
    version: 8.10.0(date-fns@3.2.0)(react@18.2.0)
  react-dom:
    specifier: 18.2.0
    version: 18.2.0(react@18.2.0)
  react-hook-form:
    specifier: ^7.49.3
    version: 7.49.3(react@18.2.0)
  superjson:
    specifier: ^2.2.1
    version: 2.2.1
  tailwind-merge:
    specifier: ^2.2.0
    version: 2.2.0
  tailwindcss-animate:
    specifier: ^1.0.7
    version: 1.0.7(tailwindcss@3.4.1)
  vaul:
    specifier: ^0.8.0
    version: 0.8.0(@types/react-dom@18.2.18)(@types/react@18.2.47)(react-dom@18.2.0)(react@18.2.0)
  zod:
    specifier: ^3.22.4
    version: 3.22.4

devDependencies:
  '@types/eslint':
    specifier: ^8.44.7
    version: 8.56.1
  '@types/node':
    specifier: ^18.17.0
    version: 18.19.5
  '@types/pg':
    specifier: ^8.10.9
    version: 8.10.9
  '@types/react':
    specifier: ^18.2.37
    version: 18.2.47
  '@types/react-dom':
    specifier: ^18.2.15
    version: 18.2.18
  '@typescript-eslint/eslint-plugin':
    specifier: ^6.11.0
    version: 6.18.0(@typescript-eslint/parser@6.18.0)(eslint@8.56.0)(typescript@5.3.3)
  '@typescript-eslint/parser':
    specifier: ^6.11.0
    version: 6.18.0(eslint@8.56.0)(typescript@5.3.3)
  autoprefixer:
    specifier: ^10.4.14
    version: 10.4.16(postcss@8.4.33)
  drizzle-kit:
    specifier: ^0.20.10
    version: 0.20.10
  embla-carousel:
    specifier: 8.0.0-rc19
    version: 8.0.0-rc19
  eslint:
    specifier: ^8.54.0
    version: 8.56.0
  eslint-config-next:
    specifier: ^14.0.4
    version: 14.0.4(eslint@8.56.0)(typescript@5.3.3)
  postcss:
    specifier: ^8.4.31
    version: 8.4.33
  prettier:
    specifier: ^3.1.0
    version: 3.1.1
  prettier-plugin-tailwindcss:
    specifier: ^0.5.7
    version: 0.5.11(prettier@3.1.1)
  tailwindcss:
    specifier: ^3.3.5
    version: 3.4.1
  typescript:
    specifier: ^5.1.6
    version: 5.3.3

packages:

  /@aashutoshrathi/word-wrap@1.2.6:
    resolution: {integrity: sha512-1Yjs2SvM8TflER/OD3cOjhWWOZb58A2t7wpE2S9XfBYTiIl+XFhQG2bjy4Pu1I+EAlCNUzRDYDdFwFYUKvXcIA==}
    engines: {node: '>=0.10.0'}

  /@alloc/quick-lru@5.2.0:
    resolution: {integrity: sha512-UrcABB+4bUrFABwbluTIBErXwvbsU/V7TZWfmbgJfbkwiBuziS9gxdODUyuiecfdGQ85jglMW6juS3+z5TsKLw==}
    engines: {node: '>=10'}

  /@auth/core@0.20.0(nodemailer@6.9.8):
    resolution: {integrity: sha512-04lQH58H5d/9xQ63MOTDTOC7sXWYlr/RhJ97wfFLXzll7nYyCKbkrT3ZMdzdLC5O+qt90sQDK85TAtLlcZ2WBg==}
    peerDependencies:
      nodemailer: ^6.8.0
    peerDependenciesMeta:
      nodemailer:
        optional: true
    dependencies:
      '@panva/hkdf': 1.1.1
      '@types/cookie': 0.6.0
      cookie: 0.6.0
      jose: 5.2.0
      nodemailer: 6.9.8
      oauth4webapi: 2.4.3
      preact: 10.11.3
      preact-render-to-string: 5.2.3(preact@10.11.3)
    dev: false

  /@auth/drizzle-adapter@0.3.14(nodemailer@6.9.8):
    resolution: {integrity: sha512-Ls+uC9u+ZFofBk0V2E4CWSWkkK87x9QBycUJwgiT/sYF7zo0dEZrzmnzRq7DUMp6wmUVbAp8nzL35Ha0BDV4hQ==}
    dependencies:
      '@auth/core': 0.20.0(nodemailer@6.9.8)
    transitivePeerDependencies:
      - nodemailer
    dev: false

  /@babel/code-frame@7.23.5:
    resolution: {integrity: sha512-CgH3s1a96LipHCmSUmYFPwY7MNx8C3avkq7i4Wl3cfa662ldtUe4VM1TPXX70pfmrlWTb6jLqTYrZyT2ZTJBgA==}
    engines: {node: '>=6.9.0'}
    dependencies:
      '@babel/highlight': 7.23.4
      chalk: 2.4.2
    dev: false

  /@babel/helper-module-imports@7.22.15:
    resolution: {integrity: sha512-0pYVBnDKZO2fnSPCrgM/6WMc7eS20Fbok+0r88fp+YtWVLZrp4CkafFGIp+W0VKw4a22sgebPT99y+FDNMdP4w==}
    engines: {node: '>=6.9.0'}
    dependencies:
      '@babel/types': 7.23.6
    dev: false

  /@babel/helper-string-parser@7.23.4:
    resolution: {integrity: sha512-803gmbQdqwdf4olxrX4AJyFBV/RTr3rSmOj0rKwesmzlfhYNDEs+/iOcznzpNWlJlIlTJC2QfPFcHB6DlzdVLQ==}
    engines: {node: '>=6.9.0'}
    dev: false

  /@babel/helper-validator-identifier@7.22.20:
    resolution: {integrity: sha512-Y4OZ+ytlatR8AI+8KZfKuL5urKp7qey08ha31L8b3BwewJAoJamTzyvxPR/5D+KkdJCGPq/+8TukHBlY10FX9A==}
    engines: {node: '>=6.9.0'}
    dev: false

  /@babel/highlight@7.23.4:
    resolution: {integrity: sha512-acGdbYSfp2WheJoJm/EBBBLh/ID8KDc64ISZ9DYtBmC8/Q204PZJLHyzeB5qMzJ5trcOkybd78M4x2KWsUq++A==}
    engines: {node: '>=6.9.0'}
    dependencies:
      '@babel/helper-validator-identifier': 7.22.20
      chalk: 2.4.2
      js-tokens: 4.0.0
    dev: false

  /@babel/runtime@7.23.7:
    resolution: {integrity: sha512-w06OXVOFso7LcbzMiDGt+3X7Rh7Ho8MmgPoWU3rarH+8upf+wSU/grlGbWzQyr3DkdN6ZeuMFjpdwW0Q+HxobA==}
    engines: {node: '>=6.9.0'}
    dependencies:
      regenerator-runtime: 0.14.1

  /@babel/types@7.23.6:
    resolution: {integrity: sha512-+uarb83brBzPKN38NX1MkB6vb6+mwvR6amUulqAE7ccQw1pEl+bCia9TbdG1lsnFP7lZySvUn37CHyXQdfTwzg==}
    engines: {node: '>=6.9.0'}
    dependencies:
      '@babel/helper-string-parser': 7.23.4
      '@babel/helper-validator-identifier': 7.22.20
      to-fast-properties: 2.0.0
    dev: false

  /@builder.io/react-hydration-overlay@0.0.7(react-dom@18.2.0)(react@18.2.0)(webpack@5.89.0):
    resolution: {integrity: sha512-Ph5/N5WVKBhZeU5uWm+1G+ql62PhJU7odXg2M2Or73wSoXkxa5p04FrGGN6FAKIB47Euj29h8JuewgCxeNwiZw==}
    peerDependencies:
      react: '>=16'
      react-dom: '>=16'
      webpack: '>=4'
    dependencies:
      beautify: 0.0.8
      react: 18.2.0
      react-diff-viewer: 3.1.1(react-dom@18.2.0)(react@18.2.0)
      react-dom: 18.2.0(react@18.2.0)
      webpack: 5.89.0(esbuild@0.19.11)
    dev: false

  /@drizzle-team/studio@0.0.37:
    resolution: {integrity: sha512-LZyAPGJBX43jsrVZh7+w1Jig/BC6PJx63ReHUYK+GRQYNY9UJNlPXmn1uC/LMRX+A7JwYM4Sr4Fg/hnJSqlfgA==}
    dependencies:
      superjson: 2.2.1
    dev: true

  /@emotion/cache@10.0.29:
    resolution: {integrity: sha512-fU2VtSVlHiF27empSbxi1O2JFdNWZO+2NFHfwO0pxgTep6Xa3uGb+3pVKfLww2l/IBGLNEZl5Xf/++A4wAYDYQ==}
    dependencies:
      '@emotion/sheet': 0.9.4
      '@emotion/stylis': 0.8.5
      '@emotion/utils': 0.11.3
      '@emotion/weak-memoize': 0.2.5
    dev: false

  /@emotion/hash@0.8.0:
    resolution: {integrity: sha512-kBJtf7PH6aWwZ6fka3zQ0p6SBYzx4fl1LoZXE2RrnYST9Xljm7WfKJrU4g/Xr3Beg72MLrp1AWNUmuYJTL7Cow==}
    dev: false

  /@emotion/memoize@0.7.4:
    resolution: {integrity: sha512-Ja/Vfqe3HpuzRsG1oBtWTHk2PGZ7GR+2Vz5iYGelAw8dx32K0y7PjVuxK6z1nMpZOqAFsRUPCkK1YjJ56qJlgw==}
    dev: false

  /@emotion/serialize@0.11.16:
    resolution: {integrity: sha512-G3J4o8by0VRrO+PFeSc3js2myYNOXVJ3Ya+RGVxnshRYgsvErfAOglKAiy1Eo1vhzxqtUvjCyS5gtewzkmvSSg==}
    dependencies:
      '@emotion/hash': 0.8.0
      '@emotion/memoize': 0.7.4
      '@emotion/unitless': 0.7.5
      '@emotion/utils': 0.11.3
      csstype: 2.6.21
    dev: false

  /@emotion/sheet@0.9.4:
    resolution: {integrity: sha512-zM9PFmgVSqBw4zL101Q0HrBVTGmpAxFZH/pYx/cjJT5advXguvcgjHFTCaIO3enL/xr89vK2bh0Mfyj9aa0ANA==}
    dev: false

  /@emotion/stylis@0.8.5:
    resolution: {integrity: sha512-h6KtPihKFn3T9fuIrwvXXUOwlx3rfUvfZIcP5a6rh8Y7zjE3O06hT5Ss4S/YI1AYhuZ1kjaE/5EaOOI2NqSylQ==}
    dev: false

  /@emotion/unitless@0.7.5:
    resolution: {integrity: sha512-OWORNpfjMsSSUBVrRBVGECkhWcULOAJz9ZW8uK9qgxD+87M7jHRcvh/A96XXNhXTLmKcoYSQtBEX7lHMO7YRwg==}
    dev: false

  /@emotion/utils@0.11.3:
    resolution: {integrity: sha512-0o4l6pZC+hI88+bzuaX/6BgOvQVhbt2PfmxauVaYOGgbsAw14wdKyvMCZXnsnsHys94iadcF+RG/wZyx6+ZZBw==}
    dev: false

  /@emotion/weak-memoize@0.2.5:
    resolution: {integrity: sha512-6U71C2Wp7r5XtFtQzYrW5iKFT67OixrSxjI4MptCHzdSVlgabczzqLe0ZSgnub/5Kp4hSbpDB1tMytZY9pwxxA==}
    dev: false

  /@esbuild-kit/core-utils@3.3.2:
    resolution: {integrity: sha512-sPRAnw9CdSsRmEtnsl2WXWdyquogVpB3yZ3dgwJfe8zrOzTsV7cJvmwrKVa+0ma5BoiGJ+BoqkMvawbayKUsqQ==}
    dependencies:
      esbuild: 0.18.20
      source-map-support: 0.5.21
    dev: true

  /@esbuild-kit/esm-loader@2.6.5:
    resolution: {integrity: sha512-FxEMIkJKnodyA1OaCUoEvbYRkoZlLZ4d/eXFu9Fh8CbBBgP5EmZxrfTRyN0qpXZ4vOvqnE5YdRdcrmUUXuU+dA==}
    dependencies:
      '@esbuild-kit/core-utils': 3.3.2
      get-tsconfig: 4.7.2
    dev: true

  /@esbuild/aix-ppc64@0.19.11:
    resolution: {integrity: sha512-FnzU0LyE3ySQk7UntJO4+qIiQgI7KoODnZg5xzXIrFJlKd2P2gwHsHY4927xj9y5PJmJSzULiUCWmv7iWnNa7g==}
    engines: {node: '>=12'}
    cpu: [ppc64]
    os: [aix]
    requiresBuild: true
    optional: true

  /@esbuild/android-arm64@0.18.20:
    resolution: {integrity: sha512-Nz4rJcchGDtENV0eMKUNa6L12zz2zBDXuhj/Vjh18zGqB44Bi7MBMSXjgunJgjRhCmKOjnPuZp4Mb6OKqtMHLQ==}
    engines: {node: '>=12'}
    cpu: [arm64]
    os: [android]
    requiresBuild: true
    dev: true
    optional: true

  /@esbuild/android-arm64@0.19.11:
    resolution: {integrity: sha512-aiu7K/5JnLj//KOnOfEZ0D90obUkRzDMyqd/wNAUQ34m4YUPVhRZpnqKV9uqDGxT7cToSDnIHsGooyIczu9T+Q==}
    engines: {node: '>=12'}
    cpu: [arm64]
    os: [android]
    requiresBuild: true
    optional: true

  /@esbuild/android-arm@0.18.20:
    resolution: {integrity: sha512-fyi7TDI/ijKKNZTUJAQqiG5T7YjJXgnzkURqmGj13C6dCqckZBLdl4h7bkhHt/t0WP+zO9/zwroDvANaOqO5Sw==}
    engines: {node: '>=12'}
    cpu: [arm]
    os: [android]
    requiresBuild: true
    dev: true
    optional: true

  /@esbuild/android-arm@0.19.11:
    resolution: {integrity: sha512-5OVapq0ClabvKvQ58Bws8+wkLCV+Rxg7tUVbo9xu034Nm536QTII4YzhaFriQ7rMrorfnFKUsArD2lqKbFY4vw==}
    engines: {node: '>=12'}
    cpu: [arm]
    os: [android]
    requiresBuild: true
    optional: true

  /@esbuild/android-x64@0.18.20:
    resolution: {integrity: sha512-8GDdlePJA8D6zlZYJV/jnrRAi6rOiNaCC/JclcXpB+KIuvfBN4owLtgzY2bsxnx666XjJx2kDPUmnTtR8qKQUg==}
    engines: {node: '>=12'}
    cpu: [x64]
    os: [android]
    requiresBuild: true
    dev: true
    optional: true

  /@esbuild/android-x64@0.19.11:
    resolution: {integrity: sha512-eccxjlfGw43WYoY9QgB82SgGgDbibcqyDTlk3l3C0jOVHKxrjdc9CTwDUQd0vkvYg5um0OH+GpxYvp39r+IPOg==}
    engines: {node: '>=12'}
    cpu: [x64]
    os: [android]
    requiresBuild: true
    optional: true

  /@esbuild/darwin-arm64@0.18.20:
    resolution: {integrity: sha512-bxRHW5kHU38zS2lPTPOyuyTm+S+eobPUnTNkdJEfAddYgEcll4xkT8DB9d2008DtTbl7uJag2HuE5NZAZgnNEA==}
    engines: {node: '>=12'}
    cpu: [arm64]
    os: [darwin]
    requiresBuild: true
    dev: true
    optional: true

  /@esbuild/darwin-arm64@0.19.11:
    resolution: {integrity: sha512-ETp87DRWuSt9KdDVkqSoKoLFHYTrkyz2+65fj9nfXsaV3bMhTCjtQfw3y+um88vGRKRiF7erPrh/ZuIdLUIVxQ==}
    engines: {node: '>=12'}
    cpu: [arm64]
    os: [darwin]
    requiresBuild: true
    optional: true

  /@esbuild/darwin-x64@0.18.20:
    resolution: {integrity: sha512-pc5gxlMDxzm513qPGbCbDukOdsGtKhfxD1zJKXjCCcU7ju50O7MeAZ8c4krSJcOIJGFR+qx21yMMVYwiQvyTyQ==}
    engines: {node: '>=12'}
    cpu: [x64]
    os: [darwin]
    requiresBuild: true
    dev: true
    optional: true

  /@esbuild/darwin-x64@0.19.11:
    resolution: {integrity: sha512-fkFUiS6IUK9WYUO/+22omwetaSNl5/A8giXvQlcinLIjVkxwTLSktbF5f/kJMftM2MJp9+fXqZ5ezS7+SALp4g==}
    engines: {node: '>=12'}
    cpu: [x64]
    os: [darwin]
    requiresBuild: true
    optional: true

  /@esbuild/freebsd-arm64@0.18.20:
    resolution: {integrity: sha512-yqDQHy4QHevpMAaxhhIwYPMv1NECwOvIpGCZkECn8w2WFHXjEwrBn3CeNIYsibZ/iZEUemj++M26W3cNR5h+Tw==}
    engines: {node: '>=12'}
    cpu: [arm64]
    os: [freebsd]
    requiresBuild: true
    dev: true
    optional: true

  /@esbuild/freebsd-arm64@0.19.11:
    resolution: {integrity: sha512-lhoSp5K6bxKRNdXUtHoNc5HhbXVCS8V0iZmDvyWvYq9S5WSfTIHU2UGjcGt7UeS6iEYp9eeymIl5mJBn0yiuxA==}
    engines: {node: '>=12'}
    cpu: [arm64]
    os: [freebsd]
    requiresBuild: true
    optional: true

  /@esbuild/freebsd-x64@0.18.20:
    resolution: {integrity: sha512-tgWRPPuQsd3RmBZwarGVHZQvtzfEBOreNuxEMKFcd5DaDn2PbBxfwLcj4+aenoh7ctXcbXmOQIn8HI6mCSw5MQ==}
    engines: {node: '>=12'}
    cpu: [x64]
    os: [freebsd]
    requiresBuild: true
    dev: true
    optional: true

  /@esbuild/freebsd-x64@0.19.11:
    resolution: {integrity: sha512-JkUqn44AffGXitVI6/AbQdoYAq0TEullFdqcMY/PCUZ36xJ9ZJRtQabzMA+Vi7r78+25ZIBosLTOKnUXBSi1Kw==}
    engines: {node: '>=12'}
    cpu: [x64]
    os: [freebsd]
    requiresBuild: true
    optional: true

  /@esbuild/linux-arm64@0.18.20:
    resolution: {integrity: sha512-2YbscF+UL7SQAVIpnWvYwM+3LskyDmPhe31pE7/aoTMFKKzIc9lLbyGUpmmb8a8AixOL61sQ/mFh3jEjHYFvdA==}
    engines: {node: '>=12'}
    cpu: [arm64]
    os: [linux]
    requiresBuild: true
    dev: true
    optional: true

  /@esbuild/linux-arm64@0.19.11:
    resolution: {integrity: sha512-LneLg3ypEeveBSMuoa0kwMpCGmpu8XQUh+mL8XXwoYZ6Be2qBnVtcDI5azSvh7vioMDhoJFZzp9GWp9IWpYoUg==}
    engines: {node: '>=12'}
    cpu: [arm64]
    os: [linux]
    requiresBuild: true
    optional: true

  /@esbuild/linux-arm@0.18.20:
    resolution: {integrity: sha512-/5bHkMWnq1EgKr1V+Ybz3s1hWXok7mDFUMQ4cG10AfW3wL02PSZi5kFpYKrptDsgb2WAJIvRcDm+qIvXf/apvg==}
    engines: {node: '>=12'}
    cpu: [arm]
    os: [linux]
    requiresBuild: true
    dev: true
    optional: true

  /@esbuild/linux-arm@0.19.11:
    resolution: {integrity: sha512-3CRkr9+vCV2XJbjwgzjPtO8T0SZUmRZla+UL1jw+XqHZPkPgZiyWvbDvl9rqAN8Zl7qJF0O/9ycMtjU67HN9/Q==}
    engines: {node: '>=12'}
    cpu: [arm]
    os: [linux]
    requiresBuild: true
    optional: true

  /@esbuild/linux-ia32@0.18.20:
    resolution: {integrity: sha512-P4etWwq6IsReT0E1KHU40bOnzMHoH73aXp96Fs8TIT6z9Hu8G6+0SHSw9i2isWrD2nbx2qo5yUqACgdfVGx7TA==}
    engines: {node: '>=12'}
    cpu: [ia32]
    os: [linux]
    requiresBuild: true
    dev: true
    optional: true

  /@esbuild/linux-ia32@0.19.11:
    resolution: {integrity: sha512-caHy++CsD8Bgq2V5CodbJjFPEiDPq8JJmBdeyZ8GWVQMjRD0sU548nNdwPNvKjVpamYYVL40AORekgfIubwHoA==}
    engines: {node: '>=12'}
    cpu: [ia32]
    os: [linux]
    requiresBuild: true
    optional: true

  /@esbuild/linux-loong64@0.18.20:
    resolution: {integrity: sha512-nXW8nqBTrOpDLPgPY9uV+/1DjxoQ7DoB2N8eocyq8I9XuqJ7BiAMDMf9n1xZM9TgW0J8zrquIb/A7s3BJv7rjg==}
    engines: {node: '>=12'}
    cpu: [loong64]
    os: [linux]
    requiresBuild: true
    dev: true
    optional: true

  /@esbuild/linux-loong64@0.19.11:
    resolution: {integrity: sha512-ppZSSLVpPrwHccvC6nQVZaSHlFsvCQyjnvirnVjbKSHuE5N24Yl8F3UwYUUR1UEPaFObGD2tSvVKbvR+uT1Nrg==}
    engines: {node: '>=12'}
    cpu: [loong64]
    os: [linux]
    requiresBuild: true
    optional: true

  /@esbuild/linux-mips64el@0.18.20:
    resolution: {integrity: sha512-d5NeaXZcHp8PzYy5VnXV3VSd2D328Zb+9dEq5HE6bw6+N86JVPExrA6O68OPwobntbNJ0pzCpUFZTo3w0GyetQ==}
    engines: {node: '>=12'}
    cpu: [mips64el]
    os: [linux]
    requiresBuild: true
    dev: true
    optional: true

  /@esbuild/linux-mips64el@0.19.11:
    resolution: {integrity: sha512-B5x9j0OgjG+v1dF2DkH34lr+7Gmv0kzX6/V0afF41FkPMMqaQ77pH7CrhWeR22aEeHKaeZVtZ6yFwlxOKPVFyg==}
    engines: {node: '>=12'}
    cpu: [mips64el]
    os: [linux]
    requiresBuild: true
    optional: true

  /@esbuild/linux-ppc64@0.18.20:
    resolution: {integrity: sha512-WHPyeScRNcmANnLQkq6AfyXRFr5D6N2sKgkFo2FqguP44Nw2eyDlbTdZwd9GYk98DZG9QItIiTlFLHJHjxP3FA==}
    engines: {node: '>=12'}
    cpu: [ppc64]
    os: [linux]
    requiresBuild: true
    dev: true
    optional: true

  /@esbuild/linux-ppc64@0.19.11:
    resolution: {integrity: sha512-MHrZYLeCG8vXblMetWyttkdVRjQlQUb/oMgBNurVEnhj4YWOr4G5lmBfZjHYQHHN0g6yDmCAQRR8MUHldvvRDA==}
    engines: {node: '>=12'}
    cpu: [ppc64]
    os: [linux]
    requiresBuild: true
    optional: true

  /@esbuild/linux-riscv64@0.18.20:
    resolution: {integrity: sha512-WSxo6h5ecI5XH34KC7w5veNnKkju3zBRLEQNY7mv5mtBmrP/MjNBCAlsM2u5hDBlS3NGcTQpoBvRzqBcRtpq1A==}
    engines: {node: '>=12'}
    cpu: [riscv64]
    os: [linux]
    requiresBuild: true
    dev: true
    optional: true

  /@esbuild/linux-riscv64@0.19.11:
    resolution: {integrity: sha512-f3DY++t94uVg141dozDu4CCUkYW+09rWtaWfnb3bqe4w5NqmZd6nPVBm+qbz7WaHZCoqXqHz5p6CM6qv3qnSSQ==}
    engines: {node: '>=12'}
    cpu: [riscv64]
    os: [linux]
    requiresBuild: true
    optional: true

  /@esbuild/linux-s390x@0.18.20:
    resolution: {integrity: sha512-+8231GMs3mAEth6Ja1iK0a1sQ3ohfcpzpRLH8uuc5/KVDFneH6jtAJLFGafpzpMRO6DzJ6AvXKze9LfFMrIHVQ==}
    engines: {node: '>=12'}
    cpu: [s390x]
    os: [linux]
    requiresBuild: true
    dev: true
    optional: true

  /@esbuild/linux-s390x@0.19.11:
    resolution: {integrity: sha512-A5xdUoyWJHMMlcSMcPGVLzYzpcY8QP1RtYzX5/bS4dvjBGVxdhuiYyFwp7z74ocV7WDc0n1harxmpq2ePOjI0Q==}
    engines: {node: '>=12'}
    cpu: [s390x]
    os: [linux]
    requiresBuild: true
    optional: true

  /@esbuild/linux-x64@0.18.20:
    resolution: {integrity: sha512-UYqiqemphJcNsFEskc73jQ7B9jgwjWrSayxawS6UVFZGWrAAtkzjxSqnoclCXxWtfwLdzU+vTpcNYhpn43uP1w==}
    engines: {node: '>=12'}
    cpu: [x64]
    os: [linux]
    requiresBuild: true
    dev: true
    optional: true

  /@esbuild/linux-x64@0.19.11:
    resolution: {integrity: sha512-grbyMlVCvJSfxFQUndw5mCtWs5LO1gUlwP4CDi4iJBbVpZcqLVT29FxgGuBJGSzyOxotFG4LoO5X+M1350zmPA==}
    engines: {node: '>=12'}
    cpu: [x64]
    os: [linux]
    requiresBuild: true
    optional: true

  /@esbuild/netbsd-x64@0.18.20:
    resolution: {integrity: sha512-iO1c++VP6xUBUmltHZoMtCUdPlnPGdBom6IrO4gyKPFFVBKioIImVooR5I83nTew5UOYrk3gIJhbZh8X44y06A==}
    engines: {node: '>=12'}
    cpu: [x64]
    os: [netbsd]
    requiresBuild: true
    dev: true
    optional: true

  /@esbuild/netbsd-x64@0.19.11:
    resolution: {integrity: sha512-13jvrQZJc3P230OhU8xgwUnDeuC/9egsjTkXN49b3GcS5BKvJqZn86aGM8W9pd14Kd+u7HuFBMVtrNGhh6fHEQ==}
    engines: {node: '>=12'}
    cpu: [x64]
    os: [netbsd]
    requiresBuild: true
    optional: true

  /@esbuild/openbsd-x64@0.18.20:
    resolution: {integrity: sha512-e5e4YSsuQfX4cxcygw/UCPIEP6wbIL+se3sxPdCiMbFLBWu0eiZOJ7WoD+ptCLrmjZBK1Wk7I6D/I3NglUGOxg==}
    engines: {node: '>=12'}
    cpu: [x64]
    os: [openbsd]
    requiresBuild: true
    dev: true
    optional: true

  /@esbuild/openbsd-x64@0.19.11:
    resolution: {integrity: sha512-ysyOGZuTp6SNKPE11INDUeFVVQFrhcNDVUgSQVDzqsqX38DjhPEPATpid04LCoUr2WXhQTEZ8ct/EgJCUDpyNw==}
    engines: {node: '>=12'}
    cpu: [x64]
    os: [openbsd]
    requiresBuild: true
    optional: true

  /@esbuild/sunos-x64@0.18.20:
    resolution: {integrity: sha512-kDbFRFp0YpTQVVrqUd5FTYmWo45zGaXe0X8E1G/LKFC0v8x0vWrhOWSLITcCn63lmZIxfOMXtCfti/RxN/0wnQ==}
    engines: {node: '>=12'}
    cpu: [x64]
    os: [sunos]
    requiresBuild: true
    dev: true
    optional: true

  /@esbuild/sunos-x64@0.19.11:
    resolution: {integrity: sha512-Hf+Sad9nVwvtxy4DXCZQqLpgmRTQqyFyhT3bZ4F2XlJCjxGmRFF0Shwn9rzhOYRB61w9VMXUkxlBy56dk9JJiQ==}
    engines: {node: '>=12'}
    cpu: [x64]
    os: [sunos]
    requiresBuild: true
    optional: true

  /@esbuild/win32-arm64@0.18.20:
    resolution: {integrity: sha512-ddYFR6ItYgoaq4v4JmQQaAI5s7npztfV4Ag6NrhiaW0RrnOXqBkgwZLofVTlq1daVTQNhtI5oieTvkRPfZrePg==}
    engines: {node: '>=12'}
    cpu: [arm64]
    os: [win32]
    requiresBuild: true
    dev: true
    optional: true

  /@esbuild/win32-arm64@0.19.11:
    resolution: {integrity: sha512-0P58Sbi0LctOMOQbpEOvOL44Ne0sqbS0XWHMvvrg6NE5jQ1xguCSSw9jQeUk2lfrXYsKDdOe6K+oZiwKPilYPQ==}
    engines: {node: '>=12'}
    cpu: [arm64]
    os: [win32]
    requiresBuild: true
    optional: true

  /@esbuild/win32-ia32@0.18.20:
    resolution: {integrity: sha512-Wv7QBi3ID/rROT08SABTS7eV4hX26sVduqDOTe1MvGMjNd3EjOz4b7zeexIR62GTIEKrfJXKL9LFxTYgkyeu7g==}
    engines: {node: '>=12'}
    cpu: [ia32]
    os: [win32]
    requiresBuild: true
    dev: true
    optional: true

  /@esbuild/win32-ia32@0.19.11:
    resolution: {integrity: sha512-6YOrWS+sDJDmshdBIQU+Uoyh7pQKrdykdefC1avn76ss5c+RN6gut3LZA4E2cH5xUEp5/cA0+YxRaVtRAb0xBg==}
    engines: {node: '>=12'}
    cpu: [ia32]
    os: [win32]
    requiresBuild: true
    optional: true

  /@esbuild/win32-x64@0.18.20:
    resolution: {integrity: sha512-kTdfRcSiDfQca/y9QIkng02avJ+NCaQvrMejlsB3RRv5sE9rRoeBPISaZpKxHELzRxZyLvNts1P27W3wV+8geQ==}
    engines: {node: '>=12'}
    cpu: [x64]
    os: [win32]
    requiresBuild: true
    dev: true
    optional: true

  /@esbuild/win32-x64@0.19.11:
    resolution: {integrity: sha512-vfkhltrjCAb603XaFhqhAF4LGDi2M4OrCRrFusyQ+iTLQ/o60QQXxc9cZC/FFpihBI9N1Grn6SMKVJ4KP7Fuiw==}
    engines: {node: '>=12'}
    cpu: [x64]
    os: [win32]
    requiresBuild: true
    optional: true

  /@eslint-community/eslint-utils@4.4.0(eslint@8.56.0):
    resolution: {integrity: sha512-1/sA4dwrzBAyeUoQ6oxahHKmrZvsnLCg4RfxW3ZFGGmQkSNQPFNLV9CUEFQP1x9EYXHTo5p6xdhZM1Ne9p/AfA==}
    engines: {node: ^12.22.0 || ^14.17.0 || >=16.0.0}
    peerDependencies:
      eslint: ^6.0.0 || ^7.0.0 || >=8.0.0
    dependencies:
      eslint: 8.56.0
      eslint-visitor-keys: 3.4.3

  /@eslint-community/regexpp@4.10.0:
    resolution: {integrity: sha512-Cu96Sd2By9mCNTx2iyKOmq10v22jUVQv0lQnlGNy16oE9589yE+QADPbrMGCkA51cKZSg3Pu/aTJVTGfL/qjUA==}
    engines: {node: ^12.0.0 || ^14.0.0 || >=16.0.0}

  /@eslint/eslintrc@2.1.4:
    resolution: {integrity: sha512-269Z39MS6wVJtsoUl10L60WdkhJVdPG24Q4eZTH3nnF6lpvSShEK3wQjDX9JRWAUPvPh7COouPpU9IrqaZFvtQ==}
    engines: {node: ^12.22.0 || ^14.17.0 || >=16.0.0}
    dependencies:
      ajv: 6.12.6
      debug: 4.3.4
      espree: 9.6.1
      globals: 13.24.0
      ignore: 5.3.0
      import-fresh: 3.3.0
      js-yaml: 4.1.0
      minimatch: 3.1.2
      strip-json-comments: 3.1.1
    transitivePeerDependencies:
      - supports-color

  /@eslint/js@8.56.0:
    resolution: {integrity: sha512-gMsVel9D7f2HLkBma9VbtzZRehRogVRfbr++f06nL2vnCGCNlzOD+/MUov/F4p8myyAHspEhVobgjpX64q5m6A==}
    engines: {node: ^12.22.0 || ^14.17.0 || >=16.0.0}

  /@floating-ui/core@1.5.3:
    resolution: {integrity: sha512-O0WKDOo0yhJuugCx6trZQj5jVJ9yR0ystG2JaNAemYUWce+pmM6WUEFIibnWyEJKdrDxhm75NoSRME35FNaM/Q==}
    dependencies:
      '@floating-ui/utils': 0.2.1
    dev: false

  /@floating-ui/dom@1.5.4:
    resolution: {integrity: sha512-jByEsHIY+eEdCjnTVu+E3ephzTOzkQ8hgUfGwos+bg7NlH33Zc5uO+QHz1mrQUOgIKKDD1RtS201P9NvAfq3XQ==}
    dependencies:
      '@floating-ui/core': 1.5.3
      '@floating-ui/utils': 0.2.1
    dev: false

  /@floating-ui/react-dom@2.0.5(react-dom@18.2.0)(react@18.2.0):
    resolution: {integrity: sha512-UsBK30Bg+s6+nsgblXtZmwHhgS2vmbuQK22qgt2pTQM6M3X6H1+cQcLXqgRY3ihVLcZJE6IvqDQozhsnIVqK/Q==}
    peerDependencies:
      react: '>=16.8.0'
      react-dom: '>=16.8.0'
    dependencies:
      '@floating-ui/dom': 1.5.4
      react: 18.2.0
      react-dom: 18.2.0(react@18.2.0)
    dev: false

  /@floating-ui/utils@0.2.1:
    resolution: {integrity: sha512-9TANp6GPoMtYzQdt54kfAyMmz1+osLlXdg2ENroU7zzrtflTLrrC/lgrIfaSe+Wu0b89GKccT7vxXA0MoAIO+Q==}
    dev: false

  /@hookform/resolvers@3.3.4(react-hook-form@7.49.3):
    resolution: {integrity: sha512-o5cgpGOuJYrd+iMKvkttOclgwRW86EsWJZZRC23prf0uU2i48Htq4PuT73AVb9ionFyZrwYEITuOFGF+BydEtQ==}
    peerDependencies:
      react-hook-form: ^7.0.0
    dependencies:
      react-hook-form: 7.49.3(react@18.2.0)
    dev: false

  /@humanwhocodes/config-array@0.11.13:
    resolution: {integrity: sha512-JSBDMiDKSzQVngfRjOdFXgFfklaXI4K9nLF49Auh21lmBWRLIK3+xTErTWD4KU54pb6coM6ESE7Awz/FNU3zgQ==}
    engines: {node: '>=10.10.0'}
    dependencies:
      '@humanwhocodes/object-schema': 2.0.1
      debug: 4.3.4
      minimatch: 3.1.2
    transitivePeerDependencies:
      - supports-color

  /@humanwhocodes/module-importer@1.0.1:
    resolution: {integrity: sha512-bxveV4V8v5Yb4ncFTT3rPSgZBOpCkjfK0y4oVVVJwIuDVBRMDXrPyXRL988i5ap9m9bnyEEjWfm5WkBmtffLfA==}
    engines: {node: '>=12.22'}

  /@humanwhocodes/object-schema@2.0.1:
    resolution: {integrity: sha512-dvuCeX5fC9dXgJn9t+X5atfmgQAzUOWqS1254Gh0m6i8wKd10ebXkfNKiRK+1GWi/yTvvLDHpoxLr0xxxeslWw==}

  /@isaacs/cliui@8.0.2:
    resolution: {integrity: sha512-O8jcjabXaleOG9DQ0+ARXWZBTfnP4WNAqzuiJK7ll44AmxGKv/J2M4TPjxjY3znBCfvBXFzucm1twdyFybFqEA==}
    engines: {node: '>=12'}
    dependencies:
      string-width: 5.1.2
      string-width-cjs: /string-width@4.2.3
      strip-ansi: 7.1.0
      strip-ansi-cjs: /strip-ansi@6.0.1
      wrap-ansi: 8.1.0
      wrap-ansi-cjs: /wrap-ansi@7.0.0

  /@jridgewell/gen-mapping@0.3.3:
    resolution: {integrity: sha512-HLhSWOLRi875zjjMG/r+Nv0oCW8umGb0BgEhyX3dDX3egwZtB8PqLnjz3yedt8R5StBrzcg4aBpnh8UA9D1BoQ==}
    engines: {node: '>=6.0.0'}
    dependencies:
      '@jridgewell/set-array': 1.1.2
      '@jridgewell/sourcemap-codec': 1.4.15
      '@jridgewell/trace-mapping': 0.3.20

  /@jridgewell/resolve-uri@3.1.1:
    resolution: {integrity: sha512-dSYZh7HhCDtCKm4QakX0xFpsRDqjjtZf/kjI/v3T3Nwt5r8/qz/M19F9ySyOqU94SXBmeG9ttTul+YnR4LOxFA==}
    engines: {node: '>=6.0.0'}

  /@jridgewell/set-array@1.1.2:
    resolution: {integrity: sha512-xnkseuNADM0gt2bs+BvhO0p78Mk762YnZdsuzFV018NoG1Sj1SCQvpSqa7XUaTam5vAGasABV9qXASMKnFMwMw==}
    engines: {node: '>=6.0.0'}

  /@jridgewell/source-map@0.3.5:
    resolution: {integrity: sha512-UTYAUj/wviwdsMfzoSJspJxbkH5o1snzwX0//0ENX1u/55kkZZkcTZP6u9bwKGkv+dkk9at4m1Cpt0uY80kcpQ==}
    dependencies:
      '@jridgewell/gen-mapping': 0.3.3
      '@jridgewell/trace-mapping': 0.3.20
    dev: false

  /@jridgewell/sourcemap-codec@1.4.15:
    resolution: {integrity: sha512-eF2rxCRulEKXHTRiDrDy6erMYWqNw4LPdQ8UQA4huuxaQsVeRPFl2oM8oDGxMFhJUWZf9McpLtJasDDZb/Bpeg==}

  /@jridgewell/trace-mapping@0.3.20:
    resolution: {integrity: sha512-R8LcPeWZol2zR8mmH3JeKQ6QRCFb7XgUhV9ZlGhHLGyg4wpPiPZNQOOWhFZhxKw8u//yTbNGI42Bx/3paXEQ+Q==}
    dependencies:
      '@jridgewell/resolve-uri': 3.1.1
      '@jridgewell/sourcemap-codec': 1.4.15

  /@next/env@14.0.4:
    resolution: {integrity: sha512-irQnbMLbUNQpP1wcE5NstJtbuA/69kRfzBrpAD7Gsn8zm/CY6YQYc3HQBz8QPxwISG26tIm5afvvVbu508oBeQ==}
    dev: false

  /@next/eslint-plugin-next@14.0.4:
    resolution: {integrity: sha512-U3qMNHmEZoVmHA0j/57nRfi3AscXNvkOnxDmle/69Jz/G0o/gWjXTDdlgILZdrxQ0Lw/jv2mPW8PGy0EGIHXhQ==}
    dependencies:
      glob: 7.1.7
    dev: true

  /@next/swc-darwin-arm64@14.0.4:
    resolution: {integrity: sha512-mF05E/5uPthWzyYDyptcwHptucf/jj09i2SXBPwNzbgBNc+XnwzrL0U6BmPjQeOL+FiB+iG1gwBeq7mlDjSRPg==}
    engines: {node: '>= 10'}
    cpu: [arm64]
    os: [darwin]
    requiresBuild: true
    dev: false
    optional: true

  /@next/swc-darwin-x64@14.0.4:
    resolution: {integrity: sha512-IZQ3C7Bx0k2rYtrZZxKKiusMTM9WWcK5ajyhOZkYYTCc8xytmwSzR1skU7qLgVT/EY9xtXDG0WhY6fyujnI3rw==}
    engines: {node: '>= 10'}
    cpu: [x64]
    os: [darwin]
    requiresBuild: true
    dev: false
    optional: true

  /@next/swc-linux-arm64-gnu@14.0.4:
    resolution: {integrity: sha512-VwwZKrBQo/MGb1VOrxJ6LrKvbpo7UbROuyMRvQKTFKhNaXjUmKTu7wxVkIuCARAfiI8JpaWAnKR+D6tzpCcM4w==}
    engines: {node: '>= 10'}
    cpu: [arm64]
    os: [linux]
    requiresBuild: true
    dev: false
    optional: true

  /@next/swc-linux-arm64-musl@14.0.4:
    resolution: {integrity: sha512-8QftwPEW37XxXoAwsn+nXlodKWHfpMaSvt81W43Wh8dv0gkheD+30ezWMcFGHLI71KiWmHK5PSQbTQGUiidvLQ==}
    engines: {node: '>= 10'}
    cpu: [arm64]
    os: [linux]
    requiresBuild: true
    dev: false
    optional: true

  /@next/swc-linux-x64-gnu@14.0.4:
    resolution: {integrity: sha512-/s/Pme3VKfZAfISlYVq2hzFS8AcAIOTnoKupc/j4WlvF6GQ0VouS2Q2KEgPuO1eMBwakWPB1aYFIA4VNVh667A==}
    engines: {node: '>= 10'}
    cpu: [x64]
    os: [linux]
    requiresBuild: true
    dev: false
    optional: true

  /@next/swc-linux-x64-musl@14.0.4:
    resolution: {integrity: sha512-m8z/6Fyal4L9Bnlxde5g2Mfa1Z7dasMQyhEhskDATpqr+Y0mjOBZcXQ7G5U+vgL22cI4T7MfvgtrM2jdopqWaw==}
    engines: {node: '>= 10'}
    cpu: [x64]
    os: [linux]
    requiresBuild: true
    dev: false
    optional: true

  /@next/swc-win32-arm64-msvc@14.0.4:
    resolution: {integrity: sha512-7Wv4PRiWIAWbm5XrGz3D8HUkCVDMMz9igffZG4NB1p4u1KoItwx9qjATHz88kwCEal/HXmbShucaslXCQXUM5w==}
    engines: {node: '>= 10'}
    cpu: [arm64]
    os: [win32]
    requiresBuild: true
    dev: false
    optional: true

  /@next/swc-win32-ia32-msvc@14.0.4:
    resolution: {integrity: sha512-zLeNEAPULsl0phfGb4kdzF/cAVIfaC7hY+kt0/d+y9mzcZHsMS3hAS829WbJ31DkSlVKQeHEjZHIdhN+Pg7Gyg==}
    engines: {node: '>= 10'}
    cpu: [ia32]
    os: [win32]
    requiresBuild: true
    dev: false
    optional: true

  /@next/swc-win32-x64-msvc@14.0.4:
    resolution: {integrity: sha512-yEh2+R8qDlDCjxVpzOTEpBLQTEFAcP2A8fUFLaWNap9GitYKkKv1//y2S6XY6zsR4rCOPRpU7plYDR+az2n30A==}
    engines: {node: '>= 10'}
    cpu: [x64]
    os: [win32]
    requiresBuild: true
    dev: false
    optional: true

  /@nodelib/fs.scandir@2.1.5:
    resolution: {integrity: sha512-vq24Bq3ym5HEQm2NKCr3yXDwjc7vTsEThRDnkp2DK9p1uqLR+DHurm/NOTo0KG7HYHU7eppKZj3MyqYuMBf62g==}
    engines: {node: '>= 8'}
    dependencies:
      '@nodelib/fs.stat': 2.0.5
      run-parallel: 1.2.0

  /@nodelib/fs.stat@2.0.5:
    resolution: {integrity: sha512-RkhPPp2zrqDAQA/2jNhnztcPAlv64XdhIp7a7454A5ovI7Bukxgt7MX7udwAu3zg1DcpPU0rz3VV1SeaqvY4+A==}
    engines: {node: '>= 8'}

  /@nodelib/fs.walk@1.2.8:
    resolution: {integrity: sha512-oGB+UxlgWcgQkgwo8GcEGwemoTFt3FIO9ababBmaGwXIoBKZ+GTy0pP185beGg7Llih/NSHSV2XAs1lnznocSg==}
    engines: {node: '>= 8'}
    dependencies:
      '@nodelib/fs.scandir': 2.1.5
      fastq: 1.16.0

  /@one-ini/wasm@0.1.1:
    resolution: {integrity: sha512-XuySG1E38YScSJoMlqovLru4KTUNSjgVTIjyh7qMX6aNN5HY5Ct5LhRJdxO79JtTzKfzV/bnWpz+zquYrISsvw==}
    dev: false

  /@panva/hkdf@1.1.1:
    resolution: {integrity: sha512-dhPeilub1NuIG0X5Kvhh9lH4iW3ZsHlnzwgwbOlgwQ2wG1IqFzsgHqmKPk3WzsdWAeaxKJxgM0+W433RmN45GA==}
    dev: false

  /@pkgjs/parseargs@0.11.0:
    resolution: {integrity: sha512-+1VkjdD0QBLPodGrJUeqarH8VAIvQODIbwh9XpP5Syisf7YoQgsJKPNFoqqLQlu+VQ/tVSshMR6loPMn8U+dPg==}
    engines: {node: '>=14'}
    requiresBuild: true
    optional: true

  /@radix-ui/number@1.0.1:
    resolution: {integrity: sha512-T5gIdVO2mmPW3NNhjNgEP3cqMXjXL9UbO0BzWcXfvdBs+BohbQxvd/K5hSVKmn9/lbTdsQVKbUcP5WLCwvUbBg==}
    dependencies:
      '@babel/runtime': 7.23.7
    dev: false

  /@radix-ui/primitive@1.0.1:
    resolution: {integrity: sha512-yQ8oGX2GVsEYMWGxcovu1uGWPCxV5BFfeeYxqPmuAzUyLT9qmaMXSAhXpb0WrspIeqYzdJpkh2vHModJPgRIaw==}
    dependencies:
      '@babel/runtime': 7.23.7
    dev: false

<<<<<<< HEAD
=======
  /@radix-ui/react-accordion@1.1.2(@types/react-dom@18.2.18)(@types/react@18.2.47)(react-dom@18.2.0)(react@18.2.0):
    resolution: {integrity: sha512-fDG7jcoNKVjSK6yfmuAs0EnPDro0WMXIhMtXdTBWqEioVW206ku+4Lw07e+13lUkFkpoEQ2PdeMIAGpdqEAmDg==}
    peerDependencies:
      '@types/react': '*'
      '@types/react-dom': '*'
      react: ^16.8 || ^17.0 || ^18.0
      react-dom: ^16.8 || ^17.0 || ^18.0
    peerDependenciesMeta:
      '@types/react':
        optional: true
      '@types/react-dom':
        optional: true
    dependencies:
      '@babel/runtime': 7.23.7
      '@radix-ui/primitive': 1.0.1
      '@radix-ui/react-collapsible': 1.0.3(@types/react-dom@18.2.18)(@types/react@18.2.47)(react-dom@18.2.0)(react@18.2.0)
      '@radix-ui/react-collection': 1.0.3(@types/react-dom@18.2.18)(@types/react@18.2.47)(react-dom@18.2.0)(react@18.2.0)
      '@radix-ui/react-compose-refs': 1.0.1(@types/react@18.2.47)(react@18.2.0)
      '@radix-ui/react-context': 1.0.1(@types/react@18.2.47)(react@18.2.0)
      '@radix-ui/react-direction': 1.0.1(@types/react@18.2.47)(react@18.2.0)
      '@radix-ui/react-id': 1.0.1(@types/react@18.2.47)(react@18.2.0)
      '@radix-ui/react-primitive': 1.0.3(@types/react-dom@18.2.18)(@types/react@18.2.47)(react-dom@18.2.0)(react@18.2.0)
      '@radix-ui/react-use-controllable-state': 1.0.1(@types/react@18.2.47)(react@18.2.0)
      '@types/react': 18.2.47
      '@types/react-dom': 18.2.18
      react: 18.2.0
      react-dom: 18.2.0(react@18.2.0)
    dev: false

  /@radix-ui/react-alert-dialog@1.0.5(@types/react-dom@18.2.18)(@types/react@18.2.47)(react-dom@18.2.0)(react@18.2.0):
    resolution: {integrity: sha512-OrVIOcZL0tl6xibeuGt5/+UxoT2N27KCFOPjFyfXMnchxSHZ/OW7cCX2nGlIYJrbHK/fczPcFzAwvNBB6XBNMA==}
    peerDependencies:
      '@types/react': '*'
      '@types/react-dom': '*'
      react: ^16.8 || ^17.0 || ^18.0
      react-dom: ^16.8 || ^17.0 || ^18.0
    peerDependenciesMeta:
      '@types/react':
        optional: true
      '@types/react-dom':
        optional: true
    dependencies:
      '@babel/runtime': 7.23.7
      '@radix-ui/primitive': 1.0.1
      '@radix-ui/react-compose-refs': 1.0.1(@types/react@18.2.47)(react@18.2.0)
      '@radix-ui/react-context': 1.0.1(@types/react@18.2.47)(react@18.2.0)
      '@radix-ui/react-dialog': 1.0.5(@types/react-dom@18.2.18)(@types/react@18.2.47)(react-dom@18.2.0)(react@18.2.0)
      '@radix-ui/react-primitive': 1.0.3(@types/react-dom@18.2.18)(@types/react@18.2.47)(react-dom@18.2.0)(react@18.2.0)
      '@radix-ui/react-slot': 1.0.2(@types/react@18.2.47)(react@18.2.0)
      '@types/react': 18.2.47
      '@types/react-dom': 18.2.18
      react: 18.2.0
      react-dom: 18.2.0(react@18.2.0)
    dev: false

>>>>>>> 63a4ae5f
  /@radix-ui/react-arrow@1.0.3(@types/react-dom@18.2.18)(@types/react@18.2.47)(react-dom@18.2.0)(react@18.2.0):
    resolution: {integrity: sha512-wSP+pHsB/jQRaL6voubsQ/ZlrGBHHrOjmBnr19hxYgtS0WvAFwZhK2WP/YY5yF9uKECCEEDGxuLxq1NBK51wFA==}
    peerDependencies:
      '@types/react': '*'
      '@types/react-dom': '*'
      react: ^16.8 || ^17.0 || ^18.0
      react-dom: ^16.8 || ^17.0 || ^18.0
    peerDependenciesMeta:
      '@types/react':
        optional: true
      '@types/react-dom':
        optional: true
    dependencies:
      '@babel/runtime': 7.23.7
      '@radix-ui/react-primitive': 1.0.3(@types/react-dom@18.2.18)(@types/react@18.2.47)(react-dom@18.2.0)(react@18.2.0)
      '@types/react': 18.2.47
      '@types/react-dom': 18.2.18
      react: 18.2.0
      react-dom: 18.2.0(react@18.2.0)
    dev: false

<<<<<<< HEAD
=======
  /@radix-ui/react-avatar@1.0.4(@types/react-dom@18.2.18)(@types/react@18.2.47)(react-dom@18.2.0)(react@18.2.0):
    resolution: {integrity: sha512-kVK2K7ZD3wwj3qhle0ElXhOjbezIgyl2hVvgwfIdexL3rN6zJmy5AqqIf+D31lxVppdzV8CjAfZ6PklkmInZLw==}
    peerDependencies:
      '@types/react': '*'
      '@types/react-dom': '*'
      react: ^16.8 || ^17.0 || ^18.0
      react-dom: ^16.8 || ^17.0 || ^18.0
    peerDependenciesMeta:
      '@types/react':
        optional: true
      '@types/react-dom':
        optional: true
    dependencies:
      '@babel/runtime': 7.23.7
      '@radix-ui/react-context': 1.0.1(@types/react@18.2.47)(react@18.2.0)
      '@radix-ui/react-primitive': 1.0.3(@types/react-dom@18.2.18)(@types/react@18.2.47)(react-dom@18.2.0)(react@18.2.0)
      '@radix-ui/react-use-callback-ref': 1.0.1(@types/react@18.2.47)(react@18.2.0)
      '@radix-ui/react-use-layout-effect': 1.0.1(@types/react@18.2.47)(react@18.2.0)
      '@types/react': 18.2.47
      '@types/react-dom': 18.2.18
      react: 18.2.0
      react-dom: 18.2.0(react@18.2.0)
    dev: false

>>>>>>> 63a4ae5f
  /@radix-ui/react-checkbox@1.0.4(@types/react-dom@18.2.18)(@types/react@18.2.47)(react-dom@18.2.0)(react@18.2.0):
    resolution: {integrity: sha512-CBuGQa52aAYnADZVt/KBQzXrwx6TqnlwtcIPGtVt5JkkzQwMOLJjPukimhfKEr4GQNd43C+djUh5Ikopj8pSLg==}
    peerDependencies:
      '@types/react': '*'
      '@types/react-dom': '*'
      react: ^16.8 || ^17.0 || ^18.0
      react-dom: ^16.8 || ^17.0 || ^18.0
    peerDependenciesMeta:
      '@types/react':
        optional: true
      '@types/react-dom':
        optional: true
    dependencies:
      '@babel/runtime': 7.23.7
      '@radix-ui/primitive': 1.0.1
      '@radix-ui/react-compose-refs': 1.0.1(@types/react@18.2.47)(react@18.2.0)
      '@radix-ui/react-context': 1.0.1(@types/react@18.2.47)(react@18.2.0)
      '@radix-ui/react-presence': 1.0.1(@types/react-dom@18.2.18)(@types/react@18.2.47)(react-dom@18.2.0)(react@18.2.0)
      '@radix-ui/react-primitive': 1.0.3(@types/react-dom@18.2.18)(@types/react@18.2.47)(react-dom@18.2.0)(react@18.2.0)
      '@radix-ui/react-use-controllable-state': 1.0.1(@types/react@18.2.47)(react@18.2.0)
      '@radix-ui/react-use-previous': 1.0.1(@types/react@18.2.47)(react@18.2.0)
      '@radix-ui/react-use-size': 1.0.1(@types/react@18.2.47)(react@18.2.0)
      '@types/react': 18.2.47
      '@types/react-dom': 18.2.18
      react: 18.2.0
      react-dom: 18.2.0(react@18.2.0)
    dev: false

<<<<<<< HEAD
=======
  /@radix-ui/react-collapsible@1.0.3(@types/react-dom@18.2.18)(@types/react@18.2.47)(react-dom@18.2.0)(react@18.2.0):
    resolution: {integrity: sha512-UBmVDkmR6IvDsloHVN+3rtx4Mi5TFvylYXpluuv0f37dtaz3H99bp8No0LGXRigVpl3UAT4l9j6bIchh42S/Gg==}
    peerDependencies:
      '@types/react': '*'
      '@types/react-dom': '*'
      react: ^16.8 || ^17.0 || ^18.0
      react-dom: ^16.8 || ^17.0 || ^18.0
    peerDependenciesMeta:
      '@types/react':
        optional: true
      '@types/react-dom':
        optional: true
    dependencies:
      '@babel/runtime': 7.23.7
      '@radix-ui/primitive': 1.0.1
      '@radix-ui/react-compose-refs': 1.0.1(@types/react@18.2.47)(react@18.2.0)
      '@radix-ui/react-context': 1.0.1(@types/react@18.2.47)(react@18.2.0)
      '@radix-ui/react-id': 1.0.1(@types/react@18.2.47)(react@18.2.0)
      '@radix-ui/react-presence': 1.0.1(@types/react-dom@18.2.18)(@types/react@18.2.47)(react-dom@18.2.0)(react@18.2.0)
      '@radix-ui/react-primitive': 1.0.3(@types/react-dom@18.2.18)(@types/react@18.2.47)(react-dom@18.2.0)(react@18.2.0)
      '@radix-ui/react-use-controllable-state': 1.0.1(@types/react@18.2.47)(react@18.2.0)
      '@radix-ui/react-use-layout-effect': 1.0.1(@types/react@18.2.47)(react@18.2.0)
      '@types/react': 18.2.47
      '@types/react-dom': 18.2.18
      react: 18.2.0
      react-dom: 18.2.0(react@18.2.0)
    dev: false

>>>>>>> 63a4ae5f
  /@radix-ui/react-collection@1.0.3(@types/react-dom@18.2.18)(@types/react@18.2.47)(react-dom@18.2.0)(react@18.2.0):
    resolution: {integrity: sha512-3SzW+0PW7yBBoQlT8wNcGtaxaD0XSu0uLUFgrtHY08Acx05TaHaOmVLR73c0j/cqpDy53KBMO7s0dx2wmOIDIA==}
    peerDependencies:
      '@types/react': '*'
      '@types/react-dom': '*'
      react: ^16.8 || ^17.0 || ^18.0
      react-dom: ^16.8 || ^17.0 || ^18.0
    peerDependenciesMeta:
      '@types/react':
        optional: true
      '@types/react-dom':
        optional: true
    dependencies:
      '@babel/runtime': 7.23.7
      '@radix-ui/react-compose-refs': 1.0.1(@types/react@18.2.47)(react@18.2.0)
      '@radix-ui/react-context': 1.0.1(@types/react@18.2.47)(react@18.2.0)
      '@radix-ui/react-primitive': 1.0.3(@types/react-dom@18.2.18)(@types/react@18.2.47)(react-dom@18.2.0)(react@18.2.0)
      '@radix-ui/react-slot': 1.0.2(@types/react@18.2.47)(react@18.2.0)
      '@types/react': 18.2.47
      '@types/react-dom': 18.2.18
      react: 18.2.0
      react-dom: 18.2.0(react@18.2.0)
    dev: false

  /@radix-ui/react-compose-refs@1.0.1(@types/react@18.2.47)(react@18.2.0):
    resolution: {integrity: sha512-fDSBgd44FKHa1FRMU59qBMPFcl2PZE+2nmqunj+BWFyYYjnhIDWL2ItDs3rrbJDQOtzt5nIebLCQc4QRfz6LJw==}
    peerDependencies:
      '@types/react': '*'
      react: ^16.8 || ^17.0 || ^18.0
    peerDependenciesMeta:
      '@types/react':
        optional: true
    dependencies:
      '@babel/runtime': 7.23.7
      '@types/react': 18.2.47
      react: 18.2.0
    dev: false

  /@radix-ui/react-context@1.0.1(@types/react@18.2.47)(react@18.2.0):
    resolution: {integrity: sha512-ebbrdFoYTcuZ0v4wG5tedGnp9tzcV8awzsxYph7gXUyvnNLuTIcCk1q17JEbnVhXAKG9oX3KtchwiMIAYp9NLg==}
    peerDependencies:
      '@types/react': '*'
      react: ^16.8 || ^17.0 || ^18.0
    peerDependenciesMeta:
      '@types/react':
        optional: true
    dependencies:
      '@babel/runtime': 7.23.7
      '@types/react': 18.2.47
      react: 18.2.0
    dev: false

<<<<<<< HEAD
  /@radix-ui/react-direction@1.0.1(@types/react@18.2.47)(react@18.2.0):
    resolution: {integrity: sha512-RXcvnXgyvYvBEOhCBuddKecVkoMiI10Jcm5cTI7abJRAHYfFxeu+FBQs/DvdxSYucxR5mna0dNsL6QFlds5TMA==}
    peerDependencies:
      '@types/react': '*'
      react: ^16.8 || ^17.0 || ^18.0
    peerDependenciesMeta:
      '@types/react':
        optional: true
    dependencies:
      '@babel/runtime': 7.23.7
      '@types/react': 18.2.47
      react: 18.2.0
    dev: false

  /@radix-ui/react-dismissable-layer@1.0.5(@types/react-dom@18.2.18)(@types/react@18.2.47)(react-dom@18.2.0)(react@18.2.0):
    resolution: {integrity: sha512-aJeDjQhywg9LBu2t/At58hCvr7pEm0o2Ke1x33B+MhjNmmZ17sy4KImo0KPLgsnc/zN7GPdce8Cnn0SWvwZO7g==}
    peerDependencies:
      '@types/react': '*'
      '@types/react-dom': '*'
      react: ^16.8 || ^17.0 || ^18.0
      react-dom: ^16.8 || ^17.0 || ^18.0
    peerDependenciesMeta:
      '@types/react':
        optional: true
      '@types/react-dom':
        optional: true
    dependencies:
      '@babel/runtime': 7.23.7
      '@radix-ui/primitive': 1.0.1
      '@radix-ui/react-compose-refs': 1.0.1(@types/react@18.2.47)(react@18.2.0)
      '@radix-ui/react-primitive': 1.0.3(@types/react-dom@18.2.18)(@types/react@18.2.47)(react-dom@18.2.0)(react@18.2.0)
      '@radix-ui/react-use-callback-ref': 1.0.1(@types/react@18.2.47)(react@18.2.0)
      '@radix-ui/react-use-escape-keydown': 1.0.3(@types/react@18.2.47)(react@18.2.0)
      '@types/react': 18.2.47
      '@types/react-dom': 18.2.18
      react: 18.2.0
      react-dom: 18.2.0(react@18.2.0)
    dev: false

  /@radix-ui/react-dropdown-menu@2.0.6(@types/react-dom@18.2.18)(@types/react@18.2.47)(react-dom@18.2.0)(react@18.2.0):
    resolution: {integrity: sha512-i6TuFOoWmLWq+M/eCLGd/bQ2HfAX1RJgvrBQ6AQLmzfvsLdefxbWu8G9zczcPFfcSPehz9GcpF6K9QYreFV8hA==}
    peerDependencies:
      '@types/react': '*'
      '@types/react-dom': '*'
      react: ^16.8 || ^17.0 || ^18.0
      react-dom: ^16.8 || ^17.0 || ^18.0
    peerDependenciesMeta:
      '@types/react':
        optional: true
      '@types/react-dom':
        optional: true
    dependencies:
      '@babel/runtime': 7.23.7
      '@radix-ui/primitive': 1.0.1
      '@radix-ui/react-compose-refs': 1.0.1(@types/react@18.2.47)(react@18.2.0)
      '@radix-ui/react-context': 1.0.1(@types/react@18.2.47)(react@18.2.0)
      '@radix-ui/react-id': 1.0.1(@types/react@18.2.47)(react@18.2.0)
      '@radix-ui/react-menu': 2.0.6(@types/react-dom@18.2.18)(@types/react@18.2.47)(react-dom@18.2.0)(react@18.2.0)
      '@radix-ui/react-primitive': 1.0.3(@types/react-dom@18.2.18)(@types/react@18.2.47)(react-dom@18.2.0)(react@18.2.0)
      '@radix-ui/react-use-controllable-state': 1.0.1(@types/react@18.2.47)(react@18.2.0)
      '@types/react': 18.2.47
      '@types/react-dom': 18.2.18
      react: 18.2.0
      react-dom: 18.2.0(react@18.2.0)
    dev: false

  /@radix-ui/react-focus-guards@1.0.1(@types/react@18.2.47)(react@18.2.0):
    resolution: {integrity: sha512-Rect2dWbQ8waGzhMavsIbmSVCgYxkXLxxR3ZvCX79JOglzdEy4JXMb98lq4hPxUbLr77nP0UOGf4rcMU+s1pUA==}
    peerDependencies:
      '@types/react': '*'
      react: ^16.8 || ^17.0 || ^18.0
    peerDependenciesMeta:
      '@types/react':
        optional: true
    dependencies:
      '@babel/runtime': 7.23.7
      '@types/react': 18.2.47
      react: 18.2.0
    dev: false

  /@radix-ui/react-focus-scope@1.0.4(@types/react-dom@18.2.18)(@types/react@18.2.47)(react-dom@18.2.0)(react@18.2.0):
    resolution: {integrity: sha512-sL04Mgvf+FmyvZeYfNu1EPAaaxD+aw7cYeIB9L9Fvq8+urhltTRaEo5ysKOpHuKPclsZcSUMKlN05x4u+CINpA==}
    peerDependencies:
      '@types/react': '*'
      '@types/react-dom': '*'
      react: ^16.8 || ^17.0 || ^18.0
      react-dom: ^16.8 || ^17.0 || ^18.0
    peerDependenciesMeta:
      '@types/react':
        optional: true
      '@types/react-dom':
        optional: true
    dependencies:
      '@babel/runtime': 7.23.7
      '@radix-ui/react-compose-refs': 1.0.1(@types/react@18.2.47)(react@18.2.0)
      '@radix-ui/react-primitive': 1.0.3(@types/react-dom@18.2.18)(@types/react@18.2.47)(react-dom@18.2.0)(react@18.2.0)
      '@radix-ui/react-use-callback-ref': 1.0.1(@types/react@18.2.47)(react@18.2.0)
      '@types/react': 18.2.47
      '@types/react-dom': 18.2.18
      react: 18.2.0
      react-dom: 18.2.0(react@18.2.0)
    dev: false

  /@radix-ui/react-id@1.0.1(@types/react@18.2.47)(react@18.2.0):
    resolution: {integrity: sha512-tI7sT/kqYp8p96yGWY1OAnLHrqDgzHefRBKQ2YAkBS5ja7QLcZ9Z/uY7bEjPUatf8RomoXM8/1sMj1IJaE5UzQ==}
    peerDependencies:
      '@types/react': '*'
      react: ^16.8 || ^17.0 || ^18.0
    peerDependenciesMeta:
      '@types/react':
        optional: true
    dependencies:
      '@babel/runtime': 7.23.7
      '@radix-ui/react-use-layout-effect': 1.0.1(@types/react@18.2.47)(react@18.2.0)
      '@types/react': 18.2.47
      react: 18.2.0
    dev: false

  /@radix-ui/react-label@2.0.2(@types/react-dom@18.2.18)(@types/react@18.2.47)(react-dom@18.2.0)(react@18.2.0):
    resolution: {integrity: sha512-N5ehvlM7qoTLx7nWPodsPYPgMzA5WM8zZChQg8nyFJKnDO5WHdba1vv5/H6IO5LtJMfD2Q3wh1qHFGNtK0w3bQ==}
    peerDependencies:
      '@types/react': '*'
      '@types/react-dom': '*'
      react: ^16.8 || ^17.0 || ^18.0
      react-dom: ^16.8 || ^17.0 || ^18.0
    peerDependenciesMeta:
      '@types/react':
        optional: true
      '@types/react-dom':
        optional: true
    dependencies:
      '@babel/runtime': 7.23.7
      '@radix-ui/react-primitive': 1.0.3(@types/react-dom@18.2.18)(@types/react@18.2.47)(react-dom@18.2.0)(react@18.2.0)
      '@types/react': 18.2.47
      '@types/react-dom': 18.2.18
      react: 18.2.0
      react-dom: 18.2.0(react@18.2.0)
    dev: false

  /@radix-ui/react-menu@2.0.6(@types/react-dom@18.2.18)(@types/react@18.2.47)(react-dom@18.2.0)(react@18.2.0):
    resolution: {integrity: sha512-BVkFLS+bUC8HcImkRKPSiVumA1VPOOEC5WBMiT+QAVsPzW1FJzI9KnqgGxVDPBcql5xXrHkD3JOVoXWEXD8SYA==}
    peerDependencies:
      '@types/react': '*'
      '@types/react-dom': '*'
      react: ^16.8 || ^17.0 || ^18.0
      react-dom: ^16.8 || ^17.0 || ^18.0
    peerDependenciesMeta:
      '@types/react':
        optional: true
      '@types/react-dom':
        optional: true
    dependencies:
      '@babel/runtime': 7.23.7
      '@radix-ui/primitive': 1.0.1
      '@radix-ui/react-collection': 1.0.3(@types/react-dom@18.2.18)(@types/react@18.2.47)(react-dom@18.2.0)(react@18.2.0)
      '@radix-ui/react-compose-refs': 1.0.1(@types/react@18.2.47)(react@18.2.0)
      '@radix-ui/react-context': 1.0.1(@types/react@18.2.47)(react@18.2.0)
      '@radix-ui/react-direction': 1.0.1(@types/react@18.2.47)(react@18.2.0)
      '@radix-ui/react-dismissable-layer': 1.0.5(@types/react-dom@18.2.18)(@types/react@18.2.47)(react-dom@18.2.0)(react@18.2.0)
      '@radix-ui/react-focus-guards': 1.0.1(@types/react@18.2.47)(react@18.2.0)
      '@radix-ui/react-focus-scope': 1.0.4(@types/react-dom@18.2.18)(@types/react@18.2.47)(react-dom@18.2.0)(react@18.2.0)
      '@radix-ui/react-id': 1.0.1(@types/react@18.2.47)(react@18.2.0)
      '@radix-ui/react-popper': 1.1.3(@types/react-dom@18.2.18)(@types/react@18.2.47)(react-dom@18.2.0)(react@18.2.0)
      '@radix-ui/react-portal': 1.0.4(@types/react-dom@18.2.18)(@types/react@18.2.47)(react-dom@18.2.0)(react@18.2.0)
      '@radix-ui/react-presence': 1.0.1(@types/react-dom@18.2.18)(@types/react@18.2.47)(react-dom@18.2.0)(react@18.2.0)
      '@radix-ui/react-primitive': 1.0.3(@types/react-dom@18.2.18)(@types/react@18.2.47)(react-dom@18.2.0)(react@18.2.0)
      '@radix-ui/react-roving-focus': 1.0.4(@types/react-dom@18.2.18)(@types/react@18.2.47)(react-dom@18.2.0)(react@18.2.0)
      '@radix-ui/react-slot': 1.0.2(@types/react@18.2.47)(react@18.2.0)
      '@radix-ui/react-use-callback-ref': 1.0.1(@types/react@18.2.47)(react@18.2.0)
      '@types/react': 18.2.47
      '@types/react-dom': 18.2.18
      aria-hidden: 1.2.3
      react: 18.2.0
      react-dom: 18.2.0(react@18.2.0)
      react-remove-scroll: 2.5.5(@types/react@18.2.47)(react@18.2.0)
    dev: false

  /@radix-ui/react-popper@1.1.3(@types/react-dom@18.2.18)(@types/react@18.2.47)(react-dom@18.2.0)(react@18.2.0):
    resolution: {integrity: sha512-cKpopj/5RHZWjrbF2846jBNacjQVwkP068DfmgrNJXpvVWrOvlAmE9xSiy5OqeE+Gi8D9fP+oDhUnPqNMY8/5w==}
    peerDependencies:
      '@types/react': '*'
      '@types/react-dom': '*'
      react: ^16.8 || ^17.0 || ^18.0
      react-dom: ^16.8 || ^17.0 || ^18.0
    peerDependenciesMeta:
      '@types/react':
        optional: true
      '@types/react-dom':
        optional: true
    dependencies:
      '@babel/runtime': 7.23.7
      '@floating-ui/react-dom': 2.0.5(react-dom@18.2.0)(react@18.2.0)
      '@radix-ui/react-arrow': 1.0.3(@types/react-dom@18.2.18)(@types/react@18.2.47)(react-dom@18.2.0)(react@18.2.0)
      '@radix-ui/react-compose-refs': 1.0.1(@types/react@18.2.47)(react@18.2.0)
      '@radix-ui/react-context': 1.0.1(@types/react@18.2.47)(react@18.2.0)
      '@radix-ui/react-primitive': 1.0.3(@types/react-dom@18.2.18)(@types/react@18.2.47)(react-dom@18.2.0)(react@18.2.0)
      '@radix-ui/react-use-callback-ref': 1.0.1(@types/react@18.2.47)(react@18.2.0)
      '@radix-ui/react-use-layout-effect': 1.0.1(@types/react@18.2.47)(react@18.2.0)
      '@radix-ui/react-use-rect': 1.0.1(@types/react@18.2.47)(react@18.2.0)
      '@radix-ui/react-use-size': 1.0.1(@types/react@18.2.47)(react@18.2.0)
      '@radix-ui/rect': 1.0.1
      '@types/react': 18.2.47
      '@types/react-dom': 18.2.18
      react: 18.2.0
      react-dom: 18.2.0(react@18.2.0)
    dev: false

  /@radix-ui/react-portal@1.0.4(@types/react-dom@18.2.18)(@types/react@18.2.47)(react-dom@18.2.0)(react@18.2.0):
    resolution: {integrity: sha512-Qki+C/EuGUVCQTOTD5vzJzJuMUlewbzuKyUy+/iHM2uwGiru9gZeBJtHAPKAEkB5KWGi9mP/CHKcY0wt1aW45Q==}
    peerDependencies:
      '@types/react': '*'
      '@types/react-dom': '*'
      react: ^16.8 || ^17.0 || ^18.0
      react-dom: ^16.8 || ^17.0 || ^18.0
    peerDependenciesMeta:
      '@types/react':
        optional: true
      '@types/react-dom':
        optional: true
    dependencies:
      '@babel/runtime': 7.23.7
      '@radix-ui/react-primitive': 1.0.3(@types/react-dom@18.2.18)(@types/react@18.2.47)(react-dom@18.2.0)(react@18.2.0)
      '@types/react': 18.2.47
      '@types/react-dom': 18.2.18
      react: 18.2.0
      react-dom: 18.2.0(react@18.2.0)
    dev: false

  /@radix-ui/react-presence@1.0.1(@types/react-dom@18.2.18)(@types/react@18.2.47)(react-dom@18.2.0)(react@18.2.0):
    resolution: {integrity: sha512-UXLW4UAbIY5ZjcvzjfRFo5gxva8QirC9hF7wRE4U5gz+TP0DbRk+//qyuAQ1McDxBt1xNMBTaciFGvEmJvAZCg==}
=======
  /@radix-ui/react-dialog@1.0.5(@types/react-dom@18.2.18)(@types/react@18.2.47)(react-dom@18.2.0)(react@18.2.0):
    resolution: {integrity: sha512-GjWJX/AUpB703eEBanuBnIWdIXg6NvJFCXcNlSZk4xdszCdhrJgBoUd1cGk67vFO+WdA2pfI/plOpqz/5GUP6Q==}
>>>>>>> 63a4ae5f
    peerDependencies:
      '@types/react': '*'
      '@types/react-dom': '*'
      react: ^16.8 || ^17.0 || ^18.0
      react-dom: ^16.8 || ^17.0 || ^18.0
    peerDependenciesMeta:
      '@types/react':
        optional: true
      '@types/react-dom':
        optional: true
    dependencies:
      '@babel/runtime': 7.23.7
      '@radix-ui/primitive': 1.0.1
      '@radix-ui/react-compose-refs': 1.0.1(@types/react@18.2.47)(react@18.2.0)
      '@radix-ui/react-context': 1.0.1(@types/react@18.2.47)(react@18.2.0)
      '@radix-ui/react-dismissable-layer': 1.0.5(@types/react-dom@18.2.18)(@types/react@18.2.47)(react-dom@18.2.0)(react@18.2.0)
      '@radix-ui/react-focus-guards': 1.0.1(@types/react@18.2.47)(react@18.2.0)
      '@radix-ui/react-focus-scope': 1.0.4(@types/react-dom@18.2.18)(@types/react@18.2.47)(react-dom@18.2.0)(react@18.2.0)
      '@radix-ui/react-id': 1.0.1(@types/react@18.2.47)(react@18.2.0)
      '@radix-ui/react-portal': 1.0.4(@types/react-dom@18.2.18)(@types/react@18.2.47)(react-dom@18.2.0)(react@18.2.0)
      '@radix-ui/react-presence': 1.0.1(@types/react-dom@18.2.18)(@types/react@18.2.47)(react-dom@18.2.0)(react@18.2.0)
      '@radix-ui/react-primitive': 1.0.3(@types/react-dom@18.2.18)(@types/react@18.2.47)(react-dom@18.2.0)(react@18.2.0)
      '@radix-ui/react-slot': 1.0.2(@types/react@18.2.47)(react@18.2.0)
      '@radix-ui/react-use-controllable-state': 1.0.1(@types/react@18.2.47)(react@18.2.0)
      '@types/react': 18.2.47
      '@types/react-dom': 18.2.18
      aria-hidden: 1.2.3
      react: 18.2.0
      react-dom: 18.2.0(react@18.2.0)
      react-remove-scroll: 2.5.5(@types/react@18.2.47)(react@18.2.0)
    dev: false

  /@radix-ui/react-direction@1.0.1(@types/react@18.2.47)(react@18.2.0):
    resolution: {integrity: sha512-RXcvnXgyvYvBEOhCBuddKecVkoMiI10Jcm5cTI7abJRAHYfFxeu+FBQs/DvdxSYucxR5mna0dNsL6QFlds5TMA==}
    peerDependencies:
      '@types/react': '*'
      react: ^16.8 || ^17.0 || ^18.0
    peerDependenciesMeta:
      '@types/react':
        optional: true
    dependencies:
      '@babel/runtime': 7.23.7
      '@types/react': 18.2.47
      react: 18.2.0
    dev: false

  /@radix-ui/react-dismissable-layer@1.0.5(@types/react-dom@18.2.18)(@types/react@18.2.47)(react-dom@18.2.0)(react@18.2.0):
    resolution: {integrity: sha512-aJeDjQhywg9LBu2t/At58hCvr7pEm0o2Ke1x33B+MhjNmmZ17sy4KImo0KPLgsnc/zN7GPdce8Cnn0SWvwZO7g==}
    peerDependencies:
      '@types/react': '*'
      '@types/react-dom': '*'
      react: ^16.8 || ^17.0 || ^18.0
      react-dom: ^16.8 || ^17.0 || ^18.0
    peerDependenciesMeta:
      '@types/react':
        optional: true
      '@types/react-dom':
        optional: true
    dependencies:
      '@babel/runtime': 7.23.7
      '@radix-ui/primitive': 1.0.1
      '@radix-ui/react-compose-refs': 1.0.1(@types/react@18.2.47)(react@18.2.0)
      '@radix-ui/react-primitive': 1.0.3(@types/react-dom@18.2.18)(@types/react@18.2.47)(react-dom@18.2.0)(react@18.2.0)
      '@radix-ui/react-use-callback-ref': 1.0.1(@types/react@18.2.47)(react@18.2.0)
      '@radix-ui/react-use-escape-keydown': 1.0.3(@types/react@18.2.47)(react@18.2.0)
      '@types/react': 18.2.47
      '@types/react-dom': 18.2.18
      react: 18.2.0
      react-dom: 18.2.0(react@18.2.0)
    dev: false

  /@radix-ui/react-dropdown-menu@2.0.6(@types/react-dom@18.2.18)(@types/react@18.2.47)(react-dom@18.2.0)(react@18.2.0):
    resolution: {integrity: sha512-i6TuFOoWmLWq+M/eCLGd/bQ2HfAX1RJgvrBQ6AQLmzfvsLdefxbWu8G9zczcPFfcSPehz9GcpF6K9QYreFV8hA==}
    peerDependencies:
      '@types/react': '*'
      '@types/react-dom': '*'
      react: ^16.8 || ^17.0 || ^18.0
      react-dom: ^16.8 || ^17.0 || ^18.0
    peerDependenciesMeta:
      '@types/react':
        optional: true
      '@types/react-dom':
        optional: true
    dependencies:
      '@babel/runtime': 7.23.7
      '@radix-ui/primitive': 1.0.1
      '@radix-ui/react-compose-refs': 1.0.1(@types/react@18.2.47)(react@18.2.0)
      '@radix-ui/react-context': 1.0.1(@types/react@18.2.47)(react@18.2.0)
      '@radix-ui/react-id': 1.0.1(@types/react@18.2.47)(react@18.2.0)
      '@radix-ui/react-menu': 2.0.6(@types/react-dom@18.2.18)(@types/react@18.2.47)(react-dom@18.2.0)(react@18.2.0)
      '@radix-ui/react-primitive': 1.0.3(@types/react-dom@18.2.18)(@types/react@18.2.47)(react-dom@18.2.0)(react@18.2.0)
      '@radix-ui/react-use-controllable-state': 1.0.1(@types/react@18.2.47)(react@18.2.0)
      '@types/react': 18.2.47
      '@types/react-dom': 18.2.18
      react: 18.2.0
      react-dom: 18.2.0(react@18.2.0)
    dev: false

  /@radix-ui/react-focus-guards@1.0.1(@types/react@18.2.47)(react@18.2.0):
    resolution: {integrity: sha512-Rect2dWbQ8waGzhMavsIbmSVCgYxkXLxxR3ZvCX79JOglzdEy4JXMb98lq4hPxUbLr77nP0UOGf4rcMU+s1pUA==}
    peerDependencies:
      '@types/react': '*'
      react: ^16.8 || ^17.0 || ^18.0
    peerDependenciesMeta:
      '@types/react':
        optional: true
    dependencies:
      '@babel/runtime': 7.23.7
      '@types/react': 18.2.47
      react: 18.2.0
    dev: false

  /@radix-ui/react-focus-scope@1.0.4(@types/react-dom@18.2.18)(@types/react@18.2.47)(react-dom@18.2.0)(react@18.2.0):
    resolution: {integrity: sha512-sL04Mgvf+FmyvZeYfNu1EPAaaxD+aw7cYeIB9L9Fvq8+urhltTRaEo5ysKOpHuKPclsZcSUMKlN05x4u+CINpA==}
    peerDependencies:
      '@types/react': '*'
      '@types/react-dom': '*'
      react: ^16.8 || ^17.0 || ^18.0
      react-dom: ^16.8 || ^17.0 || ^18.0
    peerDependenciesMeta:
      '@types/react':
        optional: true
      '@types/react-dom':
        optional: true
    dependencies:
      '@babel/runtime': 7.23.7
      '@radix-ui/react-compose-refs': 1.0.1(@types/react@18.2.47)(react@18.2.0)
      '@radix-ui/react-primitive': 1.0.3(@types/react-dom@18.2.18)(@types/react@18.2.47)(react-dom@18.2.0)(react@18.2.0)
      '@radix-ui/react-use-callback-ref': 1.0.1(@types/react@18.2.47)(react@18.2.0)
      '@types/react': 18.2.47
      '@types/react-dom': 18.2.18
      react: 18.2.0
      react-dom: 18.2.0(react@18.2.0)
    dev: false

  /@radix-ui/react-hover-card@1.0.7(@types/react-dom@18.2.18)(@types/react@18.2.47)(react-dom@18.2.0)(react@18.2.0):
    resolution: {integrity: sha512-OcUN2FU0YpmajD/qkph3XzMcK/NmSk9hGWnjV68p6QiZMgILugusgQwnLSDs3oFSJYGKf3Y49zgFedhGh04k9A==}
    peerDependencies:
      '@types/react': '*'
      '@types/react-dom': '*'
      react: ^16.8 || ^17.0 || ^18.0
      react-dom: ^16.8 || ^17.0 || ^18.0
    peerDependenciesMeta:
      '@types/react':
        optional: true
      '@types/react-dom':
        optional: true
    dependencies:
      '@babel/runtime': 7.23.7
      '@radix-ui/primitive': 1.0.1
      '@radix-ui/react-compose-refs': 1.0.1(@types/react@18.2.47)(react@18.2.0)
      '@radix-ui/react-context': 1.0.1(@types/react@18.2.47)(react@18.2.0)
      '@radix-ui/react-dismissable-layer': 1.0.5(@types/react-dom@18.2.18)(@types/react@18.2.47)(react-dom@18.2.0)(react@18.2.0)
      '@radix-ui/react-popper': 1.1.3(@types/react-dom@18.2.18)(@types/react@18.2.47)(react-dom@18.2.0)(react@18.2.0)
      '@radix-ui/react-portal': 1.0.4(@types/react-dom@18.2.18)(@types/react@18.2.47)(react-dom@18.2.0)(react@18.2.0)
      '@radix-ui/react-presence': 1.0.1(@types/react-dom@18.2.18)(@types/react@18.2.47)(react-dom@18.2.0)(react@18.2.0)
      '@radix-ui/react-primitive': 1.0.3(@types/react-dom@18.2.18)(@types/react@18.2.47)(react-dom@18.2.0)(react@18.2.0)
      '@radix-ui/react-use-controllable-state': 1.0.1(@types/react@18.2.47)(react@18.2.0)
      '@types/react': 18.2.47
      '@types/react-dom': 18.2.18
      react: 18.2.0
      react-dom: 18.2.0(react@18.2.0)
    dev: false

  /@radix-ui/react-icons@1.3.0(react@18.2.0):
    resolution: {integrity: sha512-jQxj/0LKgp+j9BiTXz3O3sgs26RNet2iLWmsPyRz2SIcR4q/4SbazXfnYwbAr+vLYKSfc7qxzyGQA1HLlYiuNw==}
    peerDependencies:
      react: ^16.x || ^17.x || ^18.x
    dependencies:
      react: 18.2.0
    dev: false

  /@radix-ui/react-id@1.0.1(@types/react@18.2.47)(react@18.2.0):
    resolution: {integrity: sha512-tI7sT/kqYp8p96yGWY1OAnLHrqDgzHefRBKQ2YAkBS5ja7QLcZ9Z/uY7bEjPUatf8RomoXM8/1sMj1IJaE5UzQ==}
    peerDependencies:
      '@types/react': '*'
      react: ^16.8 || ^17.0 || ^18.0
    peerDependenciesMeta:
      '@types/react':
        optional: true
    dependencies:
      '@babel/runtime': 7.23.7
      '@radix-ui/react-use-layout-effect': 1.0.1(@types/react@18.2.47)(react@18.2.0)
      '@types/react': 18.2.47
      react: 18.2.0
    dev: false

  /@radix-ui/react-label@2.0.2(@types/react-dom@18.2.18)(@types/react@18.2.47)(react-dom@18.2.0)(react@18.2.0):
    resolution: {integrity: sha512-N5ehvlM7qoTLx7nWPodsPYPgMzA5WM8zZChQg8nyFJKnDO5WHdba1vv5/H6IO5LtJMfD2Q3wh1qHFGNtK0w3bQ==}
    peerDependencies:
      '@types/react': '*'
      '@types/react-dom': '*'
      react: ^16.8 || ^17.0 || ^18.0
      react-dom: ^16.8 || ^17.0 || ^18.0
    peerDependenciesMeta:
      '@types/react':
        optional: true
      '@types/react-dom':
        optional: true
    dependencies:
      '@babel/runtime': 7.23.7
      '@radix-ui/react-primitive': 1.0.3(@types/react-dom@18.2.18)(@types/react@18.2.47)(react-dom@18.2.0)(react@18.2.0)
      '@types/react': 18.2.47
      '@types/react-dom': 18.2.18
      react: 18.2.0
      react-dom: 18.2.0(react@18.2.0)
    dev: false

  /@radix-ui/react-menu@2.0.6(@types/react-dom@18.2.18)(@types/react@18.2.47)(react-dom@18.2.0)(react@18.2.0):
    resolution: {integrity: sha512-BVkFLS+bUC8HcImkRKPSiVumA1VPOOEC5WBMiT+QAVsPzW1FJzI9KnqgGxVDPBcql5xXrHkD3JOVoXWEXD8SYA==}
    peerDependencies:
      '@types/react': '*'
      '@types/react-dom': '*'
      react: ^16.8 || ^17.0 || ^18.0
      react-dom: ^16.8 || ^17.0 || ^18.0
    peerDependenciesMeta:
      '@types/react':
        optional: true
      '@types/react-dom':
        optional: true
    dependencies:
      '@babel/runtime': 7.23.7
      '@radix-ui/primitive': 1.0.1
      '@radix-ui/react-collection': 1.0.3(@types/react-dom@18.2.18)(@types/react@18.2.47)(react-dom@18.2.0)(react@18.2.0)
      '@radix-ui/react-compose-refs': 1.0.1(@types/react@18.2.47)(react@18.2.0)
      '@radix-ui/react-context': 1.0.1(@types/react@18.2.47)(react@18.2.0)
      '@radix-ui/react-direction': 1.0.1(@types/react@18.2.47)(react@18.2.0)
      '@radix-ui/react-dismissable-layer': 1.0.5(@types/react-dom@18.2.18)(@types/react@18.2.47)(react-dom@18.2.0)(react@18.2.0)
      '@radix-ui/react-focus-guards': 1.0.1(@types/react@18.2.47)(react@18.2.0)
      '@radix-ui/react-focus-scope': 1.0.4(@types/react-dom@18.2.18)(@types/react@18.2.47)(react-dom@18.2.0)(react@18.2.0)
      '@radix-ui/react-id': 1.0.1(@types/react@18.2.47)(react@18.2.0)
      '@radix-ui/react-popper': 1.1.3(@types/react-dom@18.2.18)(@types/react@18.2.47)(react-dom@18.2.0)(react@18.2.0)
      '@radix-ui/react-portal': 1.0.4(@types/react-dom@18.2.18)(@types/react@18.2.47)(react-dom@18.2.0)(react@18.2.0)
      '@radix-ui/react-presence': 1.0.1(@types/react-dom@18.2.18)(@types/react@18.2.47)(react-dom@18.2.0)(react@18.2.0)
      '@radix-ui/react-primitive': 1.0.3(@types/react-dom@18.2.18)(@types/react@18.2.47)(react-dom@18.2.0)(react@18.2.0)
      '@radix-ui/react-roving-focus': 1.0.4(@types/react-dom@18.2.18)(@types/react@18.2.47)(react-dom@18.2.0)(react@18.2.0)
      '@radix-ui/react-slot': 1.0.2(@types/react@18.2.47)(react@18.2.0)
      '@radix-ui/react-use-callback-ref': 1.0.1(@types/react@18.2.47)(react@18.2.0)
      '@types/react': 18.2.47
      '@types/react-dom': 18.2.18
      aria-hidden: 1.2.3
      react: 18.2.0
      react-dom: 18.2.0(react@18.2.0)
      react-remove-scroll: 2.5.5(@types/react@18.2.47)(react@18.2.0)
    dev: false

  /@radix-ui/react-popover@1.0.7(@types/react-dom@18.2.18)(@types/react@18.2.47)(react-dom@18.2.0)(react@18.2.0):
    resolution: {integrity: sha512-shtvVnlsxT6faMnK/a7n0wptwBD23xc1Z5mdrtKLwVEfsEMXodS0r5s0/g5P0hX//EKYZS2sxUjqfzlg52ZSnQ==}
    peerDependencies:
      '@types/react': '*'
      '@types/react-dom': '*'
      react: ^16.8 || ^17.0 || ^18.0
      react-dom: ^16.8 || ^17.0 || ^18.0
    peerDependenciesMeta:
      '@types/react':
        optional: true
      '@types/react-dom':
        optional: true
    dependencies:
      '@babel/runtime': 7.23.7
      '@radix-ui/primitive': 1.0.1
      '@radix-ui/react-compose-refs': 1.0.1(@types/react@18.2.47)(react@18.2.0)
      '@radix-ui/react-context': 1.0.1(@types/react@18.2.47)(react@18.2.0)
      '@radix-ui/react-dismissable-layer': 1.0.5(@types/react-dom@18.2.18)(@types/react@18.2.47)(react-dom@18.2.0)(react@18.2.0)
      '@radix-ui/react-focus-guards': 1.0.1(@types/react@18.2.47)(react@18.2.0)
      '@radix-ui/react-focus-scope': 1.0.4(@types/react-dom@18.2.18)(@types/react@18.2.47)(react-dom@18.2.0)(react@18.2.0)
      '@radix-ui/react-id': 1.0.1(@types/react@18.2.47)(react@18.2.0)
      '@radix-ui/react-popper': 1.1.3(@types/react-dom@18.2.18)(@types/react@18.2.47)(react-dom@18.2.0)(react@18.2.0)
      '@radix-ui/react-portal': 1.0.4(@types/react-dom@18.2.18)(@types/react@18.2.47)(react-dom@18.2.0)(react@18.2.0)
      '@radix-ui/react-presence': 1.0.1(@types/react-dom@18.2.18)(@types/react@18.2.47)(react-dom@18.2.0)(react@18.2.0)
      '@radix-ui/react-primitive': 1.0.3(@types/react-dom@18.2.18)(@types/react@18.2.47)(react-dom@18.2.0)(react@18.2.0)
      '@radix-ui/react-slot': 1.0.2(@types/react@18.2.47)(react@18.2.0)
      '@radix-ui/react-use-controllable-state': 1.0.1(@types/react@18.2.47)(react@18.2.0)
      '@types/react': 18.2.47
      '@types/react-dom': 18.2.18
      aria-hidden: 1.2.3
      react: 18.2.0
      react-dom: 18.2.0(react@18.2.0)
      react-remove-scroll: 2.5.5(@types/react@18.2.47)(react@18.2.0)
    dev: false

  /@radix-ui/react-popper@1.1.3(@types/react-dom@18.2.18)(@types/react@18.2.47)(react-dom@18.2.0)(react@18.2.0):
    resolution: {integrity: sha512-cKpopj/5RHZWjrbF2846jBNacjQVwkP068DfmgrNJXpvVWrOvlAmE9xSiy5OqeE+Gi8D9fP+oDhUnPqNMY8/5w==}
    peerDependencies:
      '@types/react': '*'
      '@types/react-dom': '*'
      react: ^16.8 || ^17.0 || ^18.0
      react-dom: ^16.8 || ^17.0 || ^18.0
    peerDependenciesMeta:
      '@types/react':
        optional: true
      '@types/react-dom':
        optional: true
    dependencies:
      '@babel/runtime': 7.23.7
      '@floating-ui/react-dom': 2.0.5(react-dom@18.2.0)(react@18.2.0)
      '@radix-ui/react-arrow': 1.0.3(@types/react-dom@18.2.18)(@types/react@18.2.47)(react-dom@18.2.0)(react@18.2.0)
      '@radix-ui/react-compose-refs': 1.0.1(@types/react@18.2.47)(react@18.2.0)
      '@radix-ui/react-context': 1.0.1(@types/react@18.2.47)(react@18.2.0)
      '@radix-ui/react-primitive': 1.0.3(@types/react-dom@18.2.18)(@types/react@18.2.47)(react-dom@18.2.0)(react@18.2.0)
      '@radix-ui/react-use-callback-ref': 1.0.1(@types/react@18.2.47)(react@18.2.0)
      '@radix-ui/react-use-layout-effect': 1.0.1(@types/react@18.2.47)(react@18.2.0)
      '@radix-ui/react-use-rect': 1.0.1(@types/react@18.2.47)(react@18.2.0)
      '@radix-ui/react-use-size': 1.0.1(@types/react@18.2.47)(react@18.2.0)
      '@radix-ui/rect': 1.0.1
      '@types/react': 18.2.47
      '@types/react-dom': 18.2.18
      react: 18.2.0
      react-dom: 18.2.0(react@18.2.0)
    dev: false

  /@radix-ui/react-portal@1.0.4(@types/react-dom@18.2.18)(@types/react@18.2.47)(react-dom@18.2.0)(react@18.2.0):
    resolution: {integrity: sha512-Qki+C/EuGUVCQTOTD5vzJzJuMUlewbzuKyUy+/iHM2uwGiru9gZeBJtHAPKAEkB5KWGi9mP/CHKcY0wt1aW45Q==}
    peerDependencies:
      '@types/react': '*'
      '@types/react-dom': '*'
      react: ^16.8 || ^17.0 || ^18.0
      react-dom: ^16.8 || ^17.0 || ^18.0
    peerDependenciesMeta:
      '@types/react':
        optional: true
      '@types/react-dom':
        optional: true
    dependencies:
      '@babel/runtime': 7.23.7
      '@radix-ui/react-primitive': 1.0.3(@types/react-dom@18.2.18)(@types/react@18.2.47)(react-dom@18.2.0)(react@18.2.0)
      '@types/react': 18.2.47
      '@types/react-dom': 18.2.18
      react: 18.2.0
      react-dom: 18.2.0(react@18.2.0)
    dev: false

  /@radix-ui/react-presence@1.0.1(@types/react-dom@18.2.18)(@types/react@18.2.47)(react-dom@18.2.0)(react@18.2.0):
    resolution: {integrity: sha512-UXLW4UAbIY5ZjcvzjfRFo5gxva8QirC9hF7wRE4U5gz+TP0DbRk+//qyuAQ1McDxBt1xNMBTaciFGvEmJvAZCg==}
    peerDependencies:
      '@types/react': '*'
      '@types/react-dom': '*'
      react: ^16.8 || ^17.0 || ^18.0
      react-dom: ^16.8 || ^17.0 || ^18.0
    peerDependenciesMeta:
      '@types/react':
        optional: true
      '@types/react-dom':
        optional: true
    dependencies:
      '@babel/runtime': 7.23.7
      '@radix-ui/react-compose-refs': 1.0.1(@types/react@18.2.47)(react@18.2.0)
      '@radix-ui/react-use-layout-effect': 1.0.1(@types/react@18.2.47)(react@18.2.0)
      '@types/react': 18.2.47
      '@types/react-dom': 18.2.18
      react: 18.2.0
      react-dom: 18.2.0(react@18.2.0)
    dev: false

  /@radix-ui/react-primitive@1.0.3(@types/react-dom@18.2.18)(@types/react@18.2.47)(react-dom@18.2.0)(react@18.2.0):
    resolution: {integrity: sha512-yi58uVyoAcK/Nq1inRY56ZSjKypBNKTa/1mcL8qdl6oJeEaDbOldlzrGn7P6Q3Id5d+SYNGc5AJgc4vGhjs5+g==}
    peerDependencies:
      '@types/react': '*'
      '@types/react-dom': '*'
      react: ^16.8 || ^17.0 || ^18.0
      react-dom: ^16.8 || ^17.0 || ^18.0
    peerDependenciesMeta:
      '@types/react':
        optional: true
      '@types/react-dom':
        optional: true
    dependencies:
      '@babel/runtime': 7.23.7
      '@radix-ui/react-slot': 1.0.2(@types/react@18.2.47)(react@18.2.0)
      '@types/react': 18.2.47
      '@types/react-dom': 18.2.18
      react: 18.2.0
      react-dom: 18.2.0(react@18.2.0)
    dev: false

  /@radix-ui/react-radio-group@1.1.3(@types/react-dom@18.2.18)(@types/react@18.2.47)(react-dom@18.2.0)(react@18.2.0):
    resolution: {integrity: sha512-x+yELayyefNeKeTx4fjK6j99Fs6c4qKm3aY38G3swQVTN6xMpsrbigC0uHs2L//g8q4qR7qOcww8430jJmi2ag==}
    peerDependencies:
      '@types/react': '*'
      '@types/react-dom': '*'
      react: ^16.8 || ^17.0 || ^18.0
      react-dom: ^16.8 || ^17.0 || ^18.0
    peerDependenciesMeta:
      '@types/react':
        optional: true
      '@types/react-dom':
        optional: true
    dependencies:
      '@babel/runtime': 7.23.7
      '@radix-ui/primitive': 1.0.1
      '@radix-ui/react-compose-refs': 1.0.1(@types/react@18.2.47)(react@18.2.0)
      '@radix-ui/react-context': 1.0.1(@types/react@18.2.47)(react@18.2.0)
      '@radix-ui/react-direction': 1.0.1(@types/react@18.2.47)(react@18.2.0)
      '@radix-ui/react-presence': 1.0.1(@types/react-dom@18.2.18)(@types/react@18.2.47)(react-dom@18.2.0)(react@18.2.0)
      '@radix-ui/react-primitive': 1.0.3(@types/react-dom@18.2.18)(@types/react@18.2.47)(react-dom@18.2.0)(react@18.2.0)
      '@radix-ui/react-roving-focus': 1.0.4(@types/react-dom@18.2.18)(@types/react@18.2.47)(react-dom@18.2.0)(react@18.2.0)
      '@radix-ui/react-use-controllable-state': 1.0.1(@types/react@18.2.47)(react@18.2.0)
      '@radix-ui/react-use-previous': 1.0.1(@types/react@18.2.47)(react@18.2.0)
      '@radix-ui/react-use-size': 1.0.1(@types/react@18.2.47)(react@18.2.0)
      '@types/react': 18.2.47
      '@types/react-dom': 18.2.18
      react: 18.2.0
      react-dom: 18.2.0(react@18.2.0)
    dev: false

  /@radix-ui/react-roving-focus@1.0.4(@types/react-dom@18.2.18)(@types/react@18.2.47)(react-dom@18.2.0)(react@18.2.0):
    resolution: {integrity: sha512-2mUg5Mgcu001VkGy+FfzZyzbmuUWzgWkj3rvv4yu+mLw03+mTzbxZHvfcGyFp2b8EkQeMkpRQ5FiA2Vr2O6TeQ==}
    peerDependencies:
      '@types/react': '*'
      '@types/react-dom': '*'
      react: ^16.8 || ^17.0 || ^18.0
      react-dom: ^16.8 || ^17.0 || ^18.0
    peerDependenciesMeta:
      '@types/react':
        optional: true
      '@types/react-dom':
        optional: true
    dependencies:
      '@babel/runtime': 7.23.7
      '@radix-ui/primitive': 1.0.1
      '@radix-ui/react-collection': 1.0.3(@types/react-dom@18.2.18)(@types/react@18.2.47)(react-dom@18.2.0)(react@18.2.0)
      '@radix-ui/react-compose-refs': 1.0.1(@types/react@18.2.47)(react@18.2.0)
      '@radix-ui/react-context': 1.0.1(@types/react@18.2.47)(react@18.2.0)
      '@radix-ui/react-direction': 1.0.1(@types/react@18.2.47)(react@18.2.0)
      '@radix-ui/react-id': 1.0.1(@types/react@18.2.47)(react@18.2.0)
      '@radix-ui/react-primitive': 1.0.3(@types/react-dom@18.2.18)(@types/react@18.2.47)(react-dom@18.2.0)(react@18.2.0)
      '@radix-ui/react-use-callback-ref': 1.0.1(@types/react@18.2.47)(react@18.2.0)
      '@radix-ui/react-use-controllable-state': 1.0.1(@types/react@18.2.47)(react@18.2.0)
      '@types/react': 18.2.47
      '@types/react-dom': 18.2.18
      react: 18.2.0
      react-dom: 18.2.0(react@18.2.0)
    dev: false

  /@radix-ui/react-scroll-area@1.0.5(@types/react-dom@18.2.18)(@types/react@18.2.47)(react-dom@18.2.0)(react@18.2.0):
    resolution: {integrity: sha512-b6PAgH4GQf9QEn8zbT2XUHpW5z8BzqEc7Kl11TwDrvuTrxlkcjTD5qa/bxgKr+nmuXKu4L/W5UZ4mlP/VG/5Gw==}
    peerDependencies:
      '@types/react': '*'
      '@types/react-dom': '*'
      react: ^16.8 || ^17.0 || ^18.0
      react-dom: ^16.8 || ^17.0 || ^18.0
    peerDependenciesMeta:
      '@types/react':
        optional: true
      '@types/react-dom':
        optional: true
    dependencies:
      '@babel/runtime': 7.23.7
      '@radix-ui/number': 1.0.1
      '@radix-ui/primitive': 1.0.1
      '@radix-ui/react-compose-refs': 1.0.1(@types/react@18.2.47)(react@18.2.0)
      '@radix-ui/react-context': 1.0.1(@types/react@18.2.47)(react@18.2.0)
      '@radix-ui/react-direction': 1.0.1(@types/react@18.2.47)(react@18.2.0)
      '@radix-ui/react-presence': 1.0.1(@types/react-dom@18.2.18)(@types/react@18.2.47)(react-dom@18.2.0)(react@18.2.0)
      '@radix-ui/react-primitive': 1.0.3(@types/react-dom@18.2.18)(@types/react@18.2.47)(react-dom@18.2.0)(react@18.2.0)
      '@radix-ui/react-use-callback-ref': 1.0.1(@types/react@18.2.47)(react@18.2.0)
      '@radix-ui/react-use-layout-effect': 1.0.1(@types/react@18.2.47)(react@18.2.0)
      '@types/react': 18.2.47
      '@types/react-dom': 18.2.18
      react: 18.2.0
      react-dom: 18.2.0(react@18.2.0)
    dev: false

  /@radix-ui/react-select@2.0.0(@types/react-dom@18.2.18)(@types/react@18.2.47)(react-dom@18.2.0)(react@18.2.0):
    resolution: {integrity: sha512-RH5b7af4oHtkcHS7pG6Sgv5rk5Wxa7XI8W5gvB1N/yiuDGZxko1ynvOiVhFM7Cis2A8zxF9bTOUVbRDzPepe6w==}
    peerDependencies:
      '@types/react': '*'
      '@types/react-dom': '*'
      react: ^16.8 || ^17.0 || ^18.0
      react-dom: ^16.8 || ^17.0 || ^18.0
    peerDependenciesMeta:
      '@types/react':
        optional: true
      '@types/react-dom':
        optional: true
    dependencies:
      '@babel/runtime': 7.23.7
      '@radix-ui/number': 1.0.1
      '@radix-ui/primitive': 1.0.1
      '@radix-ui/react-collection': 1.0.3(@types/react-dom@18.2.18)(@types/react@18.2.47)(react-dom@18.2.0)(react@18.2.0)
      '@radix-ui/react-compose-refs': 1.0.1(@types/react@18.2.47)(react@18.2.0)
      '@radix-ui/react-context': 1.0.1(@types/react@18.2.47)(react@18.2.0)
      '@radix-ui/react-direction': 1.0.1(@types/react@18.2.47)(react@18.2.0)
      '@radix-ui/react-dismissable-layer': 1.0.5(@types/react-dom@18.2.18)(@types/react@18.2.47)(react-dom@18.2.0)(react@18.2.0)
      '@radix-ui/react-focus-guards': 1.0.1(@types/react@18.2.47)(react@18.2.0)
      '@radix-ui/react-focus-scope': 1.0.4(@types/react-dom@18.2.18)(@types/react@18.2.47)(react-dom@18.2.0)(react@18.2.0)
      '@radix-ui/react-id': 1.0.1(@types/react@18.2.47)(react@18.2.0)
      '@radix-ui/react-popper': 1.1.3(@types/react-dom@18.2.18)(@types/react@18.2.47)(react-dom@18.2.0)(react@18.2.0)
      '@radix-ui/react-portal': 1.0.4(@types/react-dom@18.2.18)(@types/react@18.2.47)(react-dom@18.2.0)(react@18.2.0)
      '@radix-ui/react-primitive': 1.0.3(@types/react-dom@18.2.18)(@types/react@18.2.47)(react-dom@18.2.0)(react@18.2.0)
      '@radix-ui/react-slot': 1.0.2(@types/react@18.2.47)(react@18.2.0)
      '@radix-ui/react-use-callback-ref': 1.0.1(@types/react@18.2.47)(react@18.2.0)
      '@radix-ui/react-use-controllable-state': 1.0.1(@types/react@18.2.47)(react@18.2.0)
      '@radix-ui/react-use-layout-effect': 1.0.1(@types/react@18.2.47)(react@18.2.0)
      '@radix-ui/react-use-previous': 1.0.1(@types/react@18.2.47)(react@18.2.0)
      '@radix-ui/react-visually-hidden': 1.0.3(@types/react-dom@18.2.18)(@types/react@18.2.47)(react-dom@18.2.0)(react@18.2.0)
      '@types/react': 18.2.47
      '@types/react-dom': 18.2.18
      aria-hidden: 1.2.3
      react: 18.2.0
      react-dom: 18.2.0(react@18.2.0)
      react-remove-scroll: 2.5.5(@types/react@18.2.47)(react@18.2.0)
    dev: false

  /@radix-ui/react-separator@1.0.3(@types/react-dom@18.2.18)(@types/react@18.2.47)(react-dom@18.2.0)(react@18.2.0):
    resolution: {integrity: sha512-itYmTy/kokS21aiV5+Z56MZB54KrhPgn6eHDKkFeOLR34HMN2s8PaN47qZZAGnvupcjxHaFZnW4pQEh0BvvVuw==}
    peerDependencies:
      '@types/react': '*'
      '@types/react-dom': '*'
      react: ^16.8 || ^17.0 || ^18.0
      react-dom: ^16.8 || ^17.0 || ^18.0
    peerDependenciesMeta:
      '@types/react':
        optional: true
      '@types/react-dom':
        optional: true
    dependencies:
      '@babel/runtime': 7.23.7
      '@radix-ui/react-primitive': 1.0.3(@types/react-dom@18.2.18)(@types/react@18.2.47)(react-dom@18.2.0)(react@18.2.0)
      '@types/react': 18.2.47
      '@types/react-dom': 18.2.18
      react: 18.2.0
      react-dom: 18.2.0(react@18.2.0)
    dev: false

  /@radix-ui/react-slider@1.1.2(@types/react-dom@18.2.18)(@types/react@18.2.47)(react-dom@18.2.0)(react@18.2.0):
    resolution: {integrity: sha512-NKs15MJylfzVsCagVSWKhGGLNR1W9qWs+HtgbmjjVUB3B9+lb3PYoXxVju3kOrpf0VKyVCtZp+iTwVoqpa1Chw==}
    peerDependencies:
      '@types/react': '*'
      '@types/react-dom': '*'
      react: ^16.8 || ^17.0 || ^18.0
      react-dom: ^16.8 || ^17.0 || ^18.0
    peerDependenciesMeta:
      '@types/react':
        optional: true
      '@types/react-dom':
        optional: true
    dependencies:
      '@babel/runtime': 7.23.7
      '@radix-ui/number': 1.0.1
      '@radix-ui/primitive': 1.0.1
      '@radix-ui/react-collection': 1.0.3(@types/react-dom@18.2.18)(@types/react@18.2.47)(react-dom@18.2.0)(react@18.2.0)
      '@radix-ui/react-compose-refs': 1.0.1(@types/react@18.2.47)(react@18.2.0)
      '@radix-ui/react-context': 1.0.1(@types/react@18.2.47)(react@18.2.0)
      '@radix-ui/react-direction': 1.0.1(@types/react@18.2.47)(react@18.2.0)
      '@radix-ui/react-primitive': 1.0.3(@types/react-dom@18.2.18)(@types/react@18.2.47)(react-dom@18.2.0)(react@18.2.0)
      '@radix-ui/react-use-controllable-state': 1.0.1(@types/react@18.2.47)(react@18.2.0)
      '@radix-ui/react-use-layout-effect': 1.0.1(@types/react@18.2.47)(react@18.2.0)
      '@radix-ui/react-use-previous': 1.0.1(@types/react@18.2.47)(react@18.2.0)
      '@radix-ui/react-use-size': 1.0.1(@types/react@18.2.47)(react@18.2.0)
      '@types/react': 18.2.47
      '@types/react-dom': 18.2.18
      react: 18.2.0
      react-dom: 18.2.0(react@18.2.0)
    dev: false

  /@radix-ui/react-slot@1.0.2(@types/react@18.2.47)(react@18.2.0):
    resolution: {integrity: sha512-YeTpuq4deV+6DusvVUW4ivBgnkHwECUu0BiN43L5UCDFgdhsRUWAghhTF5MbvNTPzmiFOx90asDSUjWuCNapwg==}
    peerDependencies:
      '@types/react': '*'
      react: ^16.8 || ^17.0 || ^18.0
    peerDependenciesMeta:
      '@types/react':
        optional: true
    dependencies:
      '@babel/runtime': 7.23.7
      '@radix-ui/react-compose-refs': 1.0.1(@types/react@18.2.47)(react@18.2.0)
      '@types/react': 18.2.47
      react: 18.2.0
    dev: false

  /@radix-ui/react-switch@1.0.3(@types/react-dom@18.2.18)(@types/react@18.2.47)(react-dom@18.2.0)(react@18.2.0):
    resolution: {integrity: sha512-mxm87F88HyHztsI7N+ZUmEoARGkC22YVW5CaC+Byc+HRpuvCrOBPTAnXgf+tZ/7i0Sg/eOePGdMhUKhPaQEqow==}
    peerDependencies:
      '@types/react': '*'
      '@types/react-dom': '*'
      react: ^16.8 || ^17.0 || ^18.0
      react-dom: ^16.8 || ^17.0 || ^18.0
    peerDependenciesMeta:
      '@types/react':
        optional: true
      '@types/react-dom':
        optional: true
    dependencies:
      '@babel/runtime': 7.23.7
      '@radix-ui/primitive': 1.0.1
      '@radix-ui/react-compose-refs': 1.0.1(@types/react@18.2.47)(react@18.2.0)
      '@radix-ui/react-context': 1.0.1(@types/react@18.2.47)(react@18.2.0)
      '@radix-ui/react-primitive': 1.0.3(@types/react-dom@18.2.18)(@types/react@18.2.47)(react-dom@18.2.0)(react@18.2.0)
      '@radix-ui/react-use-controllable-state': 1.0.1(@types/react@18.2.47)(react@18.2.0)
      '@radix-ui/react-use-previous': 1.0.1(@types/react@18.2.47)(react@18.2.0)
      '@radix-ui/react-use-size': 1.0.1(@types/react@18.2.47)(react@18.2.0)
      '@types/react': 18.2.47
      '@types/react-dom': 18.2.18
      react: 18.2.0
      react-dom: 18.2.0(react@18.2.0)
    dev: false

  /@radix-ui/react-tabs@1.0.4(@types/react-dom@18.2.18)(@types/react@18.2.47)(react-dom@18.2.0)(react@18.2.0):
    resolution: {integrity: sha512-egZfYY/+wRNCflXNHx+dePvnz9FbmssDTJBtgRfDY7e8SE5oIo3Py2eCB1ckAbh1Q7cQ/6yJZThJ++sgbxibog==}
    peerDependencies:
      '@types/react': '*'
      '@types/react-dom': '*'
      react: ^16.8 || ^17.0 || ^18.0
      react-dom: ^16.8 || ^17.0 || ^18.0
    peerDependenciesMeta:
      '@types/react':
        optional: true
      '@types/react-dom':
        optional: true
    dependencies:
      '@babel/runtime': 7.23.7
      '@radix-ui/primitive': 1.0.1
      '@radix-ui/react-context': 1.0.1(@types/react@18.2.47)(react@18.2.0)
      '@radix-ui/react-direction': 1.0.1(@types/react@18.2.47)(react@18.2.0)
      '@radix-ui/react-id': 1.0.1(@types/react@18.2.47)(react@18.2.0)
      '@radix-ui/react-presence': 1.0.1(@types/react-dom@18.2.18)(@types/react@18.2.47)(react-dom@18.2.0)(react@18.2.0)
      '@radix-ui/react-primitive': 1.0.3(@types/react-dom@18.2.18)(@types/react@18.2.47)(react-dom@18.2.0)(react@18.2.0)
      '@radix-ui/react-roving-focus': 1.0.4(@types/react-dom@18.2.18)(@types/react@18.2.47)(react-dom@18.2.0)(react@18.2.0)
      '@radix-ui/react-use-controllable-state': 1.0.1(@types/react@18.2.47)(react@18.2.0)
      '@types/react': 18.2.47
      '@types/react-dom': 18.2.18
      react: 18.2.0
      react-dom: 18.2.0(react@18.2.0)
    dev: false

  /@radix-ui/react-toast@1.1.5(@types/react-dom@18.2.18)(@types/react@18.2.47)(react-dom@18.2.0)(react@18.2.0):
    resolution: {integrity: sha512-fRLn227WHIBRSzuRzGJ8W+5YALxofH23y0MlPLddaIpLpCDqdE0NZlS2NRQDRiptfxDeeCjgFIpexB1/zkxDlw==}
    peerDependencies:
      '@types/react': '*'
      '@types/react-dom': '*'
      react: ^16.8 || ^17.0 || ^18.0
      react-dom: ^16.8 || ^17.0 || ^18.0
    peerDependenciesMeta:
      '@types/react':
        optional: true
      '@types/react-dom':
        optional: true
    dependencies:
      '@babel/runtime': 7.23.7
      '@radix-ui/primitive': 1.0.1
      '@radix-ui/react-collection': 1.0.3(@types/react-dom@18.2.18)(@types/react@18.2.47)(react-dom@18.2.0)(react@18.2.0)
      '@radix-ui/react-compose-refs': 1.0.1(@types/react@18.2.47)(react@18.2.0)
      '@radix-ui/react-context': 1.0.1(@types/react@18.2.47)(react@18.2.0)
      '@radix-ui/react-dismissable-layer': 1.0.5(@types/react-dom@18.2.18)(@types/react@18.2.47)(react-dom@18.2.0)(react@18.2.0)
      '@radix-ui/react-portal': 1.0.4(@types/react-dom@18.2.18)(@types/react@18.2.47)(react-dom@18.2.0)(react@18.2.0)
      '@radix-ui/react-presence': 1.0.1(@types/react-dom@18.2.18)(@types/react@18.2.47)(react-dom@18.2.0)(react@18.2.0)
      '@radix-ui/react-primitive': 1.0.3(@types/react-dom@18.2.18)(@types/react@18.2.47)(react-dom@18.2.0)(react@18.2.0)
      '@radix-ui/react-use-callback-ref': 1.0.1(@types/react@18.2.47)(react@18.2.0)
      '@radix-ui/react-use-controllable-state': 1.0.1(@types/react@18.2.47)(react@18.2.0)
      '@radix-ui/react-use-layout-effect': 1.0.1(@types/react@18.2.47)(react@18.2.0)
      '@radix-ui/react-visually-hidden': 1.0.3(@types/react-dom@18.2.18)(@types/react@18.2.47)(react-dom@18.2.0)(react@18.2.0)
      '@types/react': 18.2.47
      '@types/react-dom': 18.2.18
      react: 18.2.0
      react-dom: 18.2.0(react@18.2.0)
    dev: false

  /@radix-ui/react-tooltip@1.0.7(@types/react-dom@18.2.18)(@types/react@18.2.47)(react-dom@18.2.0)(react@18.2.0):
    resolution: {integrity: sha512-lPh5iKNFVQ/jav/j6ZrWq3blfDJ0OH9R6FlNUHPMqdLuQ9vwDgFsRxvl8b7Asuy5c8xmoojHUxKHQSOAvMHxyw==}
    peerDependencies:
      '@types/react': '*'
      '@types/react-dom': '*'
      react: ^16.8 || ^17.0 || ^18.0
      react-dom: ^16.8 || ^17.0 || ^18.0
    peerDependenciesMeta:
      '@types/react':
        optional: true
      '@types/react-dom':
        optional: true
    dependencies:
      '@babel/runtime': 7.23.7
      '@radix-ui/primitive': 1.0.1
      '@radix-ui/react-compose-refs': 1.0.1(@types/react@18.2.47)(react@18.2.0)
      '@radix-ui/react-context': 1.0.1(@types/react@18.2.47)(react@18.2.0)
      '@radix-ui/react-dismissable-layer': 1.0.5(@types/react-dom@18.2.18)(@types/react@18.2.47)(react-dom@18.2.0)(react@18.2.0)
      '@radix-ui/react-id': 1.0.1(@types/react@18.2.47)(react@18.2.0)
      '@radix-ui/react-popper': 1.1.3(@types/react-dom@18.2.18)(@types/react@18.2.47)(react-dom@18.2.0)(react@18.2.0)
      '@radix-ui/react-portal': 1.0.4(@types/react-dom@18.2.18)(@types/react@18.2.47)(react-dom@18.2.0)(react@18.2.0)
      '@radix-ui/react-presence': 1.0.1(@types/react-dom@18.2.18)(@types/react@18.2.47)(react-dom@18.2.0)(react@18.2.0)
      '@radix-ui/react-primitive': 1.0.3(@types/react-dom@18.2.18)(@types/react@18.2.47)(react-dom@18.2.0)(react@18.2.0)
      '@radix-ui/react-slot': 1.0.2(@types/react@18.2.47)(react@18.2.0)
      '@radix-ui/react-use-controllable-state': 1.0.1(@types/react@18.2.47)(react@18.2.0)
      '@radix-ui/react-visually-hidden': 1.0.3(@types/react-dom@18.2.18)(@types/react@18.2.47)(react-dom@18.2.0)(react@18.2.0)
      '@types/react': 18.2.47
      '@types/react-dom': 18.2.18
      react: 18.2.0
      react-dom: 18.2.0(react@18.2.0)
    dev: false

  /@radix-ui/react-use-callback-ref@1.0.1(@types/react@18.2.47)(react@18.2.0):
    resolution: {integrity: sha512-D94LjX4Sp0xJFVaoQOd3OO9k7tpBYNOXdVhkltUbGv2Qb9OXdrg/CpsjlZv7ia14Sylv398LswWBVVu5nqKzAQ==}
    peerDependencies:
      '@types/react': '*'
      react: ^16.8 || ^17.0 || ^18.0
    peerDependenciesMeta:
      '@types/react':
        optional: true
    dependencies:
      '@babel/runtime': 7.23.7
      '@types/react': 18.2.47
      react: 18.2.0
    dev: false

  /@radix-ui/react-use-controllable-state@1.0.1(@types/react@18.2.47)(react@18.2.0):
    resolution: {integrity: sha512-Svl5GY5FQeN758fWKrjM6Qb7asvXeiZltlT4U2gVfl8Gx5UAv2sMR0LWo8yhsIZh2oQ0eFdZ59aoOOMV7b47VA==}
    peerDependencies:
      '@types/react': '*'
      react: ^16.8 || ^17.0 || ^18.0
    peerDependenciesMeta:
      '@types/react':
        optional: true
    dependencies:
      '@babel/runtime': 7.23.7
      '@radix-ui/react-use-callback-ref': 1.0.1(@types/react@18.2.47)(react@18.2.0)
      '@types/react': 18.2.47
      react: 18.2.0
    dev: false

<<<<<<< HEAD
  /@radix-ui/react-roving-focus@1.0.4(@types/react-dom@18.2.18)(@types/react@18.2.47)(react-dom@18.2.0)(react@18.2.0):
    resolution: {integrity: sha512-2mUg5Mgcu001VkGy+FfzZyzbmuUWzgWkj3rvv4yu+mLw03+mTzbxZHvfcGyFp2b8EkQeMkpRQ5FiA2Vr2O6TeQ==}
    peerDependencies:
      '@types/react': '*'
      '@types/react-dom': '*'
      react: ^16.8 || ^17.0 || ^18.0
      react-dom: ^16.8 || ^17.0 || ^18.0
    peerDependenciesMeta:
      '@types/react':
        optional: true
      '@types/react-dom':
        optional: true
    dependencies:
      '@babel/runtime': 7.23.7
      '@radix-ui/primitive': 1.0.1
      '@radix-ui/react-collection': 1.0.3(@types/react-dom@18.2.18)(@types/react@18.2.47)(react-dom@18.2.0)(react@18.2.0)
      '@radix-ui/react-compose-refs': 1.0.1(@types/react@18.2.47)(react@18.2.0)
      '@radix-ui/react-context': 1.0.1(@types/react@18.2.47)(react@18.2.0)
      '@radix-ui/react-direction': 1.0.1(@types/react@18.2.47)(react@18.2.0)
      '@radix-ui/react-id': 1.0.1(@types/react@18.2.47)(react@18.2.0)
      '@radix-ui/react-primitive': 1.0.3(@types/react-dom@18.2.18)(@types/react@18.2.47)(react-dom@18.2.0)(react@18.2.0)
      '@radix-ui/react-use-callback-ref': 1.0.1(@types/react@18.2.47)(react@18.2.0)
      '@radix-ui/react-use-controllable-state': 1.0.1(@types/react@18.2.47)(react@18.2.0)
      '@types/react': 18.2.47
      '@types/react-dom': 18.2.18
      react: 18.2.0
      react-dom: 18.2.0(react@18.2.0)
    dev: false

  /@radix-ui/react-slot@1.0.2(@types/react@18.2.47)(react@18.2.0):
    resolution: {integrity: sha512-YeTpuq4deV+6DusvVUW4ivBgnkHwECUu0BiN43L5UCDFgdhsRUWAghhTF5MbvNTPzmiFOx90asDSUjWuCNapwg==}
=======
  /@radix-ui/react-use-escape-keydown@1.0.3(@types/react@18.2.47)(react@18.2.0):
    resolution: {integrity: sha512-vyL82j40hcFicA+M4Ex7hVkB9vHgSse1ZWomAqV2Je3RleKGO5iM8KMOEtfoSB0PnIelMd2lATjTGMYqN5ylTg==}
>>>>>>> 63a4ae5f
    peerDependencies:
      '@types/react': '*'
      react: ^16.8 || ^17.0 || ^18.0
    peerDependenciesMeta:
      '@types/react':
        optional: true
    dependencies:
      '@babel/runtime': 7.23.7
      '@radix-ui/react-use-callback-ref': 1.0.1(@types/react@18.2.47)(react@18.2.0)
      '@types/react': 18.2.47
      react: 18.2.0
    dev: false

<<<<<<< HEAD
  /@radix-ui/react-toast@1.1.5(@types/react-dom@18.2.18)(@types/react@18.2.47)(react-dom@18.2.0)(react@18.2.0):
    resolution: {integrity: sha512-fRLn227WHIBRSzuRzGJ8W+5YALxofH23y0MlPLddaIpLpCDqdE0NZlS2NRQDRiptfxDeeCjgFIpexB1/zkxDlw==}
    peerDependencies:
      '@types/react': '*'
      '@types/react-dom': '*'
      react: ^16.8 || ^17.0 || ^18.0
      react-dom: ^16.8 || ^17.0 || ^18.0
    peerDependenciesMeta:
      '@types/react':
        optional: true
      '@types/react-dom':
        optional: true
    dependencies:
      '@babel/runtime': 7.23.7
      '@radix-ui/primitive': 1.0.1
      '@radix-ui/react-collection': 1.0.3(@types/react-dom@18.2.18)(@types/react@18.2.47)(react-dom@18.2.0)(react@18.2.0)
      '@radix-ui/react-compose-refs': 1.0.1(@types/react@18.2.47)(react@18.2.0)
      '@radix-ui/react-context': 1.0.1(@types/react@18.2.47)(react@18.2.0)
      '@radix-ui/react-dismissable-layer': 1.0.5(@types/react-dom@18.2.18)(@types/react@18.2.47)(react-dom@18.2.0)(react@18.2.0)
      '@radix-ui/react-portal': 1.0.4(@types/react-dom@18.2.18)(@types/react@18.2.47)(react-dom@18.2.0)(react@18.2.0)
      '@radix-ui/react-presence': 1.0.1(@types/react-dom@18.2.18)(@types/react@18.2.47)(react-dom@18.2.0)(react@18.2.0)
      '@radix-ui/react-primitive': 1.0.3(@types/react-dom@18.2.18)(@types/react@18.2.47)(react-dom@18.2.0)(react@18.2.0)
      '@radix-ui/react-use-callback-ref': 1.0.1(@types/react@18.2.47)(react@18.2.0)
      '@radix-ui/react-use-controllable-state': 1.0.1(@types/react@18.2.47)(react@18.2.0)
      '@radix-ui/react-use-layout-effect': 1.0.1(@types/react@18.2.47)(react@18.2.0)
      '@radix-ui/react-visually-hidden': 1.0.3(@types/react-dom@18.2.18)(@types/react@18.2.47)(react-dom@18.2.0)(react@18.2.0)
      '@types/react': 18.2.47
      '@types/react-dom': 18.2.18
      react: 18.2.0
      react-dom: 18.2.0(react@18.2.0)
    dev: false

  /@radix-ui/react-use-callback-ref@1.0.1(@types/react@18.2.47)(react@18.2.0):
    resolution: {integrity: sha512-D94LjX4Sp0xJFVaoQOd3OO9k7tpBYNOXdVhkltUbGv2Qb9OXdrg/CpsjlZv7ia14Sylv398LswWBVVu5nqKzAQ==}
=======
  /@radix-ui/react-use-layout-effect@1.0.1(@types/react@18.2.47)(react@18.2.0):
    resolution: {integrity: sha512-v/5RegiJWYdoCvMnITBkNNx6bCj20fiaJnWtRkU18yITptraXjffz5Qbn05uOiQnOvi+dbkznkoaMltz1GnszQ==}
>>>>>>> 63a4ae5f
    peerDependencies:
      '@types/react': '*'
      react: ^16.8 || ^17.0 || ^18.0
    peerDependenciesMeta:
      '@types/react':
        optional: true
    dependencies:
      '@babel/runtime': 7.23.7
      '@types/react': 18.2.47
      react: 18.2.0
    dev: false

  /@radix-ui/react-use-previous@1.0.1(@types/react@18.2.47)(react@18.2.0):
    resolution: {integrity: sha512-cV5La9DPwiQ7S0gf/0qiD6YgNqM5Fk97Kdrlc5yBcrF3jyEZQwm7vYFqMo4IfeHgJXsRaMvLABFtd0OVEmZhDw==}
    peerDependencies:
      '@types/react': '*'
      react: ^16.8 || ^17.0 || ^18.0
    peerDependenciesMeta:
      '@types/react':
        optional: true
    dependencies:
      '@babel/runtime': 7.23.7
      '@types/react': 18.2.47
      react: 18.2.0
    dev: false

<<<<<<< HEAD
  /@radix-ui/react-use-escape-keydown@1.0.3(@types/react@18.2.47)(react@18.2.0):
    resolution: {integrity: sha512-vyL82j40hcFicA+M4Ex7hVkB9vHgSse1ZWomAqV2Je3RleKGO5iM8KMOEtfoSB0PnIelMd2lATjTGMYqN5ylTg==}
    peerDependencies:
      '@types/react': '*'
      react: ^16.8 || ^17.0 || ^18.0
    peerDependenciesMeta:
      '@types/react':
        optional: true
    dependencies:
      '@babel/runtime': 7.23.7
      '@radix-ui/react-use-callback-ref': 1.0.1(@types/react@18.2.47)(react@18.2.0)
      '@types/react': 18.2.47
      react: 18.2.0
    dev: false

  /@radix-ui/react-use-layout-effect@1.0.1(@types/react@18.2.47)(react@18.2.0):
    resolution: {integrity: sha512-v/5RegiJWYdoCvMnITBkNNx6bCj20fiaJnWtRkU18yITptraXjffz5Qbn05uOiQnOvi+dbkznkoaMltz1GnszQ==}
=======
  /@radix-ui/react-use-rect@1.0.1(@types/react@18.2.47)(react@18.2.0):
    resolution: {integrity: sha512-Cq5DLuSiuYVKNU8orzJMbl15TXilTnJKUCltMVQg53BQOF1/C5toAaGrowkgksdBQ9H+SRL23g0HDmg9tvmxXw==}
>>>>>>> 63a4ae5f
    peerDependencies:
      '@types/react': '*'
      react: ^16.8 || ^17.0 || ^18.0
    peerDependenciesMeta:
      '@types/react':
        optional: true
    dependencies:
      '@babel/runtime': 7.23.7
      '@radix-ui/rect': 1.0.1
      '@types/react': 18.2.47
      react: 18.2.0
    dev: false

  /@radix-ui/react-use-size@1.0.1(@types/react@18.2.47)(react@18.2.0):
    resolution: {integrity: sha512-ibay+VqrgcaI6veAojjofPATwledXiSmX+C0KrBk/xgpX9rBzPV3OsfwlhQdUOFbh+LKQorLYT+xTXW9V8yd0g==}
    peerDependencies:
      '@types/react': '*'
      react: ^16.8 || ^17.0 || ^18.0
    peerDependenciesMeta:
      '@types/react':
        optional: true
    dependencies:
      '@babel/runtime': 7.23.7
      '@radix-ui/react-use-layout-effect': 1.0.1(@types/react@18.2.47)(react@18.2.0)
      '@types/react': 18.2.47
      react: 18.2.0
    dev: false

<<<<<<< HEAD
  /@radix-ui/react-use-rect@1.0.1(@types/react@18.2.47)(react@18.2.0):
    resolution: {integrity: sha512-Cq5DLuSiuYVKNU8orzJMbl15TXilTnJKUCltMVQg53BQOF1/C5toAaGrowkgksdBQ9H+SRL23g0HDmg9tvmxXw==}
    peerDependencies:
      '@types/react': '*'
      react: ^16.8 || ^17.0 || ^18.0
    peerDependenciesMeta:
      '@types/react':
        optional: true
    dependencies:
      '@babel/runtime': 7.23.7
      '@radix-ui/rect': 1.0.1
      '@types/react': 18.2.47
      react: 18.2.0
    dev: false

  /@radix-ui/react-use-size@1.0.1(@types/react@18.2.47)(react@18.2.0):
    resolution: {integrity: sha512-ibay+VqrgcaI6veAojjofPATwledXiSmX+C0KrBk/xgpX9rBzPV3OsfwlhQdUOFbh+LKQorLYT+xTXW9V8yd0g==}
=======
  /@radix-ui/react-visually-hidden@1.0.3(@types/react-dom@18.2.18)(@types/react@18.2.47)(react-dom@18.2.0)(react@18.2.0):
    resolution: {integrity: sha512-D4w41yN5YRKtu464TLnByKzMDG/JlMPHtfZgQAu9v6mNakUqGUI9vUrfQKz8NK41VMm/xbZbh76NUTVtIYqOMA==}
>>>>>>> 63a4ae5f
    peerDependencies:
      '@types/react': '*'
      '@types/react-dom': '*'
      react: ^16.8 || ^17.0 || ^18.0
      react-dom: ^16.8 || ^17.0 || ^18.0
    peerDependenciesMeta:
      '@types/react':
        optional: true
      '@types/react-dom':
        optional: true
    dependencies:
      '@babel/runtime': 7.23.7
      '@radix-ui/react-primitive': 1.0.3(@types/react-dom@18.2.18)(@types/react@18.2.47)(react-dom@18.2.0)(react@18.2.0)
      '@types/react': 18.2.47
      '@types/react-dom': 18.2.18
      react: 18.2.0
      react-dom: 18.2.0(react@18.2.0)
    dev: false

  /@radix-ui/rect@1.0.1:
    resolution: {integrity: sha512-fyrgCaedtvMg9NK3en0pnOYJdtfwxUcNolezkNPUsoX57X8oQk+NkqcvzHXD2uKNij6GXmWU9NDru2IWjrO4BQ==}
    dependencies:
      '@babel/runtime': 7.23.7
    dev: false

  /@radix-ui/react-visually-hidden@1.0.3(@types/react-dom@18.2.18)(@types/react@18.2.47)(react-dom@18.2.0)(react@18.2.0):
    resolution: {integrity: sha512-D4w41yN5YRKtu464TLnByKzMDG/JlMPHtfZgQAu9v6mNakUqGUI9vUrfQKz8NK41VMm/xbZbh76NUTVtIYqOMA==}
    peerDependencies:
      '@types/react': '*'
      '@types/react-dom': '*'
      react: ^16.8 || ^17.0 || ^18.0
      react-dom: ^16.8 || ^17.0 || ^18.0
    peerDependenciesMeta:
      '@types/react':
        optional: true
      '@types/react-dom':
        optional: true
    dependencies:
      '@babel/runtime': 7.23.7
      '@radix-ui/react-primitive': 1.0.3(@types/react-dom@18.2.18)(@types/react@18.2.47)(react-dom@18.2.0)(react@18.2.0)
      '@types/react': 18.2.47
      '@types/react-dom': 18.2.18
      react: 18.2.0
      react-dom: 18.2.0(react@18.2.0)
    dev: false

  /@radix-ui/rect@1.0.1:
    resolution: {integrity: sha512-fyrgCaedtvMg9NK3en0pnOYJdtfwxUcNolezkNPUsoX57X8oQk+NkqcvzHXD2uKNij6GXmWU9NDru2IWjrO4BQ==}
    dependencies:
      '@babel/runtime': 7.23.7
    dev: false

  /@rushstack/eslint-patch@1.6.1:
    resolution: {integrity: sha512-UY+FGM/2jjMkzQLn8pxcHGMaVLh9aEitG3zY2CiY7XHdLiz3bZOwa6oDxNqEMv7zZkV+cj5DOdz0cQ1BP5Hjgw==}
    dev: true

  /@swc/helpers@0.5.2:
    resolution: {integrity: sha512-E4KcWTpoLHqwPHLxidpOqQbcrZVgi0rsmmZXUle1jXmJfuIf/UWpczUJ7MZZ5tlxytgJXyp0w4PGkkeLiuIdZw==}
    dependencies:
      tslib: 2.6.2
    dev: false

  /@t3-oss/env-core@0.7.1(typescript@5.3.3)(zod@3.22.4):
    resolution: {integrity: sha512-3+SQt39OlmSaRLqYVFv8uRm1BpFepM5TIiMytRqO9cjH+wB77o6BIJdeyM5h5U4qLBMEzOJWCY4MBaU/rLwbYw==}
    peerDependencies:
      typescript: '>=4.7.2'
      zod: ^3.0.0
    peerDependenciesMeta:
      typescript:
        optional: true
    dependencies:
      typescript: 5.3.3
      zod: 3.22.4
    dev: false

  /@t3-oss/env-nextjs@0.7.1(typescript@5.3.3)(zod@3.22.4):
    resolution: {integrity: sha512-tQDbNLGCOvKGi+JoGuJ/CJInJI7/kLWJqtgGppAKS7ZFLdVOqZYR/uRjxlXOWPnxmUKF8VswOAsq7fXUpNZDhA==}
    peerDependencies:
      typescript: '>=4.7.2'
      zod: ^3.0.0
    peerDependenciesMeta:
      typescript:
        optional: true
    dependencies:
      '@t3-oss/env-core': 0.7.1(typescript@5.3.3)(zod@3.22.4)
      typescript: 5.3.3
      zod: 3.22.4
    dev: false

  /@tanstack/query-core@4.36.1:
    resolution: {integrity: sha512-DJSilV5+ytBP1FbFcEJovv4rnnm/CokuVvrBEtW/Va9DvuJ3HksbXUJEpI0aV1KtuL4ZoO9AVE6PyNLzF7tLeA==}
    dev: false

  /@tanstack/react-query@4.36.1(react-dom@18.2.0)(react@18.2.0):
    resolution: {integrity: sha512-y7ySVHFyyQblPl3J3eQBWpXZkliroki3ARnBKsdJchlgt7yJLRDUcf4B8soufgiYt3pEQIkBWBx1N9/ZPIeUWw==}
    peerDependencies:
      react: ^16.8.0 || ^17.0.0 || ^18.0.0
      react-dom: ^16.8.0 || ^17.0.0 || ^18.0.0
      react-native: '*'
    peerDependenciesMeta:
      react-dom:
        optional: true
      react-native:
        optional: true
    dependencies:
      '@tanstack/query-core': 4.36.1
      react: 18.2.0
      react-dom: 18.2.0(react@18.2.0)
      use-sync-external-store: 1.2.0(react@18.2.0)
    dev: false

  /@trpc/client@10.45.0(@trpc/server@10.45.0):
    resolution: {integrity: sha512-m091R1qte9rvkvL8N1e/mzrbb8S4gb+Q4ZNJnEGDgd7kic/6a8DFgSciBTiCoSp0YwOTVhyQzSrrA/sZI6PhBg==}
    peerDependencies:
      '@trpc/server': 10.45.0
    dependencies:
      '@trpc/server': 10.45.0
    dev: false

  /@trpc/next@10.45.0(@tanstack/react-query@4.36.1)(@trpc/client@10.45.0)(@trpc/react-query@10.45.0)(@trpc/server@10.45.0)(next@14.0.4)(react-dom@18.2.0)(react@18.2.0):
    resolution: {integrity: sha512-saXajAb5GBpos9BNEtq/BeTOxmM4oCP3kyuGlMopNtHoacr71xHCItFnLsPWffM4DVW88uOXCFWaOtpOs5ThBw==}
    peerDependencies:
      '@tanstack/react-query': ^4.18.0
      '@trpc/client': 10.45.0
      '@trpc/react-query': 10.45.0
      '@trpc/server': 10.45.0
      next: '*'
      react: '>=16.8.0'
      react-dom: '>=16.8.0'
    dependencies:
      '@tanstack/react-query': 4.36.1(react-dom@18.2.0)(react@18.2.0)
      '@trpc/client': 10.45.0(@trpc/server@10.45.0)
      '@trpc/react-query': 10.45.0(@tanstack/react-query@4.36.1)(@trpc/client@10.45.0)(@trpc/server@10.45.0)(react-dom@18.2.0)(react@18.2.0)
      '@trpc/server': 10.45.0
      next: 14.0.4(react-dom@18.2.0)(react@18.2.0)
      react: 18.2.0
      react-dom: 18.2.0(react@18.2.0)
    dev: false

  /@trpc/react-query@10.45.0(@tanstack/react-query@4.36.1)(@trpc/client@10.45.0)(@trpc/server@10.45.0)(react-dom@18.2.0)(react@18.2.0):
    resolution: {integrity: sha512-MMc2pLwoaLZVwvLQyzJv3uEmdG3lORhifhVzR/drtavwDYwt+OEvH0w3s1zC7RaDdFpc6Nj2kkpHmdoU7BlAAw==}
    peerDependencies:
      '@tanstack/react-query': ^4.18.0
      '@trpc/client': 10.45.0
      '@trpc/server': 10.45.0
      react: '>=16.8.0'
      react-dom: '>=16.8.0'
    dependencies:
      '@tanstack/react-query': 4.36.1(react-dom@18.2.0)(react@18.2.0)
      '@trpc/client': 10.45.0(@trpc/server@10.45.0)
      '@trpc/server': 10.45.0
      react: 18.2.0
      react-dom: 18.2.0(react@18.2.0)
    dev: false

  /@trpc/server@10.45.0:
    resolution: {integrity: sha512-2Fwzv6nqpE0Ie/G7PeS0EVR89zLm+c1Mw7T+RAGtU807j4oaUx0zGkBXTu5u9AI+j+BYNN2GZxJcuDTAecbr1A==}
    dev: false

  /@types/cookie@0.6.0:
    resolution: {integrity: sha512-4Kh9a6B2bQciAhf7FSuMRRkUWecJgJu9nPnx3yzpsfXX/c50REIqpHY4C82bXP90qrLtXtkDxTZosYO3UpOwlA==}
    dev: false

  /@types/eslint-scope@3.7.7:
    resolution: {integrity: sha512-MzMFlSLBqNF2gcHWO0G1vP/YQyfvrxZ0bF+u7mzUdZ1/xK4A4sru+nraZz5i3iEIk1l1uyicaDVTB4QbbEkAYg==}
    dependencies:
      '@types/eslint': 8.56.1
      '@types/estree': 1.0.5
    dev: false

  /@types/eslint@8.56.1:
    resolution: {integrity: sha512-18PLWRzhy9glDQp3+wOgfLYRWlhgX0azxgJ63rdpoUHyrC9z0f5CkFburjQx4uD7ZCruw85ZtMt6K+L+R8fLJQ==}
    dependencies:
      '@types/estree': 1.0.5
      '@types/json-schema': 7.0.15

  /@types/estree@1.0.5:
    resolution: {integrity: sha512-/kYRxGDLWzHOB7q+wtSUQlFrtcdUccpfy+X+9iMBpHK8QLLhx2wIPYuS5DYtR9Wa/YlZAbIovy7qVdB1Aq6Lyw==}

  /@types/json-schema@7.0.15:
    resolution: {integrity: sha512-5+fP8P8MFNC+AyZCDxrB2pkZFPGzqQWUzpSeuuVLvm8VMcorNYavBqoFcxK8bQz4Qsbn4oUEEem4wDLfcysGHA==}

  /@types/json5@0.0.29:
    resolution: {integrity: sha512-dRLjCWHYg4oaA77cxO64oO+7JwCwnIzkZPdrrC71jQmQtlhM556pwKo5bUzqvZndkVbeFLIIi+9TC40JNF5hNQ==}
    dev: true

  /@types/node@18.19.5:
    resolution: {integrity: sha512-22MG6T02Hos2JWfa1o5jsIByn+bc5iOt1IS4xyg6OG68Bu+wMonVZzdrgCw693++rpLE9RUT/Bx15BeDzO0j+g==}
    dependencies:
      undici-types: 5.26.5

  /@types/parse-json@4.0.2:
    resolution: {integrity: sha512-dISoDXWWQwUquiKsyZ4Ng+HX2KsPL7LyHKHQwgGFEA3IaKac4Obd+h2a/a6waisAoepJlBcx9paWqjA8/HVjCw==}
    dev: false

  /@types/pg@8.10.9:
    resolution: {integrity: sha512-UksbANNE/f8w0wOMxVKKIrLCbEMV+oM1uKejmwXr39olg4xqcfBDbXxObJAt6XxHbDa4XTKOlUEcEltXDX+XLQ==}
    dependencies:
      '@types/node': 18.19.5
      pg-protocol: 1.6.0
      pg-types: 4.0.1

  /@types/prop-types@15.7.11:
    resolution: {integrity: sha512-ga8y9v9uyeiLdpKddhxYQkxNDrfvuPrlFb0N1qnZZByvcElJaXthF1UhvCh9TLWJBEHeNtdnbysW7Y6Uq8CVng==}

  /@types/react-dom@18.2.18:
    resolution: {integrity: sha512-TJxDm6OfAX2KJWJdMEVTwWke5Sc/E/RlnPGvGfS0W7+6ocy2xhDVQVh/KvC2Uf7kACs+gDytdusDSdWfWkaNzw==}
    dependencies:
      '@types/react': 18.2.47

  /@types/react@18.2.47:
    resolution: {integrity: sha512-xquNkkOirwyCgoClNk85BjP+aqnIS+ckAJ8i37gAbDs14jfW/J23f2GItAf33oiUPQnqNMALiFeoM9Y5mbjpVQ==}
    dependencies:
      '@types/prop-types': 15.7.11
      '@types/scheduler': 0.16.8
      csstype: 3.1.3

  /@types/scheduler@0.16.8:
    resolution: {integrity: sha512-WZLiwShhwLRmeV6zH+GkbOFT6Z6VklCItrDioxUnv+u4Ll+8vKeFySoFyK/0ctcRpOmwAicELfmys1sDc/Rw+A==}

  /@types/semver@7.5.6:
    resolution: {integrity: sha512-dn1l8LaMea/IjDoHNd9J52uBbInB796CDffS6VdIxvqYCPSG0V0DzHp76GpaWnlhg88uYyPbXCDIowa86ybd5A==}
    dev: true

  /@typescript-eslint/eslint-plugin@6.18.0(@typescript-eslint/parser@6.18.0)(eslint@8.56.0)(typescript@5.3.3):
    resolution: {integrity: sha512-3lqEvQUdCozi6d1mddWqd+kf8KxmGq2Plzx36BlkjuQe3rSTm/O98cLf0A4uDO+a5N1KD2SeEEl6fW97YHY+6w==}
    engines: {node: ^16.0.0 || >=18.0.0}
    peerDependencies:
      '@typescript-eslint/parser': ^6.0.0 || ^6.0.0-alpha
      eslint: ^7.0.0 || ^8.0.0
      typescript: '*'
    peerDependenciesMeta:
      typescript:
        optional: true
    dependencies:
      '@eslint-community/regexpp': 4.10.0
      '@typescript-eslint/parser': 6.18.0(eslint@8.56.0)(typescript@5.3.3)
      '@typescript-eslint/scope-manager': 6.18.0
      '@typescript-eslint/type-utils': 6.18.0(eslint@8.56.0)(typescript@5.3.3)
      '@typescript-eslint/utils': 6.18.0(eslint@8.56.0)(typescript@5.3.3)
      '@typescript-eslint/visitor-keys': 6.18.0
      debug: 4.3.4
      eslint: 8.56.0
      graphemer: 1.4.0
      ignore: 5.3.0
      natural-compare: 1.4.0
      semver: 7.5.4
      ts-api-utils: 1.0.3(typescript@5.3.3)
      typescript: 5.3.3
    transitivePeerDependencies:
      - supports-color
    dev: true

  /@typescript-eslint/parser@6.18.0(eslint@8.56.0)(typescript@5.3.3):
    resolution: {integrity: sha512-v6uR68SFvqhNQT41frCMCQpsP+5vySy6IdgjlzUWoo7ALCnpaWYcz/Ij2k4L8cEsL0wkvOviCMpjmtRtHNOKzA==}
    engines: {node: ^16.0.0 || >=18.0.0}
    peerDependencies:
      eslint: ^7.0.0 || ^8.0.0
      typescript: '*'
    peerDependenciesMeta:
      typescript:
        optional: true
    dependencies:
      '@typescript-eslint/scope-manager': 6.18.0
      '@typescript-eslint/types': 6.18.0
      '@typescript-eslint/typescript-estree': 6.18.0(typescript@5.3.3)
      '@typescript-eslint/visitor-keys': 6.18.0
      debug: 4.3.4
      eslint: 8.56.0
      typescript: 5.3.3
    transitivePeerDependencies:
      - supports-color
    dev: true

  /@typescript-eslint/scope-manager@6.18.0:
    resolution: {integrity: sha512-o/UoDT2NgOJ2VfHpfr+KBY2ErWvCySNUIX/X7O9g8Zzt/tXdpfEU43qbNk8LVuWUT2E0ptzTWXh79i74PP0twA==}
    engines: {node: ^16.0.0 || >=18.0.0}
    dependencies:
      '@typescript-eslint/types': 6.18.0
      '@typescript-eslint/visitor-keys': 6.18.0
    dev: true

  /@typescript-eslint/type-utils@6.18.0(eslint@8.56.0)(typescript@5.3.3):
    resolution: {integrity: sha512-ZeMtrXnGmTcHciJN1+u2CigWEEXgy1ufoxtWcHORt5kGvpjjIlK9MUhzHm4RM8iVy6dqSaZA/6PVkX6+r+ChjQ==}
    engines: {node: ^16.0.0 || >=18.0.0}
    peerDependencies:
      eslint: ^7.0.0 || ^8.0.0
      typescript: '*'
    peerDependenciesMeta:
      typescript:
        optional: true
    dependencies:
      '@typescript-eslint/typescript-estree': 6.18.0(typescript@5.3.3)
      '@typescript-eslint/utils': 6.18.0(eslint@8.56.0)(typescript@5.3.3)
      debug: 4.3.4
      eslint: 8.56.0
      ts-api-utils: 1.0.3(typescript@5.3.3)
      typescript: 5.3.3
    transitivePeerDependencies:
      - supports-color
    dev: true

  /@typescript-eslint/types@6.18.0:
    resolution: {integrity: sha512-/RFVIccwkwSdW/1zeMx3hADShWbgBxBnV/qSrex6607isYjj05t36P6LyONgqdUrNLl5TYU8NIKdHUYpFvExkA==}
    engines: {node: ^16.0.0 || >=18.0.0}
    dev: true

  /@typescript-eslint/typescript-estree@6.18.0(typescript@5.3.3):
    resolution: {integrity: sha512-klNvl+Ql4NsBNGB4W9TZ2Od03lm7aGvTbs0wYaFYsplVPhr+oeXjlPZCDI4U9jgJIDK38W1FKhacCFzCC+nbIg==}
    engines: {node: ^16.0.0 || >=18.0.0}
    peerDependencies:
      typescript: '*'
    peerDependenciesMeta:
      typescript:
        optional: true
    dependencies:
      '@typescript-eslint/types': 6.18.0
      '@typescript-eslint/visitor-keys': 6.18.0
      debug: 4.3.4
      globby: 11.1.0
      is-glob: 4.0.3
      minimatch: 9.0.3
      semver: 7.5.4
      ts-api-utils: 1.0.3(typescript@5.3.3)
      typescript: 5.3.3
    transitivePeerDependencies:
      - supports-color
    dev: true

  /@typescript-eslint/utils@6.18.0(eslint@8.56.0)(typescript@5.3.3):
    resolution: {integrity: sha512-wiKKCbUeDPGaYEYQh1S580dGxJ/V9HI7K5sbGAVklyf+o5g3O+adnS4UNJajplF4e7z2q0uVBaTdT/yLb4XAVA==}
    engines: {node: ^16.0.0 || >=18.0.0}
    peerDependencies:
      eslint: ^7.0.0 || ^8.0.0
    dependencies:
      '@eslint-community/eslint-utils': 4.4.0(eslint@8.56.0)
      '@types/json-schema': 7.0.15
      '@types/semver': 7.5.6
      '@typescript-eslint/scope-manager': 6.18.0
      '@typescript-eslint/types': 6.18.0
      '@typescript-eslint/typescript-estree': 6.18.0(typescript@5.3.3)
      eslint: 8.56.0
      semver: 7.5.4
    transitivePeerDependencies:
      - supports-color
      - typescript
    dev: true

  /@typescript-eslint/visitor-keys@6.18.0:
    resolution: {integrity: sha512-1wetAlSZpewRDb2h9p/Q8kRjdGuqdTAQbkJIOUMLug2LBLG+QOjiWoSj6/3B/hA9/tVTFFdtiKvAYoYnSRW/RA==}
    engines: {node: ^16.0.0 || >=18.0.0}
    dependencies:
      '@typescript-eslint/types': 6.18.0
      eslint-visitor-keys: 3.4.3
    dev: true

  /@ungap/structured-clone@1.2.0:
    resolution: {integrity: sha512-zuVdFrMJiuCDQUMCzQaD6KL28MjnqqN8XnAqiEq9PNm/hCPTSGfrXCOfwj1ow4LFb/tNymJPwsNbVePc1xFqrQ==}

  /@webassemblyjs/ast@1.11.6:
    resolution: {integrity: sha512-IN1xI7PwOvLPgjcf180gC1bqn3q/QaOCwYUahIOhbYUu8KA/3tw2RT/T0Gidi1l7Hhj5D/INhJxiICObqpMu4Q==}
    dependencies:
      '@webassemblyjs/helper-numbers': 1.11.6
      '@webassemblyjs/helper-wasm-bytecode': 1.11.6
    dev: false

  /@webassemblyjs/floating-point-hex-parser@1.11.6:
    resolution: {integrity: sha512-ejAj9hfRJ2XMsNHk/v6Fu2dGS+i4UaXBXGemOfQ/JfQ6mdQg/WXtwleQRLLS4OvfDhv8rYnVwH27YJLMyYsxhw==}
    dev: false

  /@webassemblyjs/helper-api-error@1.11.6:
    resolution: {integrity: sha512-o0YkoP4pVu4rN8aTJgAyj9hC2Sv5UlkzCHhxqWj8butaLvnpdc2jOwh4ewE6CX0txSfLn/UYaV/pheS2Txg//Q==}
    dev: false

  /@webassemblyjs/helper-buffer@1.11.6:
    resolution: {integrity: sha512-z3nFzdcp1mb8nEOFFk8DrYLpHvhKC3grJD2ardfKOzmbmJvEf/tPIqCY+sNcwZIY8ZD7IkB2l7/pqhUhqm7hLA==}
    dev: false

  /@webassemblyjs/helper-numbers@1.11.6:
    resolution: {integrity: sha512-vUIhZ8LZoIWHBohiEObxVm6hwP034jwmc9kuq5GdHZH0wiLVLIPcMCdpJzG4C11cHoQ25TFIQj9kaVADVX7N3g==}
    dependencies:
      '@webassemblyjs/floating-point-hex-parser': 1.11.6
      '@webassemblyjs/helper-api-error': 1.11.6
      '@xtuc/long': 4.2.2
    dev: false

  /@webassemblyjs/helper-wasm-bytecode@1.11.6:
    resolution: {integrity: sha512-sFFHKwcmBprO9e7Icf0+gddyWYDViL8bpPjJJl0WHxCdETktXdmtWLGVzoHbqUcY4Be1LkNfwTmXOJUFZYSJdA==}
    dev: false

  /@webassemblyjs/helper-wasm-section@1.11.6:
    resolution: {integrity: sha512-LPpZbSOwTpEC2cgn4hTydySy1Ke+XEu+ETXuoyvuyezHO3Kjdu90KK95Sh9xTbmjrCsUwvWwCOQQNta37VrS9g==}
    dependencies:
      '@webassemblyjs/ast': 1.11.6
      '@webassemblyjs/helper-buffer': 1.11.6
      '@webassemblyjs/helper-wasm-bytecode': 1.11.6
      '@webassemblyjs/wasm-gen': 1.11.6
    dev: false

  /@webassemblyjs/ieee754@1.11.6:
    resolution: {integrity: sha512-LM4p2csPNvbij6U1f19v6WR56QZ8JcHg3QIJTlSwzFcmx6WSORicYj6I63f9yU1kEUtrpG+kjkiIAkevHpDXrg==}
    dependencies:
      '@xtuc/ieee754': 1.2.0
    dev: false

  /@webassemblyjs/leb128@1.11.6:
    resolution: {integrity: sha512-m7a0FhE67DQXgouf1tbN5XQcdWoNgaAuoULHIfGFIEVKA6tu/edls6XnIlkmS6FrXAquJRPni3ZZKjw6FSPjPQ==}
    dependencies:
      '@xtuc/long': 4.2.2
    dev: false

  /@webassemblyjs/utf8@1.11.6:
    resolution: {integrity: sha512-vtXf2wTQ3+up9Zsg8sa2yWiQpzSsMyXj0qViVP6xKGCUT8p8YJ6HqI7l5eCnWx1T/FYdsv07HQs2wTFbbof/RA==}
    dev: false

  /@webassemblyjs/wasm-edit@1.11.6:
    resolution: {integrity: sha512-Ybn2I6fnfIGuCR+Faaz7YcvtBKxvoLV3Lebn1tM4o/IAJzmi9AWYIPWpyBfU8cC+JxAO57bk4+zdsTjJR+VTOw==}
    dependencies:
      '@webassemblyjs/ast': 1.11.6
      '@webassemblyjs/helper-buffer': 1.11.6
      '@webassemblyjs/helper-wasm-bytecode': 1.11.6
      '@webassemblyjs/helper-wasm-section': 1.11.6
      '@webassemblyjs/wasm-gen': 1.11.6
      '@webassemblyjs/wasm-opt': 1.11.6
      '@webassemblyjs/wasm-parser': 1.11.6
      '@webassemblyjs/wast-printer': 1.11.6
    dev: false

  /@webassemblyjs/wasm-gen@1.11.6:
    resolution: {integrity: sha512-3XOqkZP/y6B4F0PBAXvI1/bky7GryoogUtfwExeP/v7Nzwo1QLcq5oQmpKlftZLbT+ERUOAZVQjuNVak6UXjPA==}
    dependencies:
      '@webassemblyjs/ast': 1.11.6
      '@webassemblyjs/helper-wasm-bytecode': 1.11.6
      '@webassemblyjs/ieee754': 1.11.6
      '@webassemblyjs/leb128': 1.11.6
      '@webassemblyjs/utf8': 1.11.6
    dev: false

  /@webassemblyjs/wasm-opt@1.11.6:
    resolution: {integrity: sha512-cOrKuLRE7PCe6AsOVl7WasYf3wbSo4CeOk6PkrjS7g57MFfVUF9u6ysQBBODX0LdgSvQqRiGz3CXvIDKcPNy4g==}
    dependencies:
      '@webassemblyjs/ast': 1.11.6
      '@webassemblyjs/helper-buffer': 1.11.6
      '@webassemblyjs/wasm-gen': 1.11.6
      '@webassemblyjs/wasm-parser': 1.11.6
    dev: false

  /@webassemblyjs/wasm-parser@1.11.6:
    resolution: {integrity: sha512-6ZwPeGzMJM3Dqp3hCsLgESxBGtT/OeCvCZ4TA1JUPYgmhAx38tTPR9JaKy0S5H3evQpO/h2uWs2j6Yc/fjkpTQ==}
    dependencies:
      '@webassemblyjs/ast': 1.11.6
      '@webassemblyjs/helper-api-error': 1.11.6
      '@webassemblyjs/helper-wasm-bytecode': 1.11.6
      '@webassemblyjs/ieee754': 1.11.6
      '@webassemblyjs/leb128': 1.11.6
      '@webassemblyjs/utf8': 1.11.6
    dev: false

  /@webassemblyjs/wast-printer@1.11.6:
    resolution: {integrity: sha512-JM7AhRcE+yW2GWYaKeHL5vt4xqee5N2WcezptmgyhNS+ScggqcT1OtXykhAb13Sn5Yas0j2uv9tHgrjwvzAP4A==}
    dependencies:
      '@webassemblyjs/ast': 1.11.6
      '@xtuc/long': 4.2.2
    dev: false

  /@xtuc/ieee754@1.2.0:
    resolution: {integrity: sha512-DX8nKgqcGwsc0eJSqYt5lwP4DH5FlHnmuWWBRy7X0NcaGR0ZtuyeESgMwTYVEtxmsNGY+qit4QYT/MIYTOTPeA==}
    dev: false

  /@xtuc/long@4.2.2:
    resolution: {integrity: sha512-NuHqBY1PB/D8xU6s/thBgOAiAP7HOYDQ32+BFZILJ8ivkUkAHQnWfn6WhL79Owj1qmUnoN/YPhktdIoucipkAQ==}
    dev: false

  /abbrev@2.0.0:
    resolution: {integrity: sha512-6/mh1E2u2YgEsCHdY0Yx5oW+61gZU+1vXaoiHHrpKeuRNNgFvS+/jrwHiQhB5apAf5oB7UB7E19ol2R2LKH8hQ==}
    engines: {node: ^14.17.0 || ^16.13.0 || >=18.0.0}
    dev: false

  /acorn-import-assertions@1.9.0(acorn@8.11.3):
    resolution: {integrity: sha512-cmMwop9x+8KFhxvKrKfPYmN6/pKTYYHBqLa0DfvVZcKMJWNyWLnaqND7dx/qn66R7ewM1UX5XMaDVP5wlVTaVA==}
    peerDependencies:
      acorn: ^8
    dependencies:
      acorn: 8.11.3
    dev: false

  /acorn-jsx@5.3.2(acorn@8.11.3):
    resolution: {integrity: sha512-rq9s+JNhf0IChjtDXxllJ7g41oZk5SlXtp0LHwyA5cejwn7vKmKp4pPri6YEePv2PU65sAsegbXtIinmDFDXgQ==}
    peerDependencies:
      acorn: ^6.0.0 || ^7.0.0 || ^8.0.0
    dependencies:
      acorn: 8.11.3

  /acorn@8.11.3:
    resolution: {integrity: sha512-Y9rRfJG5jcKOE0CLisYbojUjIrIEE7AGMzA/Sm4BslANhbS+cDMpgBdcPT91oJ7OuJ9hYJBx59RjbhxVnrF8Xg==}
    engines: {node: '>=0.4.0'}
    hasBin: true

  /ajv-keywords@3.5.2(ajv@6.12.6):
    resolution: {integrity: sha512-5p6WTN0DdTGVQk6VjcEju19IgaHudalcfabD7yhDGeA6bcQnmL+CpveLJq/3hvfwd1aof6L386Ougkx6RfyMIQ==}
    peerDependencies:
      ajv: ^6.9.1
    dependencies:
      ajv: 6.12.6
    dev: false

  /ajv@6.12.6:
    resolution: {integrity: sha512-j3fVLgvTo527anyYyJOGTYJbG+vnnQYvE0m5mmkc1TK+nxAppkCLMIL0aZ4dblVCNoGShhm+kzE4ZUykBoMg4g==}
    dependencies:
      fast-deep-equal: 3.1.3
      fast-json-stable-stringify: 2.1.0
      json-schema-traverse: 0.4.1
      uri-js: 4.4.1

  /ansi-regex@5.0.1:
    resolution: {integrity: sha512-quJQXlTSUGL2LH9SUXo8VwsY4soanhgo6LNSm84E1LBcE8s3O0wpdiRzyR9z/ZZJMlMWv37qOOb9pdJlMUEKFQ==}
    engines: {node: '>=8'}

  /ansi-regex@6.0.1:
    resolution: {integrity: sha512-n5M855fKb2SsfMIiFFoVrABHJC8QtHwVx+mHWP3QcEqBHYienj5dHSgjbxtC0WEZXYt4wcD6zrQElDPhFuZgfA==}
    engines: {node: '>=12'}

  /ansi-styles@3.2.1:
    resolution: {integrity: sha512-VT0ZI6kZRdTh8YyJw3SMbYm/u+NqfsAxEpWO0Pf9sq8/e94WxxOpPKx9FR1FlyCtOVDNOQ+8ntlqFxiRc+r5qA==}
    engines: {node: '>=4'}
    dependencies:
      color-convert: 1.9.3
    dev: false

  /ansi-styles@4.3.0:
    resolution: {integrity: sha512-zbB9rCJAT1rbjiVDb2hqKFHNYLxgtk8NURxZ3IZwD3F6NtxbXZQCnnSi1Lkx+IDohdPlFp222wVALIheZJQSEg==}
    engines: {node: '>=8'}
    dependencies:
      color-convert: 2.0.1

  /ansi-styles@6.2.1:
    resolution: {integrity: sha512-bN798gFfQX+viw3R7yrGWRqnrN2oRkEkUjjl4JNn4E8GxxbjtG3FbrEIIY3l8/hrwUwIeCZvi4QuOTP4MErVug==}
    engines: {node: '>=12'}

  /any-promise@1.3.0:
    resolution: {integrity: sha512-7UvmKalWRt1wgjL1RrGxoSJW/0QZFIegpeGvZG9kjp8vrRu55XTHbwnqq2GpXm9uLbcuhxm3IqX9OB4MZR1b2A==}

  /anymatch@3.1.3:
    resolution: {integrity: sha512-KMReFUr0B4t+D+OBkjR3KYqvocp2XaSzO55UcB6mgQMd3KbcE+mWTyvVV7D/zsdEbNnV6acZUutkiHQXvTr1Rw==}
    engines: {node: '>= 8'}
    dependencies:
      normalize-path: 3.0.0
      picomatch: 2.3.1

  /arg@5.0.2:
    resolution: {integrity: sha512-PYjyFOLKQ9y57JvQ6QLo8dAgNqswh8M1RMJYdQduT6xbWSgK36P/Z/v+p888pM69jMMfS8Xd8F6I1kQ/I9HUGg==}

  /argparse@2.0.1:
    resolution: {integrity: sha512-8+9WqebbFzpX9OR+Wa6O29asIogeRMzcGtAINdpMHHyAg10f05aSFVBbcEqGf/PXw1EjAZ+q2/bEBg3DvurK3Q==}

  /aria-hidden@1.2.3:
    resolution: {integrity: sha512-xcLxITLe2HYa1cnYnwCjkOO1PqUHQpozB8x9AR0OgWN2woOBi5kSDVxKfd0b7sb1hw5qFeJhXm9H1nu3xSfLeQ==}
    engines: {node: '>=10'}
    dependencies:
      tslib: 2.6.2
    dev: false

  /aria-query@5.3.0:
    resolution: {integrity: sha512-b0P0sZPKtyu8HkeRAfCq0IfURZK+SuwMjY1UXGBU27wpAiTwQAIlq56IbIO+ytk/JjS1fMR14ee5WBBfKi5J6A==}
    dependencies:
      dequal: 2.0.3
    dev: true

  /array-buffer-byte-length@1.0.0:
    resolution: {integrity: sha512-LPuwb2P+NrQw3XhxGc36+XSvuBPopovXYTR9Ew++Du9Yb/bx5AzBfrIsBoj0EZUifjQU+sHL21sseZ3jerWO/A==}
    dependencies:
      call-bind: 1.0.5
      is-array-buffer: 3.0.2
    dev: true

  /array-includes@3.1.7:
    resolution: {integrity: sha512-dlcsNBIiWhPkHdOEEKnehA+RNUWDc4UqFtnIXU4uuYDPtA4LDkr7qip2p0VvFAEXNDr0yWZ9PJyIRiGjRLQzwQ==}
    engines: {node: '>= 0.4'}
    dependencies:
      call-bind: 1.0.5
      define-properties: 1.2.1
      es-abstract: 1.22.3
      get-intrinsic: 1.2.2
      is-string: 1.0.7
    dev: true

  /array-union@2.1.0:
    resolution: {integrity: sha512-HGyxoOTYUyCM6stUe6EJgnd4EoewAI7zMdfqO+kGjnlZmBDz/cR5pf8r/cR4Wq60sL/p0IkcjUEEPwS3GFrIyw==}
    engines: {node: '>=8'}
    dev: true

  /array.prototype.findlastindex@1.2.3:
    resolution: {integrity: sha512-LzLoiOMAxvy+Gd3BAq3B7VeIgPdo+Q8hthvKtXybMvRV0jrXfJM/t8mw7nNlpEcVlVUnCnM2KSX4XU5HmpodOA==}
    engines: {node: '>= 0.4'}
    dependencies:
      call-bind: 1.0.5
      define-properties: 1.2.1
      es-abstract: 1.22.3
      es-shim-unscopables: 1.0.2
      get-intrinsic: 1.2.2
    dev: true

  /array.prototype.flat@1.3.2:
    resolution: {integrity: sha512-djYB+Zx2vLewY8RWlNCUdHjDXs2XOgm602S9E7P/UpHgfeHL00cRiIF+IN/G/aUJ7kGPb6yO/ErDI5V2s8iycA==}
    engines: {node: '>= 0.4'}
    dependencies:
      call-bind: 1.0.5
      define-properties: 1.2.1
      es-abstract: 1.22.3
      es-shim-unscopables: 1.0.2
    dev: true

  /array.prototype.flatmap@1.3.2:
    resolution: {integrity: sha512-Ewyx0c9PmpcsByhSW4r+9zDU7sGjFc86qf/kKtuSCRdhfbk0SNLLkaT5qvcHnRGgc5NP/ly/y+qkXkqONX54CQ==}
    engines: {node: '>= 0.4'}
    dependencies:
      call-bind: 1.0.5
      define-properties: 1.2.1
      es-abstract: 1.22.3
      es-shim-unscopables: 1.0.2
    dev: true

  /array.prototype.tosorted@1.1.2:
    resolution: {integrity: sha512-HuQCHOlk1Weat5jzStICBCd83NxiIMwqDg/dHEsoefabn/hJRj5pVdWcPUSpRrwhwxZOsQassMpgN/xRYFBMIg==}
    dependencies:
      call-bind: 1.0.5
      define-properties: 1.2.1
      es-abstract: 1.22.3
      es-shim-unscopables: 1.0.2
      get-intrinsic: 1.2.2
    dev: true

  /arraybuffer.prototype.slice@1.0.2:
    resolution: {integrity: sha512-yMBKppFur/fbHu9/6USUe03bZ4knMYiwFBcyiaXB8Go0qNehwX6inYPzK9U0NeQvGxKthcmHcaR8P5MStSRBAw==}
    engines: {node: '>= 0.4'}
    dependencies:
      array-buffer-byte-length: 1.0.0
      call-bind: 1.0.5
      define-properties: 1.2.1
      es-abstract: 1.22.3
      get-intrinsic: 1.2.2
      is-array-buffer: 3.0.2
      is-shared-array-buffer: 1.0.2
    dev: true

  /ast-types-flow@0.0.8:
    resolution: {integrity: sha512-OH/2E5Fg20h2aPrbe+QL8JZQFko0YZaF+j4mnQ7BGhfavO7OpSLa8a0y9sBwomHdSbkhTS8TQNayBfnW5DwbvQ==}
    dev: true

  /asynciterator.prototype@1.0.0:
    resolution: {integrity: sha512-wwHYEIS0Q80f5mosx3L/dfG5t5rjEa9Ft51GTaNt862EnpyGHpgz2RkZvLPp1oF5TnAiTohkEKVEu8pQPJI7Vg==}
    dependencies:
      has-symbols: 1.0.3
    dev: true

  /autoprefixer@10.4.16(postcss@8.4.33):
    resolution: {integrity: sha512-7vd3UC6xKp0HLfua5IjZlcXvGAGy7cBAXTg2lyQ/8WpNhd6SiZ8Be+xm3FyBSYJx5GKcpRCzBh7RH4/0dnY+uQ==}
    engines: {node: ^10 || ^12 || >=14}
    hasBin: true
    peerDependencies:
      postcss: ^8.1.0
    dependencies:
      browserslist: 4.22.2
      caniuse-lite: 1.0.30001576
      fraction.js: 4.3.7
      normalize-range: 0.1.2
      picocolors: 1.0.0
      postcss: 8.4.33
      postcss-value-parser: 4.2.0
    dev: true

  /available-typed-arrays@1.0.5:
    resolution: {integrity: sha512-DMD0KiN46eipeziST1LPP/STfDU0sufISXmjSgvVsoU2tqxctQeASejWcfNtxYKqETM1UxQ8sp2OrSBWpHY6sw==}
    engines: {node: '>= 0.4'}
    dev: true

  /axe-core@4.7.0:
    resolution: {integrity: sha512-M0JtH+hlOL5pLQwHOLNYZaXuhqmvS8oExsqB1SBYgA4Dk7u/xx+YdGHXaK5pyUfed5mYXdlYiphWq3G8cRi5JQ==}
    engines: {node: '>=4'}
    dev: true

  /axobject-query@3.2.1:
    resolution: {integrity: sha512-jsyHu61e6N4Vbz/v18DHwWYKK0bSWLqn47eeDSKPB7m8tqMHF9YJ+mhIk2lVteyZrY8tnSj/jHOv4YiTCuCJgg==}
    dependencies:
      dequal: 2.0.3
    dev: true

  /babel-plugin-emotion@10.2.2:
    resolution: {integrity: sha512-SMSkGoqTbTyUTDeuVuPIWifPdUGkTk1Kf9BWRiXIOIcuyMfsdp2EjeiiFvOzX8NOBvEh/ypKYvUh2rkgAJMCLA==}
    dependencies:
      '@babel/helper-module-imports': 7.22.15
      '@emotion/hash': 0.8.0
      '@emotion/memoize': 0.7.4
      '@emotion/serialize': 0.11.16
      babel-plugin-macros: 2.8.0
      babel-plugin-syntax-jsx: 6.18.0
      convert-source-map: 1.9.0
      escape-string-regexp: 1.0.5
      find-root: 1.1.0
      source-map: 0.5.7
    dev: false

  /babel-plugin-macros@2.8.0:
    resolution: {integrity: sha512-SEP5kJpfGYqYKpBrj5XU3ahw5p5GOHJ0U5ssOSQ/WBVdwkD2Dzlce95exQTs3jOVWPPKLBN2rlEWkCK7dSmLvg==}
    dependencies:
      '@babel/runtime': 7.23.7
      cosmiconfig: 6.0.0
      resolve: 1.22.8
    dev: false

  /babel-plugin-syntax-jsx@6.18.0:
    resolution: {integrity: sha512-qrPaCSo9c8RHNRHIotaufGbuOBN8rtdC4QrrFFc43vyWCCz7Kl7GL1PGaXtMGQZUXrkCjNEgxDfmAuAabr/rlw==}
    dev: false

  /balanced-match@1.0.2:
    resolution: {integrity: sha512-3oSeUO0TMV67hN1AmbXsK4yaqU7tjiHlbxRDZOpH0KW9+CeX4bRAaX0Anxt0tx2MrpRpWwQaPwIlISEJhYU5Pw==}

  /beautify@0.0.8:
    resolution: {integrity: sha512-1iF6Ey2qxDkm6bPgKcoXUmwFDpoRi5IgwefQDDQBRLxlZAAYwcULoQ2IdBArXZuSsuL7AT+KvZI9xZVLeUZPRg==}
    hasBin: true
    dependencies:
      cssbeautify: 0.3.1
      html: 1.0.0
      js-beautify: 1.14.11
    dev: false

  /binary-extensions@2.2.0:
    resolution: {integrity: sha512-jDctJ/IVQbZoJykoeHbhXpOlNBqGNcwXJKJog42E5HDPUwQTSdjCHdihjj0DlnheQ7blbT6dHOafNAiS8ooQKA==}
    engines: {node: '>=8'}

  /brace-expansion@1.1.11:
    resolution: {integrity: sha512-iCuPHDFgrHX7H2vEI/5xpz07zSHB00TpugqhmYtVmMO6518mCuRMoOYFldEBl0g187ufozdaHgWKcYFb61qGiA==}
    dependencies:
      balanced-match: 1.0.2
      concat-map: 0.0.1

  /brace-expansion@2.0.1:
    resolution: {integrity: sha512-XnAIvQ8eM+kC6aULx6wuQiwVsnzsi9d3WxzV3FpWTGA19F621kwdbsAcFKXgKUHZWsy+mY6iL1sHTxWEFCytDA==}
    dependencies:
      balanced-match: 1.0.2

  /braces@3.0.2:
    resolution: {integrity: sha512-b8um+L1RzM3WDSzvhm6gIz1yfTbBt6YTlcEKAvsmqCZZFw46z626lVj9j1yEPW33H5H+lBQpZMP1k8l+78Ha0A==}
    engines: {node: '>=8'}
    dependencies:
      fill-range: 7.0.1

  /browserslist@4.22.2:
    resolution: {integrity: sha512-0UgcrvQmBDvZHFGdYUehrCNIazki7/lUP3kkoi/r3YB2amZbFM9J43ZRkJTXBUZK4gmx56+Sqk9+Vs9mwZx9+A==}
    engines: {node: ^6 || ^7 || ^8 || ^9 || ^10 || ^11 || ^12 || >=13.7}
    hasBin: true
    dependencies:
      caniuse-lite: 1.0.30001576
      electron-to-chromium: 1.4.623
      node-releases: 2.0.14
      update-browserslist-db: 1.0.13(browserslist@4.22.2)

  /buffer-from@1.1.2:
    resolution: {integrity: sha512-E+XQCRwSbaaiChtv6k6Dwgc+bx+Bs6vuKJHHl5kox/BaKbhiXzqQOwK4cO22yElGp2OCmjwVhT3HmxgyPGnJfQ==}

  /buffer-writer@2.0.0:
    resolution: {integrity: sha512-a7ZpuTZU1TRtnwyCNW3I5dc0wWNC3VR9S++Ewyk2HHZdrO3CQJqSpd+95Us590V6AL7JqUAH2IwZ/398PmNFgw==}
    engines: {node: '>=4'}
    dev: false

  /busboy@1.6.0:
    resolution: {integrity: sha512-8SFQbg/0hQ9xy3UNTB0YEnsNBbWfhf7RtnzpL7TkBiTBRfrQ9Fxcnz7VJsleJpyp6rVLvXiuORqjlHi5q+PYuA==}
    engines: {node: '>=10.16.0'}
    dependencies:
      streamsearch: 1.1.0
    dev: false

  /call-bind@1.0.5:
    resolution: {integrity: sha512-C3nQxfFZxFRVoJoGKKI8y3MOEo129NQ+FgQ08iye+Mk4zNZZGdjfs06bVTr+DBSlA66Q2VEcMki/cUCP4SercQ==}
    dependencies:
      function-bind: 1.1.2
      get-intrinsic: 1.2.2
      set-function-length: 1.1.1
    dev: true

  /callsites@3.1.0:
    resolution: {integrity: sha512-P8BjAsXvZS+VIDUI11hHCQEv74YT67YUi5JJFNWIqL235sBmjX4+qx9Muvls5ivyNENctx46xQLQ3aTuE7ssaQ==}
    engines: {node: '>=6'}

  /camelcase-css@2.0.1:
    resolution: {integrity: sha512-QOSvevhslijgYwRx6Rv7zKdMF8lbRmx+uQGx2+vDc+KI/eBnsy9kit5aj23AgGu3pa4t9AgwbnXWqS+iOY+2aA==}
    engines: {node: '>= 6'}

  /camelcase@7.0.1:
    resolution: {integrity: sha512-xlx1yCK2Oc1APsPXDL2LdlNP6+uu8OCDdhOBSVT279M/S+y75O30C2VuD8T2ogdePBBl7PfPF4504tnLgX3zfw==}
    engines: {node: '>=14.16'}
    dev: true

  /caniuse-lite@1.0.30001576:
    resolution: {integrity: sha512-ff5BdakGe2P3SQsMsiqmt1Lc8221NR1VzHj5jXN5vBny9A6fpze94HiVV/n7XRosOlsShJcvMv5mdnpjOGCEgg==}

  /chalk@2.4.2:
    resolution: {integrity: sha512-Mti+f9lpJNcwF4tWV8/OrTTtF1gZi+f8FqlyAdouralcFWFQWF2+NgCHShjkCb+IFBLq9buZwE1xckQU4peSuQ==}
    engines: {node: '>=4'}
    dependencies:
      ansi-styles: 3.2.1
      escape-string-regexp: 1.0.5
      supports-color: 5.5.0
    dev: false

  /chalk@4.1.2:
    resolution: {integrity: sha512-oKnbhFyRIXpUuez8iBMmyEa4nbj4IOQyuhc/wy9kY7/WVPcwIO9VA668Pu8RkO7+0G76SLROeyw9CpQ061i4mA==}
    engines: {node: '>=10'}
    dependencies:
      ansi-styles: 4.3.0
      supports-color: 7.2.0

  /chalk@5.3.0:
    resolution: {integrity: sha512-dLitG79d+GV1Nb/VYcCDFivJeK1hiukt9QjRNVOsUtTy1rR1YJsmpGGTZ3qJos+uw7WmWF4wUwBd9jxjocFC2w==}
    engines: {node: ^12.17.0 || ^14.13 || >=16.0.0}
    dev: true

  /chokidar@3.5.3:
    resolution: {integrity: sha512-Dr3sfKRP6oTcjf2JmUmFJfeVMvXBdegxB0iVQ5eb2V10uFJUCAS8OByZdVAyVb8xXNz3GjjTgj9kLWsZTqE6kw==}
    engines: {node: '>= 8.10.0'}
    dependencies:
      anymatch: 3.1.3
      braces: 3.0.2
      glob-parent: 5.1.2
      is-binary-path: 2.1.0
      is-glob: 4.0.3
      normalize-path: 3.0.0
      readdirp: 3.6.0
    optionalDependencies:
      fsevents: 2.3.3

  /chrome-trace-event@1.0.3:
    resolution: {integrity: sha512-p3KULyQg4S7NIHixdwbGX+nFHkoBiA4YQmyWtjb8XngSKV124nJmRysgAeujbUVb15vh+RvFUfCPqU7rXk+hZg==}
    engines: {node: '>=6.0'}
    dev: false

  /class-variance-authority@0.7.0:
    resolution: {integrity: sha512-jFI8IQw4hczaL4ALINxqLEXQbWcNjoSkloa4IaufXCJr6QawJyw7tuRysRsrE8w2p/4gGaxKIt/hX3qz/IbD1A==}
    dependencies:
      clsx: 2.0.0
    dev: false

  /classnames@2.5.1:
    resolution: {integrity: sha512-saHYOzhIQs6wy2sVxTM6bUDsQO4F50V9RQ22qBpEdCW+I+/Wmke2HOl6lS6dTpdxVhb88/I6+Hs+438c3lfUow==}
    dev: false

  /cli-color@2.0.3:
    resolution: {integrity: sha512-OkoZnxyC4ERN3zLzZaY9Emb7f/MhBOIpePv0Ycok0fJYT+Ouo00UBEIwsVsr0yoow++n5YWlSUgST9GKhNHiRQ==}
    engines: {node: '>=0.10'}
    dependencies:
      d: 1.0.1
      es5-ext: 0.10.62
      es6-iterator: 2.0.3
      memoizee: 0.4.15
      timers-ext: 0.1.7
    dev: true

  /client-only@0.0.1:
    resolution: {integrity: sha512-IV3Ou0jSMzZrd3pZ48nLkT9DA7Ag1pnPzaiQhpW7c3RbcqqzvzzVu+L8gfqMp/8IM2MQtSiqaCxrrcfu8I8rMA==}
    dev: false

  /clsx@2.0.0:
    resolution: {integrity: sha512-rQ1+kcj+ttHG0MKVGBUXwayCCF1oh39BF5COIpRzuCEv8Mwjv0XucrI2ExNTOn9IlLifGClWQcU9BrZORvtw6Q==}
    engines: {node: '>=6'}
    dev: false

  /clsx@2.1.0:
    resolution: {integrity: sha512-m3iNNWpd9rl3jvvcBnu70ylMdrXt8Vlq4HYadnU5fwcOtvkSQWPmj7amUcDT2qYI7risszBjI5AUIUox9D16pg==}
    engines: {node: '>=6'}
    dev: false

  /color-convert@1.9.3:
    resolution: {integrity: sha512-QfAUtd+vFdAtFQcC8CCyYt1fYWxSqAiK2cSD6zDB8N3cpsEBAvRxp9zOGg6G/SHHJYAT88/az/IuDGALsNVbGg==}
    dependencies:
      color-name: 1.1.3
    dev: false

  /color-convert@2.0.1:
    resolution: {integrity: sha512-RRECPsj7iu/xb5oKYcsFHSppFNnsj/52OVTRKb4zP5onXwVF3zVmmToNcOfGC+CRDpfK/U584fMg38ZHCaElKQ==}
    engines: {node: '>=7.0.0'}
    dependencies:
      color-name: 1.1.4

  /color-name@1.1.3:
    resolution: {integrity: sha512-72fSenhMw2HZMTVHeCA9KCmpEIbzWiQsjN+BHcBbS9vr1mtt+vJjPdksIBNUmKAW8TFUDPJK5SUU3QhE9NEXDw==}
    dev: false

  /color-name@1.1.4:
    resolution: {integrity: sha512-dOy+3AuW3a2wNbZHIuMZpTcgjGuLU/uBL/ubcZF9OXbDo8ff4O8yVp5Bf0efS8uEoYo5q4Fx7dY9OgQGXgAsQA==}

  /commander@10.0.1:
    resolution: {integrity: sha512-y4Mg2tXshplEbSGzx7amzPwKKOCGuoSRP/CjEdwwk0FOGlUbq6lKuoyDZTNZkmxHdJtp54hdfY/JUrdL7Xfdug==}
    engines: {node: '>=14'}
    dev: false

  /commander@2.20.3:
    resolution: {integrity: sha512-GpVkmM8vF2vQUkj2LvZmD35JxeJOLCwJ9cUkugyk2nuhbv3+mJvpLYYt+0+USMxE+oj+ey/lJEnhZw75x/OMcQ==}
    dev: false

  /commander@4.1.1:
    resolution: {integrity: sha512-NOKm8xhkzAjzFx8B2v5OAHT+u5pRQc2UCa2Vq9jYL/31o2wi9mxBA7LIFs3sV5VSC49z6pEhfbMULvShKj26WA==}
    engines: {node: '>= 6'}

  /commander@9.5.0:
    resolution: {integrity: sha512-KRs7WVDKg86PWiuAqhDrAQnTXZKraVcCc6vFdL14qrZ/DcWwuRo7VoiYXalXO7S5GKpqYiVEwCbgFDfxNHKJBQ==}
    engines: {node: ^12.20.0 || >=14}
    dev: true

  /concat-map@0.0.1:
    resolution: {integrity: sha512-/Srv4dswyQNBfohGpz9o6Yb3Gz3SrUDqBH5rTuhGR7ahtlbYKnVxw2bCFMRljaA7EXHaXZ8wsHdodFvbkhKmqg==}

  /concat-stream@1.6.2:
    resolution: {integrity: sha512-27HBghJxjiZtIk3Ycvn/4kbJk/1uZuJFfuPEns6LaEvpvG1f0hTea8lilrouyo9mVc2GWdcEZ8OLoGmSADlrCw==}
    engines: {'0': node >= 0.8}
    dependencies:
      buffer-from: 1.1.2
      inherits: 2.0.4
      readable-stream: 2.3.8
      typedarray: 0.0.6
    dev: false

  /config-chain@1.1.13:
    resolution: {integrity: sha512-qj+f8APARXHrM0hraqXYb2/bOVSV4PvJQlNZ/DVj0QrmNM2q2euizkeuVckQ57J+W0mRH6Hvi+k50M4Jul2VRQ==}
    dependencies:
      ini: 1.3.8
      proto-list: 1.2.4
    dev: false

  /convert-source-map@1.9.0:
    resolution: {integrity: sha512-ASFBup0Mz1uyiIjANan1jzLQami9z1PoYSZCiiYW2FczPbenXc45FZdBZLzOT+r6+iciuEModtmCti+hjaAk0A==}
    dev: false

  /cookie@0.5.0:
    resolution: {integrity: sha512-YZ3GUyn/o8gfKJlnlX7g7xq4gyO6OSuhGPKaaGssGB2qgDUS0gPgtTvoyZLTt9Ab6dC4hfc9dV5arkvc/OCmrw==}
    engines: {node: '>= 0.6'}
    dev: false

  /cookie@0.6.0:
    resolution: {integrity: sha512-U71cyTamuh1CRNCfpGY6to28lxvNwPG4Guz/EVjgf3Jmzv0vlDp1atT9eS5dDjMYHucpHbWns6Lwf3BKz6svdw==}
    engines: {node: '>= 0.6'}
    dev: false

  /copy-anything@3.0.5:
    resolution: {integrity: sha512-yCEafptTtb4bk7GLEQoM8KVJpxAfdBJYaXyzQEgQQQgYrZiDp8SJmGKlYza6CYjEDNstAdNdKA3UuoULlEbS6w==}
    engines: {node: '>=12.13'}
    dependencies:
      is-what: 4.1.16

  /core-util-is@1.0.3:
    resolution: {integrity: sha512-ZQBvi1DcpJ4GDqanjucZ2Hj3wEO5pZDS89BWbkcrvdxksJorwUDDZamX9ldFkp9aw2lmBDLgkObEA4DWNJ9FYQ==}
    dev: false

  /cosmiconfig@6.0.0:
    resolution: {integrity: sha512-xb3ZL6+L8b9JLLCx3ZdoZy4+2ECphCMo2PwqgP1tlfVq6M6YReyzBJtvWWtbDSpNr9hn96pkCiZqUcFEc+54Qg==}
    engines: {node: '>=8'}
    dependencies:
      '@types/parse-json': 4.0.2
      import-fresh: 3.3.0
      parse-json: 5.2.0
      path-type: 4.0.0
      yaml: 1.10.2
    dev: false

  /create-emotion@10.0.27:
    resolution: {integrity: sha512-fIK73w82HPPn/RsAij7+Zt8eCE8SptcJ3WoRMfxMtjteYxud8GDTKKld7MYwAX2TVhrw29uR1N/bVGxeStHILg==}
    dependencies:
      '@emotion/cache': 10.0.29
      '@emotion/serialize': 0.11.16
      '@emotion/sheet': 0.9.4
      '@emotion/utils': 0.11.3
    dev: false

  /cross-spawn@7.0.3:
    resolution: {integrity: sha512-iRDPJKUPVEND7dHPO8rkbOnPpyDygcDFtWjpeWNCgy8WP2rXcxXL8TskReQl6OrB2G7+UJrags1q15Fudc7G6w==}
    engines: {node: '>= 8'}
    dependencies:
      path-key: 3.1.1
      shebang-command: 2.0.0
      which: 2.0.2

  /cssbeautify@0.3.1:
    resolution: {integrity: sha512-ljnSOCOiMbklF+dwPbpooyB78foId02vUrTDogWzu6ca2DCNB7Kc/BHEGBnYOlUYtwXvSW0mWTwaiO2pwFIoRg==}
    hasBin: true
    dev: false

  /cssesc@3.0.0:
    resolution: {integrity: sha512-/Tb/JcjK111nNScGob5MNtsntNM1aCNUDipB/TkwZFhyDrrE47SOx/18wF2bbjgc3ZzCSKW1T5nt5EbFoAz/Vg==}
    engines: {node: '>=4'}
    hasBin: true

  /csstype@2.6.21:
    resolution: {integrity: sha512-Z1PhmomIfypOpoMjRQB70jfvy/wxT50qW08YXO5lMIJkrdq4yOTR+AW7FqutScmB9NkLwxo+jU+kZLbofZZq/w==}
    dev: false

  /csstype@3.1.3:
    resolution: {integrity: sha512-M1uQkMl8rQK/szD0LNhtqxIPLpimGm8sOBwU7lLnCpSbTyY3yeU1Vc7l4KT5zT4s/yOxHH5O7tIuuLOCnLADRw==}

  /d@1.0.1:
    resolution: {integrity: sha512-m62ShEObQ39CfralilEQRjH6oAMtNCV1xJyEx5LpRYUVN+EviphDgUc/F3hnYbADmkiNs67Y+3ylmlG7Lnu+FA==}
    dependencies:
      es5-ext: 0.10.62
      type: 1.2.0
    dev: true

  /damerau-levenshtein@1.0.8:
    resolution: {integrity: sha512-sdQSFB7+llfUcQHUQO3+B8ERRj0Oa4w9POWMI/puGtuf7gFywGmkaLCElnudfTiKZV+NvHqL0ifzdrI8Ro7ESA==}
    dev: true

  /date-fns@3.2.0:
    resolution: {integrity: sha512-E4KWKavANzeuusPi0jUjpuI22SURAznGkx7eZV+4i6x2A+IZxAMcajgkvuDAU1bg40+xuhW1zRdVIIM/4khuIg==}
    dev: false

  /debug@3.2.7:
    resolution: {integrity: sha512-CFjzYYAi4ThfiQvizrFQevTTXHtnCqWfe7x1AhgEscTz6ZbLbfoLRLPugTQyBth6f8ZERVUSyWHFD/7Wu4t1XQ==}
    peerDependencies:
      supports-color: '*'
    peerDependenciesMeta:
      supports-color:
        optional: true
    dependencies:
      ms: 2.1.3
    dev: true

  /debug@4.3.4:
    resolution: {integrity: sha512-PRWFHuSU3eDtQJPvnNY7Jcket1j0t5OuOsFzPPzsekD52Zl8qUfFIPEiswXqIvHWGVHOgX+7G/vCNNhehwxfkQ==}
    engines: {node: '>=6.0'}
    peerDependencies:
      supports-color: '*'
    peerDependenciesMeta:
      supports-color:
        optional: true
    dependencies:
      ms: 2.1.2

  /deep-is@0.1.4:
    resolution: {integrity: sha512-oIPzksmTg4/MriiaYGO+okXDT7ztn/w3Eptv/+gSIdMdKsJo0u4CfYNFJPy+4SKMuCqGw2wxnA+URMg3t8a/bQ==}

  /define-data-property@1.1.1:
    resolution: {integrity: sha512-E7uGkTzkk1d0ByLeSc6ZsFS79Axg+m1P/VsgYsxHgiuc3tFSj+MjMIwe90FC4lOAZzNBdY7kkO2P2wKdsQ1vgQ==}
    engines: {node: '>= 0.4'}
    dependencies:
      get-intrinsic: 1.2.2
      gopd: 1.0.1
      has-property-descriptors: 1.0.1
    dev: true

  /define-properties@1.2.1:
    resolution: {integrity: sha512-8QmQKqEASLd5nx0U1B1okLElbUuuttJ/AnYmRXbbbGDWh6uS208EjD4Xqq/I9wK7u0v6O08XhTWnt5XtEbR6Dg==}
    engines: {node: '>= 0.4'}
    dependencies:
      define-data-property: 1.1.1
      has-property-descriptors: 1.0.1
      object-keys: 1.1.1
    dev: true

  /dequal@2.0.3:
    resolution: {integrity: sha512-0je+qPKHEMohvfRTCEo3CrPG6cAzAYgmzKyxRiYSSDkS6eGJdyVJm7WaYA5ECaAD9wLB2T4EEeymA5aFVcYXCA==}
    engines: {node: '>=6'}
    dev: true

  /detect-node-es@1.1.0:
    resolution: {integrity: sha512-ypdmJU/TbBby2Dxibuv7ZLW3Bs1QEmM7nHjEANfohJLvE0XVujisn1qPJcZxg+qDucsr+bP6fLD1rPS3AhJ7EQ==}
    dev: false

  /didyoumean@1.2.2:
    resolution: {integrity: sha512-gxtyfqMg7GKyhQmb056K7M3xszy/myH8w+B4RT+QXBQsvAOdc3XymqDDPHx1BgPgsdAA5SIifona89YtRATDzw==}

  /diff@4.0.2:
    resolution: {integrity: sha512-58lmxKSA4BNyLz+HHMUzlOEpg09FV+ev6ZMe3vJihgdxzgcwZ8VoEEPmALCZG9LmqfVoNMMKpttIYTVG6uDY7A==}
    engines: {node: '>=0.3.1'}
    dev: false

  /difflib@0.2.4:
    resolution: {integrity: sha512-9YVwmMb0wQHQNr5J9m6BSj6fk4pfGITGQOOs+D9Fl+INODWFOfvhIU1hNv6GgR1RBoC/9NJcwu77zShxV0kT7w==}
    dependencies:
      heap: 0.2.7
    dev: true

  /dir-glob@3.0.1:
    resolution: {integrity: sha512-WkrWp9GR4KXfKGYzOLmTuGVi1UWFfws377n9cc55/tb6DuqyF6pcQ5AbiHEshaDpY9v6oaSr2XCDidGmMwdzIA==}
    engines: {node: '>=8'}
    dependencies:
      path-type: 4.0.0
    dev: true

  /dlv@1.1.3:
    resolution: {integrity: sha512-+HlytyjlPKnIG8XuRG8WvmBP8xs8P71y+SKKS6ZXWoEgLuePxtDoUEiH7WkdePWrQ5JBpE6aoVqfZfJUQkjXwA==}

  /doctrine@2.1.0:
    resolution: {integrity: sha512-35mSku4ZXK0vfCuHEDAwt55dg2jNajHZ1odvF+8SSr82EsZY4QmXfuWso8oEd8zRhVObSN18aM0CjSdoBX7zIw==}
    engines: {node: '>=0.10.0'}
    dependencies:
      esutils: 2.0.3
    dev: true

  /doctrine@3.0.0:
    resolution: {integrity: sha512-yS+Q5i3hBf7GBkd4KG8a7eBNNWNGLTaEwwYWUijIYM7zrlYDM0BFXHjjPWlWZ1Rg7UaddZeIDmi9jF3HmqiQ2w==}
    engines: {node: '>=6.0.0'}
    dependencies:
      esutils: 2.0.3

  /dreamopt@0.8.0:
    resolution: {integrity: sha512-vyJTp8+mC+G+5dfgsY+r3ckxlz+QMX40VjPQsZc5gxVAxLmi64TBoVkP54A/pRAXMXsbu2GMMBrZPxNv23waMg==}
    engines: {node: '>=0.4.0'}
    dependencies:
      wordwrap: 1.0.0
    dev: true

  /drizzle-kit@0.20.10:
    resolution: {integrity: sha512-GoBmfAWrZiX2ZHMGlVg7w34bnJw1gbQIzhGr1cROK6+0eikhFNSR4a4G8jtD3FO5JZKbbWHuNA5YFDJu6Us0Tw==}
    hasBin: true
    dependencies:
      '@drizzle-team/studio': 0.0.37
      '@esbuild-kit/esm-loader': 2.6.5
      camelcase: 7.0.1
      chalk: 5.3.0
      commander: 9.5.0
      env-paths: 3.0.0
      esbuild: 0.19.11
      esbuild-register: 3.5.0(esbuild@0.19.11)
      glob: 8.1.0
      hanji: 0.0.5
      json-diff: 0.9.0
      minimatch: 7.4.6
      semver: 7.5.4
      zod: 3.22.4
    transitivePeerDependencies:
      - supports-color
    dev: true

  /drizzle-orm@0.29.3(@types/pg@8.10.9)(@types/react@18.2.47)(pg@8.11.3)(postgres@3.4.3)(react@18.2.0):
    resolution: {integrity: sha512-uSE027csliGSGYD0pqtM+SAQATMREb3eSM/U8s6r+Y0RFwTKwftnwwSkqx3oS65UBgqDOM0gMTl5UGNpt6lW0A==}
    peerDependencies:
      '@aws-sdk/client-rds-data': '>=3'
      '@cloudflare/workers-types': '>=3'
      '@libsql/client': '*'
      '@neondatabase/serverless': '>=0.1'
      '@opentelemetry/api': ^1.4.1
      '@planetscale/database': '>=1'
      '@types/better-sqlite3': '*'
      '@types/pg': '*'
      '@types/react': '>=18'
      '@types/sql.js': '*'
      '@vercel/postgres': '*'
      better-sqlite3: '>=7'
      bun-types: '*'
      expo-sqlite: '>=13.2.0'
      knex: '*'
      kysely: '*'
      mysql2: '>=2'
      pg: '>=8'
      postgres: '>=3'
      react: '>=18'
      sql.js: '>=1'
      sqlite3: '>=5'
    peerDependenciesMeta:
      '@aws-sdk/client-rds-data':
        optional: true
      '@cloudflare/workers-types':
        optional: true
      '@libsql/client':
        optional: true
      '@neondatabase/serverless':
        optional: true
      '@opentelemetry/api':
        optional: true
      '@planetscale/database':
        optional: true
      '@types/better-sqlite3':
        optional: true
      '@types/pg':
        optional: true
      '@types/react':
        optional: true
      '@types/sql.js':
        optional: true
      '@vercel/postgres':
        optional: true
      better-sqlite3:
        optional: true
      bun-types:
        optional: true
      expo-sqlite:
        optional: true
      knex:
        optional: true
      kysely:
        optional: true
      mysql2:
        optional: true
      pg:
        optional: true
      postgres:
        optional: true
      react:
        optional: true
      sql.js:
        optional: true
      sqlite3:
        optional: true
    dependencies:
      '@types/pg': 8.10.9
      '@types/react': 18.2.47
      pg: 8.11.3
      postgres: 3.4.3
      react: 18.2.0
    dev: false

  /eastasianwidth@0.2.0:
    resolution: {integrity: sha512-I88TYZWc9XiYHRQ4/3c5rjjfgkjhLyW2luGIheGERbNQ6OY7yTybanSpDXZa8y7VUP9YmDcYa+eyq4ca7iLqWA==}

  /editorconfig@1.0.4:
    resolution: {integrity: sha512-L9Qe08KWTlqYMVvMcTIvMAdl1cDUubzRNYL+WfA4bLDMHe4nemKkpmYzkznE1FwLKu0EEmy6obgQKzMJrg4x9Q==}
    engines: {node: '>=14'}
    hasBin: true
    dependencies:
      '@one-ini/wasm': 0.1.1
      commander: 10.0.1
      minimatch: 9.0.1
      semver: 7.5.4
    dev: false

  /electron-to-chromium@1.4.623:
    resolution: {integrity: sha512-lKoz10iCYlP1WtRYdh5MvocQPWVRoI7ysp6qf18bmeBgR8abE6+I2CsfyNKztRDZvhdWc+krKT6wS7Neg8sw3A==}

  /embla-carousel-react@8.0.0-rc19(react@18.2.0):
    resolution: {integrity: sha512-4BBj1HvlUqhWXFyDJOL/JbQ74jtekfdH646B1wQzM9QmWn6CEcbD/SmovKqc6B5jYTKaaGEGEEw7bpUJRajA8w==}
    peerDependencies:
      react: ^16.8.0 || ^17.0.1 || ^18.0.0
    dependencies:
      embla-carousel: 8.0.0-rc19
      embla-carousel-reactive-utils: 8.0.0-rc19(embla-carousel@8.0.0-rc19)
      react: 18.2.0
    dev: false

  /embla-carousel-reactive-utils@8.0.0-rc19(embla-carousel@8.0.0-rc19):
    resolution: {integrity: sha512-ed9NppY0OxTtrSIwTCYNcMLlQfSNcNy8Zsw8uIG0te3qrhvQ2ePPsbcElK2SRAV8VMU6G7JQweQIb6amzYMDXA==}
    peerDependencies:
      embla-carousel: 8.0.0-rc19
    dependencies:
      embla-carousel: 8.0.0-rc19
    dev: false

  /embla-carousel@8.0.0-rc19:
    resolution: {integrity: sha512-PAChVyYoVZo8subkBN8LjZ7+0vk4CmVvMnxH0Y2ux76VUEUBl1wk5xDo8+MUhH5MXU6ZrgkBpMe++bKob1Z+2g==}

  /emoji-regex@8.0.0:
    resolution: {integrity: sha512-MSjYzcWNOA0ewAHpz0MxpYFvwg6yjy1NG3xteoqz644VCo/RPgnr1/GGt+ic3iJTzQ8Eu3TdM14SawnVUmGE6A==}

  /emoji-regex@9.2.2:
    resolution: {integrity: sha512-L18DaJsXSUk2+42pv8mLs5jJT2hqFkFE4j21wOmgbUqsZ2hL72NsUU785g9RXgo3s0ZNgVl42TiHp3ZtOv/Vyg==}

  /emotion@10.0.27:
    resolution: {integrity: sha512-2xdDzdWWzue8R8lu4G76uWX5WhyQuzATon9LmNeCy/2BHVC6dsEpfhN1a0qhELgtDVdjyEA6J8Y/VlI5ZnaH0g==}
    dependencies:
      babel-plugin-emotion: 10.2.2
      create-emotion: 10.0.27
    dev: false

  /enhanced-resolve@5.15.0:
    resolution: {integrity: sha512-LXYT42KJ7lpIKECr2mAXIaMldcNCh/7E0KBKOu4KSfkHmP+mZmSs+8V5gBAqisWBy0OO4W5Oyys0GO1Y8KtdKg==}
    engines: {node: '>=10.13.0'}
    dependencies:
      graceful-fs: 4.2.11
      tapable: 2.2.1

  /env-paths@3.0.0:
    resolution: {integrity: sha512-dtJUTepzMW3Lm/NPxRf3wP4642UWhjL2sQxc+ym2YMj1m/H2zDNQOlezafzkHwn6sMstjHTwG6iQQsctDW/b1A==}
    engines: {node: ^12.20.0 || ^14.13.1 || >=16.0.0}
    dev: true

  /error-ex@1.3.2:
    resolution: {integrity: sha512-7dFHNmqeFSEt2ZBsCriorKnn3Z2pj+fd9kmI6QoWw4//DL+icEBfc0U7qJCisqrTsKTjw4fNFy2pW9OqStD84g==}
    dependencies:
      is-arrayish: 0.2.1
    dev: false

  /es-abstract@1.22.3:
    resolution: {integrity: sha512-eiiY8HQeYfYH2Con2berK+To6GrK2RxbPawDkGq4UiCQQfZHb6wX9qQqkbpPqaxQFcl8d9QzZqo0tGE0VcrdwA==}
    engines: {node: '>= 0.4'}
    dependencies:
      array-buffer-byte-length: 1.0.0
      arraybuffer.prototype.slice: 1.0.2
      available-typed-arrays: 1.0.5
      call-bind: 1.0.5
      es-set-tostringtag: 2.0.2
      es-to-primitive: 1.2.1
      function.prototype.name: 1.1.6
      get-intrinsic: 1.2.2
      get-symbol-description: 1.0.0
      globalthis: 1.0.3
      gopd: 1.0.1
      has-property-descriptors: 1.0.1
      has-proto: 1.0.1
      has-symbols: 1.0.3
      hasown: 2.0.0
      internal-slot: 1.0.6
      is-array-buffer: 3.0.2
      is-callable: 1.2.7
      is-negative-zero: 2.0.2
      is-regex: 1.1.4
      is-shared-array-buffer: 1.0.2
      is-string: 1.0.7
      is-typed-array: 1.1.12
      is-weakref: 1.0.2
      object-inspect: 1.13.1
      object-keys: 1.1.1
      object.assign: 4.1.5
      regexp.prototype.flags: 1.5.1
      safe-array-concat: 1.0.1
      safe-regex-test: 1.0.0
      string.prototype.trim: 1.2.8
      string.prototype.trimend: 1.0.7
      string.prototype.trimstart: 1.0.7
      typed-array-buffer: 1.0.0
      typed-array-byte-length: 1.0.0
      typed-array-byte-offset: 1.0.0
      typed-array-length: 1.0.4
      unbox-primitive: 1.0.2
      which-typed-array: 1.1.13
    dev: true

  /es-iterator-helpers@1.0.15:
    resolution: {integrity: sha512-GhoY8uYqd6iwUl2kgjTm4CZAf6oo5mHK7BPqx3rKgx893YSsy0LGHV6gfqqQvZt/8xM8xeOnfXBCfqclMKkJ5g==}
    dependencies:
      asynciterator.prototype: 1.0.0
      call-bind: 1.0.5
      define-properties: 1.2.1
      es-abstract: 1.22.3
      es-set-tostringtag: 2.0.2
      function-bind: 1.1.2
      get-intrinsic: 1.2.2
      globalthis: 1.0.3
      has-property-descriptors: 1.0.1
      has-proto: 1.0.1
      has-symbols: 1.0.3
      internal-slot: 1.0.6
      iterator.prototype: 1.1.2
      safe-array-concat: 1.0.1
    dev: true

  /es-module-lexer@1.4.1:
    resolution: {integrity: sha512-cXLGjP0c4T3flZJKQSuziYoq7MlT+rnvfZjfp7h+I7K9BNX54kP9nyWvdbwjQ4u1iWbOL4u96fgeZLToQlZC7w==}
    dev: false

  /es-set-tostringtag@2.0.2:
    resolution: {integrity: sha512-BuDyupZt65P9D2D2vA/zqcI3G5xRsklm5N3xCwuiy+/vKy8i0ifdsQP1sLgO4tZDSCaQUSnmC48khknGMV3D2Q==}
    engines: {node: '>= 0.4'}
    dependencies:
      get-intrinsic: 1.2.2
      has-tostringtag: 1.0.0
      hasown: 2.0.0
    dev: true

  /es-shim-unscopables@1.0.2:
    resolution: {integrity: sha512-J3yBRXCzDu4ULnQwxyToo/OjdMx6akgVC7K6few0a7F/0wLtmKKN7I73AH5T2836UuXRqN7Qg+IIUw/+YJksRw==}
    dependencies:
      hasown: 2.0.0
    dev: true

  /es-to-primitive@1.2.1:
    resolution: {integrity: sha512-QCOllgZJtaUo9miYBcLChTUaHNjJF3PYs1VidD7AwiEj1kYxKeQTctLAezAOH5ZKRH0g2IgPn6KwB4IT8iRpvA==}
    engines: {node: '>= 0.4'}
    dependencies:
      is-callable: 1.2.7
      is-date-object: 1.0.5
      is-symbol: 1.0.4
    dev: true

  /es5-ext@0.10.62:
    resolution: {integrity: sha512-BHLqn0klhEpnOKSrzn/Xsz2UIW8j+cGmo9JLzr8BiUapV8hPL9+FliFqjwr9ngW7jWdnxv6eO+/LqyhJVqgrjA==}
    engines: {node: '>=0.10'}
    requiresBuild: true
    dependencies:
      es6-iterator: 2.0.3
      es6-symbol: 3.1.3
      next-tick: 1.1.0
    dev: true

  /es6-iterator@2.0.3:
    resolution: {integrity: sha512-zw4SRzoUkd+cl+ZoE15A9o1oQd920Bb0iOJMQkQhl3jNc03YqVjAhG7scf9C5KWRU/R13Orf588uCC6525o02g==}
    dependencies:
      d: 1.0.1
      es5-ext: 0.10.62
      es6-symbol: 3.1.3
    dev: true

  /es6-symbol@3.1.3:
    resolution: {integrity: sha512-NJ6Yn3FuDinBaBRWl/q5X/s4koRHBrgKAu+yGI6JCBeiu3qrcbJhwT2GeR/EXVfylRk8dpQVJoLEFhK+Mu31NA==}
    dependencies:
      d: 1.0.1
      ext: 1.7.0
    dev: true

  /es6-weak-map@2.0.3:
    resolution: {integrity: sha512-p5um32HOTO1kP+w7PRnB+5lQ43Z6muuMuIMffvDN8ZB4GcnjLBV6zGStpbASIMk4DCAvEaamhe2zhyCb/QXXsA==}
    dependencies:
      d: 1.0.1
      es5-ext: 0.10.62
      es6-iterator: 2.0.3
      es6-symbol: 3.1.3
    dev: true

  /esbuild-register@3.5.0(esbuild@0.19.11):
    resolution: {integrity: sha512-+4G/XmakeBAsvJuDugJvtyF1x+XJT4FMocynNpxrvEBViirpfUn2PgNpCHedfWhF4WokNsO/OvMKrmJOIJsI5A==}
    peerDependencies:
      esbuild: '>=0.12 <1'
    dependencies:
      debug: 4.3.4
      esbuild: 0.19.11
    transitivePeerDependencies:
      - supports-color
    dev: true

  /esbuild@0.18.20:
    resolution: {integrity: sha512-ceqxoedUrcayh7Y7ZX6NdbbDzGROiyVBgC4PriJThBKSVPWnnFHZAkfI1lJT8QFkOwH4qOS2SJkS4wvpGl8BpA==}
    engines: {node: '>=12'}
    hasBin: true
    requiresBuild: true
    optionalDependencies:
      '@esbuild/android-arm': 0.18.20
      '@esbuild/android-arm64': 0.18.20
      '@esbuild/android-x64': 0.18.20
      '@esbuild/darwin-arm64': 0.18.20
      '@esbuild/darwin-x64': 0.18.20
      '@esbuild/freebsd-arm64': 0.18.20
      '@esbuild/freebsd-x64': 0.18.20
      '@esbuild/linux-arm': 0.18.20
      '@esbuild/linux-arm64': 0.18.20
      '@esbuild/linux-ia32': 0.18.20
      '@esbuild/linux-loong64': 0.18.20
      '@esbuild/linux-mips64el': 0.18.20
      '@esbuild/linux-ppc64': 0.18.20
      '@esbuild/linux-riscv64': 0.18.20
      '@esbuild/linux-s390x': 0.18.20
      '@esbuild/linux-x64': 0.18.20
      '@esbuild/netbsd-x64': 0.18.20
      '@esbuild/openbsd-x64': 0.18.20
      '@esbuild/sunos-x64': 0.18.20
      '@esbuild/win32-arm64': 0.18.20
      '@esbuild/win32-ia32': 0.18.20
      '@esbuild/win32-x64': 0.18.20
    dev: true

  /esbuild@0.19.11:
    resolution: {integrity: sha512-HJ96Hev2hX/6i5cDVwcqiJBBtuo9+FeIJOtZ9W1kA5M6AMJRHUZlpYZ1/SbEwtO0ioNAW8rUooVpC/WehY2SfA==}
    engines: {node: '>=12'}
    hasBin: true
    requiresBuild: true
    optionalDependencies:
      '@esbuild/aix-ppc64': 0.19.11
      '@esbuild/android-arm': 0.19.11
      '@esbuild/android-arm64': 0.19.11
      '@esbuild/android-x64': 0.19.11
      '@esbuild/darwin-arm64': 0.19.11
      '@esbuild/darwin-x64': 0.19.11
      '@esbuild/freebsd-arm64': 0.19.11
      '@esbuild/freebsd-x64': 0.19.11
      '@esbuild/linux-arm': 0.19.11
      '@esbuild/linux-arm64': 0.19.11
      '@esbuild/linux-ia32': 0.19.11
      '@esbuild/linux-loong64': 0.19.11
      '@esbuild/linux-mips64el': 0.19.11
      '@esbuild/linux-ppc64': 0.19.11
      '@esbuild/linux-riscv64': 0.19.11
      '@esbuild/linux-s390x': 0.19.11
      '@esbuild/linux-x64': 0.19.11
      '@esbuild/netbsd-x64': 0.19.11
      '@esbuild/openbsd-x64': 0.19.11
      '@esbuild/sunos-x64': 0.19.11
      '@esbuild/win32-arm64': 0.19.11
      '@esbuild/win32-ia32': 0.19.11
      '@esbuild/win32-x64': 0.19.11

  /escalade@3.1.1:
    resolution: {integrity: sha512-k0er2gUkLf8O0zKJiAhmkTnJlTvINGv7ygDNPbeIsX/TJjGJZHuh9B2UxbsaEkmlEo9MfhrSzmhIlhRlI2GXnw==}
    engines: {node: '>=6'}

  /escape-string-regexp@1.0.5:
    resolution: {integrity: sha512-vbRorB5FUQWvla16U8R/qgaFIya2qGzwDrNmCZuYKrbdSUMG6I1ZCGQRefkRVhuOkIGVne7BQ35DSfo1qvJqFg==}
    engines: {node: '>=0.8.0'}
    dev: false

  /escape-string-regexp@4.0.0:
    resolution: {integrity: sha512-TtpcNJ3XAzx3Gq8sWRzJaVajRs0uVxA2YAkdb1jm2YkPz4G6egUFAyA3n5vtEIZefPk5Wa4UXbKuS5fKkJWdgA==}
    engines: {node: '>=10'}

  /eslint-config-next@14.0.4(eslint@8.56.0)(typescript@5.3.3):
    resolution: {integrity: sha512-9/xbOHEQOmQtqvQ1UsTQZpnA7SlDMBtuKJ//S4JnoyK3oGLhILKXdBgu/UO7lQo/2xOykQULS1qQ6p2+EpHgAQ==}
    peerDependencies:
      eslint: ^7.23.0 || ^8.0.0
      typescript: '>=3.3.1'
    peerDependenciesMeta:
      typescript:
        optional: true
    dependencies:
      '@next/eslint-plugin-next': 14.0.4
      '@rushstack/eslint-patch': 1.6.1
      '@typescript-eslint/parser': 6.18.0(eslint@8.56.0)(typescript@5.3.3)
      eslint: 8.56.0
      eslint-import-resolver-node: 0.3.9
      eslint-import-resolver-typescript: 3.6.1(@typescript-eslint/parser@6.18.0)(eslint-import-resolver-node@0.3.9)(eslint-plugin-import@2.29.1)(eslint@8.56.0)
      eslint-plugin-import: 2.29.1(@typescript-eslint/parser@6.18.0)(eslint-import-resolver-typescript@3.6.1)(eslint@8.56.0)
      eslint-plugin-jsx-a11y: 6.8.0(eslint@8.56.0)
      eslint-plugin-react: 7.33.2(eslint@8.56.0)
      eslint-plugin-react-hooks: 4.6.0(eslint@8.56.0)
      typescript: 5.3.3
    transitivePeerDependencies:
      - eslint-import-resolver-webpack
      - supports-color
    dev: true

  /eslint-import-resolver-node@0.3.9:
    resolution: {integrity: sha512-WFj2isz22JahUv+B788TlO3N6zL3nNJGU8CcZbPZvVEkBPaJdCV4vy5wyghty5ROFbCRnm132v8BScu5/1BQ8g==}
    dependencies:
      debug: 3.2.7
      is-core-module: 2.13.1
      resolve: 1.22.8
    transitivePeerDependencies:
      - supports-color
    dev: true

  /eslint-import-resolver-typescript@3.6.1(@typescript-eslint/parser@6.18.0)(eslint-import-resolver-node@0.3.9)(eslint-plugin-import@2.29.1)(eslint@8.56.0):
    resolution: {integrity: sha512-xgdptdoi5W3niYeuQxKmzVDTATvLYqhpwmykwsh7f6HIOStGWEIL9iqZgQDF9u9OEzrRwR8no5q2VT+bjAujTg==}
    engines: {node: ^14.18.0 || >=16.0.0}
    peerDependencies:
      eslint: '*'
      eslint-plugin-import: '*'
    dependencies:
      debug: 4.3.4
      enhanced-resolve: 5.15.0
      eslint: 8.56.0
      eslint-module-utils: 2.8.0(@typescript-eslint/parser@6.18.0)(eslint-import-resolver-node@0.3.9)(eslint-import-resolver-typescript@3.6.1)(eslint@8.56.0)
      eslint-plugin-import: 2.29.1(@typescript-eslint/parser@6.18.0)(eslint-import-resolver-typescript@3.6.1)(eslint@8.56.0)
      fast-glob: 3.3.2
      get-tsconfig: 4.7.2
      is-core-module: 2.13.1
      is-glob: 4.0.3
    transitivePeerDependencies:
      - '@typescript-eslint/parser'
      - eslint-import-resolver-node
      - eslint-import-resolver-webpack
      - supports-color
    dev: true

  /eslint-module-utils@2.8.0(@typescript-eslint/parser@6.18.0)(eslint-import-resolver-node@0.3.9)(eslint-import-resolver-typescript@3.6.1)(eslint@8.56.0):
    resolution: {integrity: sha512-aWajIYfsqCKRDgUfjEXNN/JlrzauMuSEy5sbd7WXbtW3EH6A6MpwEh42c7qD+MqQo9QMJ6fWLAeIJynx0g6OAw==}
    engines: {node: '>=4'}
    peerDependencies:
      '@typescript-eslint/parser': '*'
      eslint: '*'
      eslint-import-resolver-node: '*'
      eslint-import-resolver-typescript: '*'
      eslint-import-resolver-webpack: '*'
    peerDependenciesMeta:
      '@typescript-eslint/parser':
        optional: true
      eslint:
        optional: true
      eslint-import-resolver-node:
        optional: true
      eslint-import-resolver-typescript:
        optional: true
      eslint-import-resolver-webpack:
        optional: true
    dependencies:
      '@typescript-eslint/parser': 6.18.0(eslint@8.56.0)(typescript@5.3.3)
      debug: 3.2.7
      eslint: 8.56.0
      eslint-import-resolver-node: 0.3.9
      eslint-import-resolver-typescript: 3.6.1(@typescript-eslint/parser@6.18.0)(eslint-import-resolver-node@0.3.9)(eslint-plugin-import@2.29.1)(eslint@8.56.0)
    transitivePeerDependencies:
      - supports-color
    dev: true

  /eslint-plugin-drizzle@0.2.3(eslint@8.56.0):
    resolution: {integrity: sha512-BO+ymHo33IUNoJlC0rbd7HP9EwwpW4VIp49R/tWQF/d2E1K2kgTf0tCXT0v9MSiBr6gGR1LtPwMLapTKEWSg9A==}
    peerDependencies:
      eslint: '>=8.0.0'
    dependencies:
      eslint: 8.56.0
    dev: false

  /eslint-plugin-import@2.29.1(@typescript-eslint/parser@6.18.0)(eslint-import-resolver-typescript@3.6.1)(eslint@8.56.0):
    resolution: {integrity: sha512-BbPC0cuExzhiMo4Ff1BTVwHpjjv28C5R+btTOGaCRC7UEz801up0JadwkeSk5Ued6TG34uaczuVuH6qyy5YUxw==}
    engines: {node: '>=4'}
    peerDependencies:
      '@typescript-eslint/parser': '*'
      eslint: ^2 || ^3 || ^4 || ^5 || ^6 || ^7.2.0 || ^8
    peerDependenciesMeta:
      '@typescript-eslint/parser':
        optional: true
    dependencies:
      '@typescript-eslint/parser': 6.18.0(eslint@8.56.0)(typescript@5.3.3)
      array-includes: 3.1.7
      array.prototype.findlastindex: 1.2.3
      array.prototype.flat: 1.3.2
      array.prototype.flatmap: 1.3.2
      debug: 3.2.7
      doctrine: 2.1.0
      eslint: 8.56.0
      eslint-import-resolver-node: 0.3.9
      eslint-module-utils: 2.8.0(@typescript-eslint/parser@6.18.0)(eslint-import-resolver-node@0.3.9)(eslint-import-resolver-typescript@3.6.1)(eslint@8.56.0)
      hasown: 2.0.0
      is-core-module: 2.13.1
      is-glob: 4.0.3
      minimatch: 3.1.2
      object.fromentries: 2.0.7
      object.groupby: 1.0.1
      object.values: 1.1.7
      semver: 6.3.1
      tsconfig-paths: 3.15.0
    transitivePeerDependencies:
      - eslint-import-resolver-typescript
      - eslint-import-resolver-webpack
      - supports-color
    dev: true

  /eslint-plugin-jsx-a11y@6.8.0(eslint@8.56.0):
    resolution: {integrity: sha512-Hdh937BS3KdwwbBaKd5+PLCOmYY6U4f2h9Z2ktwtNKvIdIEu137rjYbcb9ApSbVJfWxANNuiKTD/9tOKjK9qOA==}
    engines: {node: '>=4.0'}
    peerDependencies:
      eslint: ^3 || ^4 || ^5 || ^6 || ^7 || ^8
    dependencies:
      '@babel/runtime': 7.23.7
      aria-query: 5.3.0
      array-includes: 3.1.7
      array.prototype.flatmap: 1.3.2
      ast-types-flow: 0.0.8
      axe-core: 4.7.0
      axobject-query: 3.2.1
      damerau-levenshtein: 1.0.8
      emoji-regex: 9.2.2
      es-iterator-helpers: 1.0.15
      eslint: 8.56.0
      hasown: 2.0.0
      jsx-ast-utils: 3.3.5
      language-tags: 1.0.9
      minimatch: 3.1.2
      object.entries: 1.1.7
      object.fromentries: 2.0.7
    dev: true

  /eslint-plugin-react-hooks@4.6.0(eslint@8.56.0):
    resolution: {integrity: sha512-oFc7Itz9Qxh2x4gNHStv3BqJq54ExXmfC+a1NjAta66IAN87Wu0R/QArgIS9qKzX3dXKPI9H5crl9QchNMY9+g==}
    engines: {node: '>=10'}
    peerDependencies:
      eslint: ^3.0.0 || ^4.0.0 || ^5.0.0 || ^6.0.0 || ^7.0.0 || ^8.0.0-0
    dependencies:
      eslint: 8.56.0
    dev: true

  /eslint-plugin-react@7.33.2(eslint@8.56.0):
    resolution: {integrity: sha512-73QQMKALArI8/7xGLNI/3LylrEYrlKZSb5C9+q3OtOewTnMQi5cT+aE9E41sLCmli3I9PGGmD1yiZydyo4FEPw==}
    engines: {node: '>=4'}
    peerDependencies:
      eslint: ^3 || ^4 || ^5 || ^6 || ^7 || ^8
    dependencies:
      array-includes: 3.1.7
      array.prototype.flatmap: 1.3.2
      array.prototype.tosorted: 1.1.2
      doctrine: 2.1.0
      es-iterator-helpers: 1.0.15
      eslint: 8.56.0
      estraverse: 5.3.0
      jsx-ast-utils: 3.3.5
      minimatch: 3.1.2
      object.entries: 1.1.7
      object.fromentries: 2.0.7
      object.hasown: 1.1.3
      object.values: 1.1.7
      prop-types: 15.8.1
      resolve: 2.0.0-next.5
      semver: 6.3.1
      string.prototype.matchall: 4.0.10
    dev: true

  /eslint-scope@5.1.1:
    resolution: {integrity: sha512-2NxwbF/hZ0KpepYN0cNbo+FN6XoK7GaHlQhgx/hIZl6Va0bF45RQOOwhLIy8lQDbuCiadSLCBnH2CFYquit5bw==}
    engines: {node: '>=8.0.0'}
    dependencies:
      esrecurse: 4.3.0
      estraverse: 4.3.0
    dev: false

  /eslint-scope@7.2.2:
    resolution: {integrity: sha512-dOt21O7lTMhDM+X9mB4GX+DZrZtCUJPL/wlcTqxyrx5IvO0IYtILdtrQGQp+8n5S0gwSVmOf9NQrjMOgfQZlIg==}
    engines: {node: ^12.22.0 || ^14.17.0 || >=16.0.0}
    dependencies:
      esrecurse: 4.3.0
      estraverse: 5.3.0

  /eslint-visitor-keys@3.4.3:
    resolution: {integrity: sha512-wpc+LXeiyiisxPlEkUzU6svyS1frIO3Mgxj1fdy7Pm8Ygzguax2N3Fa/D/ag1WqbOprdI+uY6wMUl8/a2G+iag==}
    engines: {node: ^12.22.0 || ^14.17.0 || >=16.0.0}

  /eslint@8.56.0:
    resolution: {integrity: sha512-Go19xM6T9puCOWntie1/P997aXxFsOi37JIHRWI514Hc6ZnaHGKY9xFhrU65RT6CcBEzZoGG1e6Nq+DT04ZtZQ==}
    engines: {node: ^12.22.0 || ^14.17.0 || >=16.0.0}
    hasBin: true
    dependencies:
      '@eslint-community/eslint-utils': 4.4.0(eslint@8.56.0)
      '@eslint-community/regexpp': 4.10.0
      '@eslint/eslintrc': 2.1.4
      '@eslint/js': 8.56.0
      '@humanwhocodes/config-array': 0.11.13
      '@humanwhocodes/module-importer': 1.0.1
      '@nodelib/fs.walk': 1.2.8
      '@ungap/structured-clone': 1.2.0
      ajv: 6.12.6
      chalk: 4.1.2
      cross-spawn: 7.0.3
      debug: 4.3.4
      doctrine: 3.0.0
      escape-string-regexp: 4.0.0
      eslint-scope: 7.2.2
      eslint-visitor-keys: 3.4.3
      espree: 9.6.1
      esquery: 1.5.0
      esutils: 2.0.3
      fast-deep-equal: 3.1.3
      file-entry-cache: 6.0.1
      find-up: 5.0.0
      glob-parent: 6.0.2
      globals: 13.24.0
      graphemer: 1.4.0
      ignore: 5.3.0
      imurmurhash: 0.1.4
      is-glob: 4.0.3
      is-path-inside: 3.0.3
      js-yaml: 4.1.0
      json-stable-stringify-without-jsonify: 1.0.1
      levn: 0.4.1
      lodash.merge: 4.6.2
      minimatch: 3.1.2
      natural-compare: 1.4.0
      optionator: 0.9.3
      strip-ansi: 6.0.1
      text-table: 0.2.0
    transitivePeerDependencies:
      - supports-color

  /espree@9.6.1:
    resolution: {integrity: sha512-oruZaFkjorTpF32kDSI5/75ViwGeZginGGy2NoOSg3Q9bnwlnmDm4HLnkl0RE3n+njDXR037aY1+x58Z/zFdwQ==}
    engines: {node: ^12.22.0 || ^14.17.0 || >=16.0.0}
    dependencies:
      acorn: 8.11.3
      acorn-jsx: 5.3.2(acorn@8.11.3)
      eslint-visitor-keys: 3.4.3

  /esquery@1.5.0:
    resolution: {integrity: sha512-YQLXUplAwJgCydQ78IMJywZCceoqk1oH01OERdSAJc/7U2AylwjhSCLDEtqwg811idIS/9fIU5GjG73IgjKMVg==}
    engines: {node: '>=0.10'}
    dependencies:
      estraverse: 5.3.0

  /esrecurse@4.3.0:
    resolution: {integrity: sha512-KmfKL3b6G+RXvP8N1vr3Tq1kL/oCFgn2NYXEtqP8/L3pKapUA4G8cFVaoF3SU323CD4XypR/ffioHmkti6/Tag==}
    engines: {node: '>=4.0'}
    dependencies:
      estraverse: 5.3.0

  /estraverse@4.3.0:
    resolution: {integrity: sha512-39nnKffWz8xN1BU/2c79n9nB9HDzo0niYUqx6xyqUnyoAnQyyWpOTdZEeiCch8BBu515t4wp9ZmgVfVhn9EBpw==}
    engines: {node: '>=4.0'}
    dev: false

  /estraverse@5.3.0:
    resolution: {integrity: sha512-MMdARuVEQziNTeJD8DgMqmhwR11BRQ/cBP+pLtYdSTnf3MIO8fFeiINEbX36ZdNlfU/7A9f3gUw49B3oQsvwBA==}
    engines: {node: '>=4.0'}

  /esutils@2.0.3:
    resolution: {integrity: sha512-kVscqXk4OCp68SZ0dkgEKVi6/8ij300KBWTJq32P/dYeWTSwK41WyTxalN1eRmA5Z9UU/LX9D7FWSmV9SAYx6g==}
    engines: {node: '>=0.10.0'}

  /event-emitter@0.3.5:
    resolution: {integrity: sha512-D9rRn9y7kLPnJ+hMq7S/nhvoKwwvVJahBi2BPmx3bvbsEdK3W9ii8cBSGjP+72/LnM4n6fo3+dkCX5FeTQruXA==}
    dependencies:
      d: 1.0.1
      es5-ext: 0.10.62
    dev: true

  /events@3.3.0:
    resolution: {integrity: sha512-mQw+2fkQbALzQ7V0MY0IqdnXNOeTtP4r0lN9z7AAawCXgqea7bDii20AYrIBrFd/Hx0M2Ocz6S111CaFkUcb0Q==}
    engines: {node: '>=0.8.x'}
    dev: false

  /ext@1.7.0:
    resolution: {integrity: sha512-6hxeJYaL110a9b5TEJSj0gojyHQAmA2ch5Os+ySCiA1QGdS697XWY1pzsrSjqA9LDEEgdB/KypIlR59RcLuHYw==}
    dependencies:
      type: 2.7.2
    dev: true

  /fast-deep-equal@3.1.3:
    resolution: {integrity: sha512-f3qQ9oQy9j2AhBe/H9VC91wLmKBCCU/gDOnKNAYG5hswO7BLKj09Hc5HYNz9cGI++xlpDCIgDaitVs03ATR84Q==}

  /fast-glob@3.3.2:
    resolution: {integrity: sha512-oX2ruAFQwf/Orj8m737Y5adxDQO0LAB7/S5MnxCdTNDd4p6BsyIVsv9JQsATbTSq8KHRpLwIHbVlUNatxd+1Ow==}
    engines: {node: '>=8.6.0'}
    dependencies:
      '@nodelib/fs.stat': 2.0.5
      '@nodelib/fs.walk': 1.2.8
      glob-parent: 5.1.2
      merge2: 1.4.1
      micromatch: 4.0.5

  /fast-json-stable-stringify@2.1.0:
    resolution: {integrity: sha512-lhd/wF+Lk98HZoTCtlVraHtfh5XYijIjalXck7saUtuanSDyLMxnHhSXEDJqHxD7msR8D0uCmqlkwjCV8xvwHw==}

  /fast-levenshtein@2.0.6:
    resolution: {integrity: sha512-DCXu6Ifhqcks7TZKY3Hxp3y6qphY5SJZmrWMDrKcERSOXWQdMhU9Ig/PYrzyw/ul9jOIyh0N4M0tbC5hodg8dw==}

  /fastq@1.16.0:
    resolution: {integrity: sha512-ifCoaXsDrsdkWTtiNJX5uzHDsrck5TzfKKDcuFFTIrrc/BS076qgEIfoIy1VeZqViznfKiysPYTh/QeHtnIsYA==}
    dependencies:
      reusify: 1.0.4

  /file-entry-cache@6.0.1:
    resolution: {integrity: sha512-7Gps/XWymbLk2QLYK4NzpMOrYjMhdIxXuIvy2QBsLE6ljuodKvdkWs/cpyJJ3CVIVpH0Oi1Hvg1ovbMzLdFBBg==}
    engines: {node: ^10.12.0 || >=12.0.0}
    dependencies:
      flat-cache: 3.2.0

  /fill-range@7.0.1:
    resolution: {integrity: sha512-qOo9F+dMUmC2Lcb4BbVvnKJxTPjCm+RRpe4gDuGrzkL7mEVl/djYSu2OdQ2Pa302N4oqkSg9ir6jaLWJ2USVpQ==}
    engines: {node: '>=8'}
    dependencies:
      to-regex-range: 5.0.1

  /find-root@1.1.0:
    resolution: {integrity: sha512-NKfW6bec6GfKc0SGx1e07QZY9PE99u0Bft/0rzSD5k3sO/vwkVUpDUKVm5Gpp5Ue3YfShPFTX2070tDs5kB9Ng==}
    dev: false

  /find-up@5.0.0:
    resolution: {integrity: sha512-78/PXT1wlLLDgTzDs7sjq9hzz0vXD+zn+7wypEe4fXQxCmdmqfGsEPQxmiCSQI3ajFV91bVSsvNtrJRiW6nGng==}
    engines: {node: '>=10'}
    dependencies:
      locate-path: 6.0.0
      path-exists: 4.0.0

  /flat-cache@3.2.0:
    resolution: {integrity: sha512-CYcENa+FtcUKLmhhqyctpclsq7QF38pKjZHsGNiSQF5r4FtoKDWabFDl3hzaEQMvT1LHEysw5twgLvpYYb4vbw==}
    engines: {node: ^10.12.0 || >=12.0.0}
    dependencies:
      flatted: 3.2.9
      keyv: 4.5.4
      rimraf: 3.0.2

  /flatted@3.2.9:
    resolution: {integrity: sha512-36yxDn5H7OFZQla0/jFJmbIKTdZAQHngCedGxiMmpNfEZM0sdEeT+WczLQrjK6D7o2aiyLYDnkw0R3JK0Qv1RQ==}

  /for-each@0.3.3:
    resolution: {integrity: sha512-jqYfLp7mo9vIyQf8ykW2v7A+2N4QjeCeI5+Dz9XraiO1ign81wjiH7Fb9vSOWvQfNtmSa4H2RoQTrrXivdUZmw==}
    dependencies:
      is-callable: 1.2.7
    dev: true

  /foreground-child@3.1.1:
    resolution: {integrity: sha512-TMKDUnIte6bfb5nWv7V/caI169OHgvwjb7V4WkeUvbQQdjr5rWKqHFiKWb/fcOwB+CzBT+qbWjvj+DVwRskpIg==}
    engines: {node: '>=14'}
    dependencies:
      cross-spawn: 7.0.3
      signal-exit: 4.1.0

  /fraction.js@4.3.7:
    resolution: {integrity: sha512-ZsDfxO51wGAXREY55a7la9LScWpwv9RxIrYABrlvOFBlH/ShPnrtsXeuUIfXKKOVicNxQ+o8JTbJvjS4M89yew==}
    dev: true

  /fs.realpath@1.0.0:
    resolution: {integrity: sha512-OO0pH2lK6a0hZnAdau5ItzHPI6pUlvI7jMVnxUQRtw4owF2wk8lOSabtGDCTP4Ggrg2MbGnWO9X8K1t4+fGMDw==}

  /fsevents@2.3.3:
    resolution: {integrity: sha512-5xoDfX+fL7faATnagmWPpbFtwh/R77WmMMqqHGS65C3vvB0YHrgF+B1YmZ3441tMj5n63k0212XNoJwzlhffQw==}
    engines: {node: ^8.16.0 || ^10.6.0 || >=11.0.0}
    os: [darwin]
    requiresBuild: true
    optional: true

  /function-bind@1.1.2:
    resolution: {integrity: sha512-7XHNxH7qX9xG5mIwxkhumTox/MIRNcOgDrxWsMt2pAr23WHp6MrRlN7FBSFpCpr+oVO0F744iUgR82nJMfG2SA==}

  /function.prototype.name@1.1.6:
    resolution: {integrity: sha512-Z5kx79swU5P27WEayXM1tBi5Ze/lbIyiNgU3qyXUOf9b2rgXYyF9Dy9Cx+IQv/Lc8WCG6L82zwUPpSS9hGehIg==}
    engines: {node: '>= 0.4'}
    dependencies:
      call-bind: 1.0.5
      define-properties: 1.2.1
      es-abstract: 1.22.3
      functions-have-names: 1.2.3
    dev: true

  /functions-have-names@1.2.3:
    resolution: {integrity: sha512-xckBUXyTIqT97tq2x2AMb+g163b5JFysYk0x4qxNFwbfQkmNZoiRHb6sPzI9/QV33WeuvVYBUIiD4NzNIyqaRQ==}
    dev: true

  /get-intrinsic@1.2.2:
    resolution: {integrity: sha512-0gSo4ml/0j98Y3lngkFEot/zhiCeWsbYIlZ+uZOVgzLyLaUw7wxUL+nCTP0XJvJg1AXulJRI3UJi8GsbDuxdGA==}
    dependencies:
      function-bind: 1.1.2
      has-proto: 1.0.1
      has-symbols: 1.0.3
      hasown: 2.0.0
    dev: true

  /get-nonce@1.0.1:
    resolution: {integrity: sha512-FJhYRoDaiatfEkUK8HKlicmu/3SGFD51q3itKDGoSTysQJBnfOcxU5GxnhE1E6soB76MbT0MBtnKJuXyAx+96Q==}
    engines: {node: '>=6'}
    dev: false

  /get-symbol-description@1.0.0:
    resolution: {integrity: sha512-2EmdH1YvIQiZpltCNgkuiUnyukzxM/R6NDJX31Ke3BG1Nq5b0S2PhX59UKi9vZpPDQVdqn+1IcaAwnzTT5vCjw==}
    engines: {node: '>= 0.4'}
    dependencies:
      call-bind: 1.0.5
      get-intrinsic: 1.2.2
    dev: true

  /get-tsconfig@4.7.2:
    resolution: {integrity: sha512-wuMsz4leaj5hbGgg4IvDU0bqJagpftG5l5cXIAvo8uZrqn0NJqwtfupTN00VnkQJPcIRrxYrm1Ue24btpCha2A==}
    dependencies:
      resolve-pkg-maps: 1.0.0
    dev: true

  /glob-parent@5.1.2:
    resolution: {integrity: sha512-AOIgSQCepiJYwP3ARnGx+5VnTu2HBYdzbGP45eLw1vr3zB3vZLeyed1sC9hnbcOc9/SrMyM5RPQrkGz4aS9Zow==}
    engines: {node: '>= 6'}
    dependencies:
      is-glob: 4.0.3

  /glob-parent@6.0.2:
    resolution: {integrity: sha512-XxwI8EOhVQgWp6iDL+3b0r86f4d6AX6zSU55HfB4ydCEuXLXc5FcYeOu+nnGftS4TEju/11rt4KJPTMgbfmv4A==}
    engines: {node: '>=10.13.0'}
    dependencies:
      is-glob: 4.0.3

  /glob-to-regexp@0.4.1:
    resolution: {integrity: sha512-lkX1HJXwyMcprw/5YUZc2s7DrpAiHB21/V+E1rHUrVNokkvB6bqMzT0VfV6/86ZNabt1k14YOIaT7nDvOX3Iiw==}
    dev: false

  /glob@10.3.10:
    resolution: {integrity: sha512-fa46+tv1Ak0UPK1TOy/pZrIybNNt4HCv7SDzwyfiOZkvZLEbjsZkJBPtDHVshZjbecAoAGSC20MjLDG/qr679g==}
    engines: {node: '>=16 || 14 >=14.17'}
    hasBin: true
    dependencies:
      foreground-child: 3.1.1
      jackspeak: 2.3.6
      minimatch: 9.0.3
      minipass: 7.0.4
      path-scurry: 1.10.1

  /glob@7.1.7:
    resolution: {integrity: sha512-OvD9ENzPLbegENnYP5UUfJIirTg4+XwMWGaQfQTY0JenxNvvIKP3U3/tAQSPIu/lHxXYSZmpXlUHeqAIdKzBLQ==}
    dependencies:
      fs.realpath: 1.0.0
      inflight: 1.0.6
      inherits: 2.0.4
      minimatch: 3.1.2
      once: 1.4.0
      path-is-absolute: 1.0.1
    dev: true

  /glob@7.2.3:
    resolution: {integrity: sha512-nFR0zLpU2YCaRxwoCJvL6UvCH2JFyFVIvwTLsIf21AuHlMskA1hhTdk+LlYJtOlYt9v6dvszD2BGRqBL+iQK9Q==}
    dependencies:
      fs.realpath: 1.0.0
      inflight: 1.0.6
      inherits: 2.0.4
      minimatch: 3.1.2
      once: 1.4.0
      path-is-absolute: 1.0.1

  /glob@8.1.0:
    resolution: {integrity: sha512-r8hpEjiQEYlF2QU0df3dS+nxxSIreXQS1qRhMJM0Q5NDdR386C7jb7Hwwod8Fgiuex+k0GFjgft18yvxm5XoCQ==}
    engines: {node: '>=12'}
    dependencies:
      fs.realpath: 1.0.0
      inflight: 1.0.6
      inherits: 2.0.4
      minimatch: 5.1.6
      once: 1.4.0
    dev: true

  /globals@13.24.0:
    resolution: {integrity: sha512-AhO5QUcj8llrbG09iWhPU2B204J1xnPeL8kQmVorSsy+Sjj1sk8gIyh6cUocGmH4L0UuhAJy+hJMRA4mgA4mFQ==}
    engines: {node: '>=8'}
    dependencies:
      type-fest: 0.20.2

  /globalthis@1.0.3:
    resolution: {integrity: sha512-sFdI5LyBiNTHjRd7cGPWapiHWMOXKyuBNX/cWJ3NfzrZQVa8GI/8cofCl74AOVqq9W5kNmguTIzJ/1s2gyI9wA==}
    engines: {node: '>= 0.4'}
    dependencies:
      define-properties: 1.2.1
    dev: true

  /globby@11.1.0:
    resolution: {integrity: sha512-jhIXaOzy1sb8IyocaruWSn1TjmnBVs8Ayhcy83rmxNJ8q2uWKCAj3CnJY+KpGSXCueAPc0i05kVvVKtP1t9S3g==}
    engines: {node: '>=10'}
    dependencies:
      array-union: 2.1.0
      dir-glob: 3.0.1
      fast-glob: 3.3.2
      ignore: 5.3.0
      merge2: 1.4.1
      slash: 3.0.0
    dev: true

  /gopd@1.0.1:
    resolution: {integrity: sha512-d65bNlIadxvpb/A2abVdlqKqV563juRnZ1Wtk6s1sIR8uNsXR70xqIzVqxVf1eTqDunwT2MkczEeaezCKTZhwA==}
    dependencies:
      get-intrinsic: 1.2.2
    dev: true

  /graceful-fs@4.2.11:
    resolution: {integrity: sha512-RbJ5/jmFcNNCcDV5o9eTnBLJ/HszWV0P73bc+Ff4nS/rJj+YaS6IGyiOL0VoBYX+l1Wrl3k63h/KrH+nhJ0XvQ==}

  /graphemer@1.4.0:
    resolution: {integrity: sha512-EtKwoO6kxCL9WO5xipiHTZlSzBm7WLT627TqC/uVRd0HKmq8NXyebnNYxDoBi7wt8eTWrUrKXCOVaFq9x1kgag==}

  /hanji@0.0.5:
    resolution: {integrity: sha512-Abxw1Lq+TnYiL4BueXqMau222fPSPMFtya8HdpWsz/xVAhifXou71mPh/kY2+08RgFcVccjG3uZHs6K5HAe3zw==}
    dependencies:
      lodash.throttle: 4.1.1
      sisteransi: 1.0.5
    dev: true

  /has-bigints@1.0.2:
    resolution: {integrity: sha512-tSvCKtBr9lkF0Ex0aQiP9N+OpV4zi2r/Nee5VkRDbaqv35RLYMzbwQfFSZZH0kR+Rd6302UJZ2p/bJCEoR3VoQ==}
    dev: true

  /has-flag@3.0.0:
    resolution: {integrity: sha512-sKJf1+ceQBr4SMkvQnBDNDtf4TXpVhVGateu0t918bl30FnbE2m4vNLX+VWe/dpjlb+HugGYzW7uQXH98HPEYw==}
    engines: {node: '>=4'}
    dev: false

  /has-flag@4.0.0:
    resolution: {integrity: sha512-EykJT/Q1KjTWctppgIAgfSO0tKVuZUjhgMr17kqTumMl6Afv3EISleU7qZUzoXDFTAHTDC4NOoG/ZxU3EvlMPQ==}
    engines: {node: '>=8'}

  /has-property-descriptors@1.0.1:
    resolution: {integrity: sha512-VsX8eaIewvas0xnvinAe9bw4WfIeODpGYikiWYLH+dma0Jw6KHYqWiWfhQlgOVK8D6PvjubK5Uc4P0iIhIcNVg==}
    dependencies:
      get-intrinsic: 1.2.2
    dev: true

  /has-proto@1.0.1:
    resolution: {integrity: sha512-7qE+iP+O+bgF9clE5+UoBFzE65mlBiVj3tKCrlNQ0Ogwm0BjpT/gK4SlLYDMybDh5I3TCTKnPPa0oMG7JDYrhg==}
    engines: {node: '>= 0.4'}
    dev: true

  /has-symbols@1.0.3:
    resolution: {integrity: sha512-l3LCuF6MgDNwTDKkdYGEihYjt5pRPbEg46rtlmnSPlUbgmB8LOIrKJbYYFBSbnPaJexMKtiPO8hmeRjRz2Td+A==}
    engines: {node: '>= 0.4'}
    dev: true

  /has-tostringtag@1.0.0:
    resolution: {integrity: sha512-kFjcSNhnlGV1kyoGk7OXKSawH5JOb/LzUc5w9B02hOTO0dfFRjbHQKvg1d6cf3HbeUmtU9VbbV3qzZ2Teh97WQ==}
    engines: {node: '>= 0.4'}
    dependencies:
      has-symbols: 1.0.3
    dev: true

  /hasown@2.0.0:
    resolution: {integrity: sha512-vUptKVTpIJhcczKBbgnS+RtcuYMB8+oNzPK2/Hp3hanz8JmpATdmmgLgSaadVREkDm+e2giHwY3ZRkyjSIDDFA==}
    engines: {node: '>= 0.4'}
    dependencies:
      function-bind: 1.1.2

  /heap@0.2.7:
    resolution: {integrity: sha512-2bsegYkkHO+h/9MGbn6KWcE45cHZgPANo5LXF7EvWdT0yT2EguSVO1nDgU5c8+ZOPwp2vMNa7YFsJhVcDR9Sdg==}
    dev: true

  /html@1.0.0:
    resolution: {integrity: sha512-lw/7YsdKiP3kk5PnR1INY17iJuzdAtJewxr14ozKJWbbR97znovZ0mh+WEMZ8rjc3lgTK+ID/htTjuyGKB52Kw==}
    hasBin: true
    dependencies:
      concat-stream: 1.6.2
    dev: false

  /ignore@5.3.0:
    resolution: {integrity: sha512-g7dmpshy+gD7mh88OC9NwSGTKoc3kyLAZQRU1mt53Aw/vnvfXnbC+F/7F7QoYVKbV+KNvJx8wArewKy1vXMtlg==}
    engines: {node: '>= 4'}

  /import-fresh@3.3.0:
    resolution: {integrity: sha512-veYYhQa+D1QBKznvhUHxb8faxlrwUnxseDAbAp457E0wLNio2bOSKnjYDhMj+YiAq61xrMGhQk9iXVk5FzgQMw==}
    engines: {node: '>=6'}
    dependencies:
      parent-module: 1.0.1
      resolve-from: 4.0.0

  /imurmurhash@0.1.4:
    resolution: {integrity: sha512-JmXMZ6wuvDmLiHEml9ykzqO6lwFbof0GG4IkcGaENdCRDDmMVnny7s5HsIgHCbaq0w2MyPhDqkhTUgS2LU2PHA==}
    engines: {node: '>=0.8.19'}

  /inflight@1.0.6:
    resolution: {integrity: sha512-k92I/b08q4wvFscXCLvqfsHCrjrF7yiXsQuIVvVE7N82W3+aqpzuUdBbfhWcy/FZR3/4IgflMgKLOsvPDrGCJA==}
    dependencies:
      once: 1.4.0
      wrappy: 1.0.2

  /inherits@2.0.4:
    resolution: {integrity: sha512-k/vGaX4/Yla3WzyMCvTQOXYeIHvqOKtnqBduzTHpzpQZzAskKMhZ2K+EnBiSM9zGSoIFeMpXKxa4dYeZIQqewQ==}

  /ini@1.3.8:
    resolution: {integrity: sha512-JV/yugV2uzW5iMRSiZAyDtQd+nxtUnjeLt0acNdw98kKLrvuRVyB80tsREOE7yvGVgalhZ6RNXCmEHkUKBKxew==}
    dev: false

  /internal-slot@1.0.6:
    resolution: {integrity: sha512-Xj6dv+PsbtwyPpEflsejS+oIZxmMlV44zAhG479uYu89MsjcYOhCFnNyKrkJrihbsiasQyY0afoCl/9BLR65bg==}
    engines: {node: '>= 0.4'}
    dependencies:
      get-intrinsic: 1.2.2
      hasown: 2.0.0
      side-channel: 1.0.4
    dev: true

  /invariant@2.2.4:
    resolution: {integrity: sha512-phJfQVBuaJM5raOpJjSfkiD6BpbCE4Ns//LaXl6wGYtUBY83nWS6Rf9tXm2e8VaK60JEjYldbPif/A2B1C2gNA==}
    dependencies:
      loose-envify: 1.4.0
    dev: false

  /is-array-buffer@3.0.2:
    resolution: {integrity: sha512-y+FyyR/w8vfIRq4eQcM1EYgSTnmHXPqaF+IgzgraytCFq5Xh8lllDVmAZolPJiZttZLeFSINPYMaEJ7/vWUa1w==}
    dependencies:
      call-bind: 1.0.5
      get-intrinsic: 1.2.2
      is-typed-array: 1.1.12
    dev: true

  /is-arrayish@0.2.1:
    resolution: {integrity: sha512-zz06S8t0ozoDXMG+ube26zeCTNXcKIPJZJi8hBrF4idCLms4CG9QtK7qBl1boi5ODzFpjswb5JPmHCbMpjaYzg==}
    dev: false

  /is-async-function@2.0.0:
    resolution: {integrity: sha512-Y1JXKrfykRJGdlDwdKlLpLyMIiWqWvuSd17TvZk68PLAOGOoF4Xyav1z0Xhoi+gCYjZVeC5SI+hYFOfvXmGRCA==}
    engines: {node: '>= 0.4'}
    dependencies:
      has-tostringtag: 1.0.0
    dev: true

  /is-bigint@1.0.4:
    resolution: {integrity: sha512-zB9CruMamjym81i2JZ3UMn54PKGsQzsJeo6xvN3HJJ4CAsQNB6iRutp2To77OfCNuoxspsIhzaPoO1zyCEhFOg==}
    dependencies:
      has-bigints: 1.0.2
    dev: true

  /is-binary-path@2.1.0:
    resolution: {integrity: sha512-ZMERYes6pDydyuGidse7OsHxtbI7WVeUEozgR/g7rd0xUimYNlvZRE/K2MgZTjWy725IfelLeVcEM97mmtRGXw==}
    engines: {node: '>=8'}
    dependencies:
      binary-extensions: 2.2.0

  /is-boolean-object@1.1.2:
    resolution: {integrity: sha512-gDYaKHJmnj4aWxyj6YHyXVpdQawtVLHU5cb+eztPGczf6cjuTdwve5ZIEfgXqH4e57An1D1AKf8CZ3kYrQRqYA==}
    engines: {node: '>= 0.4'}
    dependencies:
      call-bind: 1.0.5
      has-tostringtag: 1.0.0
    dev: true

  /is-callable@1.2.7:
    resolution: {integrity: sha512-1BC0BVFhS/p0qtw6enp8e+8OD0UrK0oFLztSjNzhcKA3WDuJxxAPXzPuPtKkjEY9UUoEWlX/8fgKeu2S8i9JTA==}
    engines: {node: '>= 0.4'}
    dev: true

  /is-core-module@2.13.1:
    resolution: {integrity: sha512-hHrIjvZsftOsvKSn2TRYl63zvxsgE0K+0mYMoH6gD4omR5IWB2KynivBQczo3+wF1cCkjzvptnI9Q0sPU66ilw==}
    dependencies:
      hasown: 2.0.0

  /is-date-object@1.0.5:
    resolution: {integrity: sha512-9YQaSxsAiSwcvS33MBk3wTCVnWK+HhF8VZR2jRxehM16QcVOdHqPn4VPHmRK4lSr38n9JriurInLcP90xsYNfQ==}
    engines: {node: '>= 0.4'}
    dependencies:
      has-tostringtag: 1.0.0
    dev: true

  /is-extglob@2.1.1:
    resolution: {integrity: sha512-SbKbANkN603Vi4jEZv49LeVJMn4yGwsbzZworEoyEiutsN3nJYdbO36zfhGJ6QEDpOZIFkDtnq5JRxmvl3jsoQ==}
    engines: {node: '>=0.10.0'}

  /is-finalizationregistry@1.0.2:
    resolution: {integrity: sha512-0by5vtUJs8iFQb5TYUHHPudOR+qXYIMKtiUzvLIZITZUjknFmziyBJuLhVRc+Ds0dREFlskDNJKYIdIzu/9pfw==}
    dependencies:
      call-bind: 1.0.5
    dev: true

  /is-fullwidth-code-point@3.0.0:
    resolution: {integrity: sha512-zymm5+u+sCsSWyD9qNaejV3DFvhCKclKdizYaJUuHA83RLjb7nSuGnddCHGv0hk+KY7BMAlsWeK4Ueg6EV6XQg==}
    engines: {node: '>=8'}

  /is-generator-function@1.0.10:
    resolution: {integrity: sha512-jsEjy9l3yiXEQ+PsXdmBwEPcOxaXWLspKdplFUVI9vq1iZgIekeC0L167qeu86czQaxed3q/Uzuw0swL0irL8A==}
    engines: {node: '>= 0.4'}
    dependencies:
      has-tostringtag: 1.0.0
    dev: true

  /is-glob@4.0.3:
    resolution: {integrity: sha512-xelSayHH36ZgE7ZWhli7pW34hNbNl8Ojv5KVmkJD4hBdD3th8Tfk9vYasLM+mXWOZhFkgZfxhLSnrwRr4elSSg==}
    engines: {node: '>=0.10.0'}
    dependencies:
      is-extglob: 2.1.1

  /is-map@2.0.2:
    resolution: {integrity: sha512-cOZFQQozTha1f4MxLFzlgKYPTyj26picdZTx82hbc/Xf4K/tZOOXSCkMvU4pKioRXGDLJRn0GM7Upe7kR721yg==}
    dev: true

  /is-negative-zero@2.0.2:
    resolution: {integrity: sha512-dqJvarLawXsFbNDeJW7zAz8ItJ9cd28YufuuFzh0G8pNHjJMnY08Dv7sYX2uF5UpQOwieAeOExEYAWWfu7ZZUA==}
    engines: {node: '>= 0.4'}
    dev: true

  /is-number-object@1.0.7:
    resolution: {integrity: sha512-k1U0IRzLMo7ZlYIfzRu23Oh6MiIFasgpb9X76eqfFZAqwH44UI4KTBvBYIZ1dSL9ZzChTB9ShHfLkR4pdW5krQ==}
    engines: {node: '>= 0.4'}
    dependencies:
      has-tostringtag: 1.0.0
    dev: true

  /is-number@7.0.0:
    resolution: {integrity: sha512-41Cifkg6e8TylSpdtTpeLVMqvSBEVzTttHvERD741+pnZ8ANv0004MRL43QKPDlK9cGvNp6NZWZUBlbGXYxxng==}
    engines: {node: '>=0.12.0'}

  /is-path-inside@3.0.3:
    resolution: {integrity: sha512-Fd4gABb+ycGAmKou8eMftCupSir5lRxqf4aD/vd0cD2qc4HL07OjCeuHMr8Ro4CoMaeCKDB0/ECBOVWjTwUvPQ==}
    engines: {node: '>=8'}

  /is-promise@2.2.2:
    resolution: {integrity: sha512-+lP4/6lKUBfQjZ2pdxThZvLUAafmZb8OAxFb8XXtiQmS35INgr85hdOGoEs124ez1FCnZJt6jau/T+alh58QFQ==}
    dev: true

  /is-regex@1.1.4:
    resolution: {integrity: sha512-kvRdxDsxZjhzUX07ZnLydzS1TU/TJlTUHHY4YLL87e37oUA49DfkLqgy+VjFocowy29cKvcSiu+kIv728jTTVg==}
    engines: {node: '>= 0.4'}
    dependencies:
      call-bind: 1.0.5
      has-tostringtag: 1.0.0
    dev: true

  /is-set@2.0.2:
    resolution: {integrity: sha512-+2cnTEZeY5z/iXGbLhPrOAaK/Mau5k5eXq9j14CpRTftq0pAJu2MwVRSZhyZWBzx3o6X795Lz6Bpb6R0GKf37g==}
    dev: true

  /is-shared-array-buffer@1.0.2:
    resolution: {integrity: sha512-sqN2UDu1/0y6uvXyStCOzyhAjCSlHceFoMKJW8W9EU9cvic/QdsZ0kEU93HEy3IUEFZIiH/3w+AH/UQbPHNdhA==}
    dependencies:
      call-bind: 1.0.5
    dev: true

  /is-string@1.0.7:
    resolution: {integrity: sha512-tE2UXzivje6ofPW7l23cjDOMa09gb7xlAqG6jG5ej6uPV32TlWP3NKPigtaGeHNu9fohccRYvIiZMfOOnOYUtg==}
    engines: {node: '>= 0.4'}
    dependencies:
      has-tostringtag: 1.0.0
    dev: true

  /is-symbol@1.0.4:
    resolution: {integrity: sha512-C/CPBqKWnvdcxqIARxyOh4v1UUEOCHpgDa0WYgpKDFMszcrPcffg5uhwSgPCLD2WWxmq6isisz87tzT01tuGhg==}
    engines: {node: '>= 0.4'}
    dependencies:
      has-symbols: 1.0.3
    dev: true

  /is-typed-array@1.1.12:
    resolution: {integrity: sha512-Z14TF2JNG8Lss5/HMqt0//T9JeHXttXy5pH/DBU4vi98ozO2btxzq9MwYDZYnKwU8nRsz/+GVFVRDq3DkVuSPg==}
    engines: {node: '>= 0.4'}
    dependencies:
      which-typed-array: 1.1.13
    dev: true

  /is-weakmap@2.0.1:
    resolution: {integrity: sha512-NSBR4kH5oVj1Uwvv970ruUkCV7O1mzgVFO4/rev2cLRda9Tm9HrL70ZPut4rOHgY0FNrUu9BCbXA2sdQ+x0chA==}
    dev: true

  /is-weakref@1.0.2:
    resolution: {integrity: sha512-qctsuLZmIQ0+vSSMfoVvyFe2+GSEvnmZ2ezTup1SBse9+twCCeial6EEi3Nc2KFcf6+qz2FBPnjXsk8xhKSaPQ==}
    dependencies:
      call-bind: 1.0.5
    dev: true

  /is-weakset@2.0.2:
    resolution: {integrity: sha512-t2yVvttHkQktwnNNmBQ98AhENLdPUTDTE21uPqAQ0ARwQfGeQKRVS0NNurH7bTf7RrvcVn1OOge45CnBeHCSmg==}
    dependencies:
      call-bind: 1.0.5
      get-intrinsic: 1.2.2
    dev: true

  /is-what@4.1.16:
    resolution: {integrity: sha512-ZhMwEosbFJkA0YhFnNDgTM4ZxDRsS6HqTo7qsZM08fehyRYIYa0yHu5R6mgo1n/8MgaPBXiPimPD77baVFYg+A==}
    engines: {node: '>=12.13'}

  /isarray@1.0.0:
    resolution: {integrity: sha512-VLghIWNM6ELQzo7zwmcg0NmTVyWKYjvIeM83yjp0wRDTmUnrM678fQbcKBo6n2CJEF0szoG//ytg+TKla89ALQ==}
    dev: false

  /isarray@2.0.5:
    resolution: {integrity: sha512-xHjhDr3cNBK0BzdUJSPXZntQUx/mwMS5Rw4A7lPJ90XGAO6ISP/ePDNuo0vhqOZU+UD5JoodwCAAoZQd3FeAKw==}
    dev: true

  /isexe@2.0.0:
    resolution: {integrity: sha512-RHxMLp9lnKHGHRng9QFhRCMbYAcVpn69smSGcq3f36xjgVVWThj4qqLbTLlq7Ssj8B+fIQ1EuCEGI2lKsyQeIw==}

  /iterator.prototype@1.1.2:
    resolution: {integrity: sha512-DR33HMMr8EzwuRL8Y9D3u2BMj8+RqSE850jfGu59kS7tbmPLzGkZmVSfyCFSDxuZiEY6Rzt3T2NA/qU+NwVj1w==}
    dependencies:
      define-properties: 1.2.1
      get-intrinsic: 1.2.2
      has-symbols: 1.0.3
      reflect.getprototypeof: 1.0.4
      set-function-name: 2.0.1
    dev: true

  /jackspeak@2.3.6:
    resolution: {integrity: sha512-N3yCS/NegsOBokc8GAdM8UcmfsKiSS8cipheD/nivzr700H+nsMOxJjQnvwOcRYVuFkdH0wGUvW2WbXGmrZGbQ==}
    engines: {node: '>=14'}
    dependencies:
      '@isaacs/cliui': 8.0.2
    optionalDependencies:
      '@pkgjs/parseargs': 0.11.0

  /jest-worker@27.5.1:
    resolution: {integrity: sha512-7vuh85V5cdDofPyxn58nrPjBktZo0u9x1g8WtjQol+jZDaE+fhN+cIvTj11GndBnMnyfrUOG1sZQxCdjKh+DKg==}
    engines: {node: '>= 10.13.0'}
    dependencies:
      '@types/node': 18.19.5
      merge-stream: 2.0.0
      supports-color: 8.1.1
    dev: false

  /jiti@1.21.0:
    resolution: {integrity: sha512-gFqAIbuKyyso/3G2qhiO2OM6shY6EPP/R0+mkDbyspxKazh8BXDC5FiFsUjlczgdNz/vfra0da2y+aHrusLG/Q==}
    hasBin: true

  /jose@4.15.4:
    resolution: {integrity: sha512-W+oqK4H+r5sITxfxpSU+MMdr/YSWGvgZMQDIsNoBDGGy4i7GBPTtvFKibQzW06n3U3TqHjhvBJsirShsEJ6eeQ==}
    dev: false

  /jose@5.2.0:
    resolution: {integrity: sha512-oW3PCnvyrcm1HMvGTzqjxxfnEs9EoFOFWi2HsEGhlFVOXxTE3K9GKWVMFoFw06yPUqwpvEWic1BmtUZBI/tIjw==}
    dev: false

  /js-beautify@1.14.11:
    resolution: {integrity: sha512-rPogWqAfoYh1Ryqqh2agUpVfbxAhbjuN1SmU86dskQUKouRiggUTCO4+2ym9UPXllc2WAp0J+T5qxn7Um3lCdw==}
    engines: {node: '>=14'}
    hasBin: true
    dependencies:
      config-chain: 1.1.13
      editorconfig: 1.0.4
      glob: 10.3.10
      nopt: 7.2.0
    dev: false

  /js-tokens@4.0.0:
    resolution: {integrity: sha512-RdJUflcE3cUzKiMqQgsCu06FPu9UdIJO0beYbPhHN4k6apgJtifcoCtT9bcxOpYBtpD2kCM6Sbzg4CausW/PKQ==}

  /js-yaml@4.1.0:
    resolution: {integrity: sha512-wpxZs9NoxZaJESJGIZTyDEaYpl0FKSA+FB9aJiyemKhMwkxQg63h4T1KJgUGHpTqPDNRcmmYLugrRjJlBtWvRA==}
    hasBin: true
    dependencies:
      argparse: 2.0.1

  /json-buffer@3.0.1:
    resolution: {integrity: sha512-4bV5BfR2mqfQTJm+V5tPPdf+ZpuhiIvTuAB5g8kcrXOZpTT/QwwVRWBywX1ozr6lEuPdbHxwaJlm9G6mI2sfSQ==}

  /json-diff@0.9.0:
    resolution: {integrity: sha512-cVnggDrVkAAA3OvFfHpFEhOnmcsUpleEKq4d4O8sQWWSH40MBrWstKigVB1kGrgLWzuom+7rRdaCsnBD6VyObQ==}
    hasBin: true
    dependencies:
      cli-color: 2.0.3
      difflib: 0.2.4
      dreamopt: 0.8.0
    dev: true

  /json-parse-even-better-errors@2.3.1:
    resolution: {integrity: sha512-xyFwyhro/JEof6Ghe2iz2NcXoj2sloNsWr/XsERDK/oiPCfaNhl5ONfp+jQdAZRQQ0IJWNzH9zIZF7li91kh2w==}
    dev: false

  /json-schema-traverse@0.4.1:
    resolution: {integrity: sha512-xbbCH5dCYU5T8LcEhhuh7HJ88HXuW3qsI3Y0zOZFKfZEHcpWiHU/Jxzk629Brsab/mMiHQti9wMP+845RPe3Vg==}

  /json-stable-stringify-without-jsonify@1.0.1:
    resolution: {integrity: sha512-Bdboy+l7tA3OGW6FjyFHWkP5LuByj1Tk33Ljyq0axyzdk9//JSi2u3fP1QSmd1KNwq6VOKYGlAu87CisVir6Pw==}

  /json5@1.0.2:
    resolution: {integrity: sha512-g1MWMLBiz8FKi1e4w0UyVL3w+iJceWAFBAaBnnGKOpNa5f8TLktkbre1+s6oICydWAm+HRUGTmI+//xv2hvXYA==}
    hasBin: true
    dependencies:
      minimist: 1.2.8
    dev: true

  /jsx-ast-utils@3.3.5:
    resolution: {integrity: sha512-ZZow9HBI5O6EPgSJLUb8n2NKgmVWTwCvHGwFuJlMjvLFqlGG6pjirPhtdsseaLZjSibD8eegzmYpUZwoIlj2cQ==}
    engines: {node: '>=4.0'}
    dependencies:
      array-includes: 3.1.7
      array.prototype.flat: 1.3.2
      object.assign: 4.1.5
      object.values: 1.1.7
    dev: true

  /keyv@4.5.4:
    resolution: {integrity: sha512-oxVHkHR/EJf2CNXnWxRLW6mg7JyCCUcG0DtEGmL2ctUo1PNTin1PUil+r/+4r5MpVgC/fn1kjsx7mjSujKqIpw==}
    dependencies:
      json-buffer: 3.0.1

  /language-subtag-registry@0.3.22:
    resolution: {integrity: sha512-tN0MCzyWnoz/4nHS6uxdlFWoUZT7ABptwKPQ52Ea7URk6vll88bWBVhodtnlfEuCcKWNGoc+uGbw1cwa9IKh/w==}
    dev: true

  /language-tags@1.0.9:
    resolution: {integrity: sha512-MbjN408fEndfiQXbFQ1vnd+1NoLDsnQW41410oQBXiyXDMYH5z505juWa4KUE1LqxRC7DgOgZDbKLxHIwm27hA==}
    engines: {node: '>=0.10'}
    dependencies:
      language-subtag-registry: 0.3.22
    dev: true

  /levn@0.4.1:
    resolution: {integrity: sha512-+bT2uH4E5LGE7h/n3evcS/sQlJXCpIp6ym8OWJ5eV6+67Dsql/LaaT7qJBAt2rzfoa/5QBGBhxDix1dMt2kQKQ==}
    engines: {node: '>= 0.8.0'}
    dependencies:
      prelude-ls: 1.2.1
      type-check: 0.4.0

  /lilconfig@2.1.0:
    resolution: {integrity: sha512-utWOt/GHzuUxnLKxB6dk81RoOeoNeHgbrXiuGk4yyF5qlRz+iIVWu56E2fqGHFrXz0QNUhLB/8nKqvRH66JKGQ==}
    engines: {node: '>=10'}

  /lilconfig@3.0.0:
    resolution: {integrity: sha512-K2U4W2Ff5ibV7j7ydLr+zLAkIg5JJ4lPn1Ltsdt+Tz/IjQ8buJ55pZAxoP34lqIiwtF9iAvtLv3JGv7CAyAg+g==}
    engines: {node: '>=14'}

  /lines-and-columns@1.2.4:
    resolution: {integrity: sha512-7ylylesZQ/PV29jhEDl3Ufjo6ZX7gCqJr5F7PKrqc93v7fzSymt1BpwEU8nAUXs8qzzvqhbjhK5QZg6Mt/HkBg==}

  /loader-runner@4.3.0:
    resolution: {integrity: sha512-3R/1M+yS3j5ou80Me59j7F9IMs4PXs3VqRrm0TU3AbKPxlmpoY1TNscJV/oGJXo8qCatFGTfDbY6W6ipGOYXfg==}
    engines: {node: '>=6.11.5'}
    dev: false

  /locate-path@6.0.0:
    resolution: {integrity: sha512-iPZK6eYjbxRu3uB4/WZ3EsEIMJFMqAoopl3R+zuq0UjcAm/MO6KCweDgPfP3elTztoKP3KtnVHxTn2NHBSDVUw==}
    engines: {node: '>=10'}
    dependencies:
      p-locate: 5.0.0

  /lodash.merge@4.6.2:
    resolution: {integrity: sha512-0KpjqXRVvrYyCsX1swR/XTK0va6VQkQM6MNo7PqW77ByjAhoARA8EfrP1N4+KlKj8YS0ZUCtRT/YUuhyYDujIQ==}

  /lodash.throttle@4.1.1:
    resolution: {integrity: sha512-wIkUCfVKpVsWo3JSZlc+8MB5it+2AN5W8J7YVMST30UrvcQNZ1Okbj+rbVniijTWE6FGYy4XJq/rHkas8qJMLQ==}
    dev: true

  /loose-envify@1.4.0:
    resolution: {integrity: sha512-lyuxPGr/Wfhrlem2CL/UcnUc1zcqKAImBDzukY7Y5F/yQiNdko6+fRLevlw1HgMySw7f611UIY408EtxRSoK3Q==}
    hasBin: true
    dependencies:
      js-tokens: 4.0.0

  /lru-cache@10.1.0:
    resolution: {integrity: sha512-/1clY/ui8CzjKFyjdvwPWJUYKiFVXG2I2cY0ssG7h4+hwk+XOIX7ZSG9Q7TW8TW3Kp3BUSqgFWBLgL4PJ+Blag==}
    engines: {node: 14 || >=16.14}

  /lru-cache@6.0.0:
    resolution: {integrity: sha512-Jo6dJ04CmSjuznwJSS3pUeWmd/H0ffTlkXXgwZi+eq1UCmqQwCh+eLsYOYCwY991i2Fah4h1BEMCx4qThGbsiA==}
    engines: {node: '>=10'}
    dependencies:
      yallist: 4.0.0

  /lru-queue@0.1.0:
    resolution: {integrity: sha512-BpdYkt9EvGl8OfWHDQPISVpcl5xZthb+XPsbELj5AQXxIC8IriDZIQYjBJPEm5rS420sjZ0TLEzRcq5KdBhYrQ==}
    dependencies:
      es5-ext: 0.10.62
    dev: true

  /lucide-react@0.307.0(react@18.2.0):
    resolution: {integrity: sha512-+vZ+vUiWPZTMnLHURg4aoIaz6NHOWXVVcVd8iLROu1k4LbyjcnHIKmbjXHCmulz7XAYLWRVXzhJJgIr+Aq3vOg==}
    peerDependencies:
      react: ^16.5.1 || ^17.0.0 || ^18.0.0
    dependencies:
      react: 18.2.0
    dev: false

  /memoize-one@5.2.1:
    resolution: {integrity: sha512-zYiwtZUcYyXKo/np96AGZAckk+FWWsUdJ3cHGGmld7+AhvcWmQyGCYUh1hc4Q/pkOhb65dQR/pqCyK0cOaHz4Q==}
    dev: false

  /memoizee@0.4.15:
    resolution: {integrity: sha512-UBWmJpLZd5STPm7PMUlOw/TSy972M+z8gcyQ5veOnSDRREz/0bmpyTfKt3/51DhEBqCZQn1udM/5flcSPYhkdQ==}
    dependencies:
      d: 1.0.1
      es5-ext: 0.10.62
      es6-weak-map: 2.0.3
      event-emitter: 0.3.5
      is-promise: 2.2.2
      lru-queue: 0.1.0
      next-tick: 1.1.0
      timers-ext: 0.1.7
    dev: true

  /merge-stream@2.0.0:
    resolution: {integrity: sha512-abv/qOcuPfk3URPfDzmZU1LKmuw8kT+0nIHvKrKgFrwifol/doWcdA4ZqsWQ8ENrFKkd67Mfpo/LovbIUsbt3w==}
    dev: false

  /merge2@1.4.1:
    resolution: {integrity: sha512-8q7VEgMJW4J8tcfVPy8g09NcQwZdbwFEqhe/WZkoIzjn/3TGDwtOCYtXGxA3O8tPzpczCCDgv+P2P5y00ZJOOg==}
    engines: {node: '>= 8'}

  /micromatch@4.0.5:
    resolution: {integrity: sha512-DMy+ERcEW2q8Z2Po+WNXuw3c5YaUSFjAO5GsJqfEl7UjvtIuFKO6ZrKvcItdy98dwFI2N1tg3zNIdKaQT+aNdA==}
    engines: {node: '>=8.6'}
    dependencies:
      braces: 3.0.2
      picomatch: 2.3.1

  /mime-db@1.52.0:
    resolution: {integrity: sha512-sPU4uV7dYlvtWJxwwxHD0PuihVNiE7TyAbQ5SWxDCB9mUYvOgroQOwYQQOKPJ8CIbE+1ETVlOoK1UC2nU3gYvg==}
    engines: {node: '>= 0.6'}
    dev: false

  /mime-types@2.1.35:
    resolution: {integrity: sha512-ZDY+bPm5zTTF+YpCrAU9nK0UgICYPT0QtT1NZWFv4s++TNkcgVaT0g6+4R2uI4MjQjzysHB1zxuWL50hzaeXiw==}
    engines: {node: '>= 0.6'}
    dependencies:
      mime-db: 1.52.0
    dev: false

  /minimatch@3.1.2:
    resolution: {integrity: sha512-J7p63hRiAjw1NDEww1W7i37+ByIrOWO5XQQAzZ3VOcL0PNybwpfmV/N05zFAzwQ9USyEcX6t3UO+K5aqBQOIHw==}
    dependencies:
      brace-expansion: 1.1.11

  /minimatch@5.1.6:
    resolution: {integrity: sha512-lKwV/1brpG6mBUFHtb7NUmtABCb2WZZmm2wNiOA5hAb8VdCS4B3dtMWyvcoViccwAW/COERjXLt0zP1zXUN26g==}
    engines: {node: '>=10'}
    dependencies:
      brace-expansion: 2.0.1
    dev: true

  /minimatch@7.4.6:
    resolution: {integrity: sha512-sBz8G/YjVniEz6lKPNpKxXwazJe4c19fEfV2GDMX6AjFz+MX9uDWIZW8XreVhkFW3fkIdTv/gxWr/Kks5FFAVw==}
    engines: {node: '>=10'}
    dependencies:
      brace-expansion: 2.0.1
    dev: true

  /minimatch@9.0.1:
    resolution: {integrity: sha512-0jWhJpD/MdhPXwPuiRkCbfYfSKp2qnn2eOc279qI7f+osl/l+prKSrvhg157zSYvx/1nmgn2NqdT6k2Z7zSH9w==}
    engines: {node: '>=16 || 14 >=14.17'}
    dependencies:
      brace-expansion: 2.0.1
    dev: false

  /minimatch@9.0.3:
    resolution: {integrity: sha512-RHiac9mvaRw0x3AYRgDC1CxAP7HTcNrrECeA8YYJeWnpo+2Q5CegtZjaotWTWxDG3UeGA1coE05iH1mPjT/2mg==}
    engines: {node: '>=16 || 14 >=14.17'}
    dependencies:
      brace-expansion: 2.0.1

  /minimist@1.2.8:
    resolution: {integrity: sha512-2yyAR8qBkN3YuheJanUpWC5U3bb5osDywNB8RzDVlDwDHbocAJveqqj1u8+SVD7jkWT4yvsHCpWqqWqAxb0zCA==}
    dev: true

  /minipass@7.0.4:
    resolution: {integrity: sha512-jYofLM5Dam9279rdkWzqHozUo4ybjdZmCsDHePy5V/PbBcVMiSZR97gmAy45aqi8CK1lG2ECd356FU86avfwUQ==}
    engines: {node: '>=16 || 14 >=14.17'}

  /ms@2.1.2:
    resolution: {integrity: sha512-sGkPx+VjMtmA6MX27oA4FBFELFCZZ4S4XqeGOXCv68tT+jb3vk/RyaKWP0PTKyWtmLSM0b+adUTEvbs1PEaH2w==}

  /ms@2.1.3:
    resolution: {integrity: sha512-6FlzubTLZG3J2a/NVCAleEhjzq5oxgHyaCU9yYXvcLsvoVaHJq/s5xXI6/XXP6tz7R9xAOtHnSO/tXtF3WRTlA==}
    dev: true

  /mz@2.7.0:
    resolution: {integrity: sha512-z81GNO7nnYMEhrGh9LeymoE4+Yr0Wn5McHIZMK5cfQCl+NDX08sCZgUc9/6MHni9IWuFLm1Z3HTCXu2z9fN62Q==}
    dependencies:
      any-promise: 1.3.0
      object-assign: 4.1.1
      thenify-all: 1.6.0

  /nanoid@3.3.7:
    resolution: {integrity: sha512-eSRppjcPIatRIMC1U6UngP8XFcz8MQWGQdt1MTBQ7NaAmvXDfvNxbvWV3x2y6CdEUciCSsDHDQZbhYaB8QEo2g==}
    engines: {node: ^10 || ^12 || ^13.7 || ^14 || >=15.0.1}
    hasBin: true

  /natural-compare@1.4.0:
    resolution: {integrity: sha512-OWND8ei3VtNC9h7V60qff3SVobHr996CTwgxubgyQYEpg290h9J0buyECNNJexkFm5sOajh5G116RYA1c8ZMSw==}

<<<<<<< HEAD
  /next-auth@4.24.5(next@14.0.4)(nodemailer@6.9.8)(react-dom@18.2.0)(react@18.2.0):
=======
  /neo-async@2.6.2:
    resolution: {integrity: sha512-Yd3UES5mWCSqR+qNT93S3UoYUkqAZ9lLg8a7g9rimsWmYGK8cVToA4/sF3RrshdyV3sAGMXVUmpMYOw+dLpOuw==}
    dev: false

  /next-auth@4.24.5(next@14.0.4)(react-dom@18.2.0)(react@18.2.0):
>>>>>>> 63a4ae5f
    resolution: {integrity: sha512-3RafV3XbfIKk6rF6GlLE4/KxjTcuMCifqrmD+98ejFq73SRoj2rmzoca8u764977lH/Q7jo6Xu6yM+Re1Mz/Og==}
    peerDependencies:
      next: ^12.2.5 || ^13 || ^14
      nodemailer: ^6.6.5
      react: ^17.0.2 || ^18
      react-dom: ^17.0.2 || ^18
    peerDependenciesMeta:
      nodemailer:
        optional: true
    dependencies:
      '@babel/runtime': 7.23.7
      '@panva/hkdf': 1.1.1
      cookie: 0.5.0
      jose: 4.15.4
      next: 14.0.4(react-dom@18.2.0)(react@18.2.0)
      nodemailer: 6.9.8
      oauth: 0.9.15
      openid-client: 5.6.4
      preact: 10.19.3
      preact-render-to-string: 5.2.6(preact@10.19.3)
      react: 18.2.0
      react-dom: 18.2.0(react@18.2.0)
      uuid: 8.3.2
    dev: false

  /next-tick@1.1.0:
    resolution: {integrity: sha512-CXdUiJembsNjuToQvxayPZF9Vqht7hewsvy2sOWafLvi2awflj9mOC6bHIg50orX8IJvWKY9wYQ/zB2kogPslQ==}
    dev: true

  /next@14.0.4(react-dom@18.2.0)(react@18.2.0):
    resolution: {integrity: sha512-qbwypnM7327SadwFtxXnQdGiKpkuhaRLE2uq62/nRul9cj9KhQ5LhHmlziTNqUidZotw/Q1I9OjirBROdUJNgA==}
    engines: {node: '>=18.17.0'}
    hasBin: true
    peerDependencies:
      '@opentelemetry/api': ^1.1.0
      react: ^18.2.0
      react-dom: ^18.2.0
      sass: ^1.3.0
    peerDependenciesMeta:
      '@opentelemetry/api':
        optional: true
      sass:
        optional: true
    dependencies:
      '@next/env': 14.0.4
      '@swc/helpers': 0.5.2
      busboy: 1.6.0
      caniuse-lite: 1.0.30001576
      graceful-fs: 4.2.11
      postcss: 8.4.31
      react: 18.2.0
      react-dom: 18.2.0(react@18.2.0)
      styled-jsx: 5.1.1(react@18.2.0)
      watchpack: 2.4.0
    optionalDependencies:
      '@next/swc-darwin-arm64': 14.0.4
      '@next/swc-darwin-x64': 14.0.4
      '@next/swc-linux-arm64-gnu': 14.0.4
      '@next/swc-linux-arm64-musl': 14.0.4
      '@next/swc-linux-x64-gnu': 14.0.4
      '@next/swc-linux-x64-musl': 14.0.4
      '@next/swc-win32-arm64-msvc': 14.0.4
      '@next/swc-win32-ia32-msvc': 14.0.4
      '@next/swc-win32-x64-msvc': 14.0.4
    transitivePeerDependencies:
      - '@babel/core'
      - babel-plugin-macros
    dev: false

  /node-releases@2.0.14:
    resolution: {integrity: sha512-y10wOWt8yZpqXmOgRo77WaHEmhYQYGNA6y421PKsKYWEK8aW+cqAphborZDhqfyKrbZEN92CN1X2KbafY2s7Yw==}

  /nopt@7.2.0:
    resolution: {integrity: sha512-CVDtwCdhYIvnAzFoJ6NJ6dX3oga9/HyciQDnG1vQDjSLMeKLJ4A93ZqYKDrgYSr1FBY5/hMYC+2VCi24pgpkGA==}
    engines: {node: ^14.17.0 || ^16.13.0 || >=18.0.0}
    hasBin: true
    dependencies:
      abbrev: 2.0.0
    dev: false

  /nodemailer@6.9.8:
    resolution: {integrity: sha512-cfrYUk16e67Ks051i4CntM9kshRYei1/o/Gi8K1d+R34OIs21xdFnW7Pt7EucmVKA0LKtqUGNcjMZ7ehjl49mQ==}
    engines: {node: '>=6.0.0'}
    dev: false

  /normalize-path@3.0.0:
    resolution: {integrity: sha512-6eZs5Ls3WtCisHWp9S2GUy8dqkpGi4BVSz3GaqiE6ezub0512ESztXUwUB6C6IKbQkY2Pnb/mD4WYojCRwcwLA==}
    engines: {node: '>=0.10.0'}

  /normalize-range@0.1.2:
    resolution: {integrity: sha512-bdok/XvKII3nUpklnV6P2hxtMNrCboOjAcyBuQnWEhO665FwrSNRxU+AqpsyvO6LgGYPspN+lu5CLtw4jPRKNA==}
    engines: {node: '>=0.10.0'}
    dev: true

  /oauth4webapi@2.4.3:
    resolution: {integrity: sha512-mvJqgWMhUUPrKWOikSVA9s3SssYNgxOlyebV4m69rLMUv+EOoLATLxHr+RX9gDCaweiPxr0NhQplYxInFCdLjw==}
    dev: false

  /oauth@0.9.15:
    resolution: {integrity: sha512-a5ERWK1kh38ExDEfoO6qUHJb32rd7aYmPHuyCu3Fta/cnICvYmgd2uhuKXvPD+PXB+gCEYYEaQdIRAjCOwAKNA==}
    dev: false

  /object-assign@4.1.1:
    resolution: {integrity: sha512-rJgTQnkUnH1sFw8yT6VSU3zD3sWmu6sZhIseY8VX+GRu3P6F7Fu+JNDoXfklElbLJSnc3FUQHVe4cU5hj+BcUg==}
    engines: {node: '>=0.10.0'}

  /object-hash@2.2.0:
    resolution: {integrity: sha512-gScRMn0bS5fH+IuwyIFgnh9zBdo4DV+6GhygmWM9HyNJSgS0hScp1f5vjtm7oIIOiT9trXrShAkLFSc2IqKNgw==}
    engines: {node: '>= 6'}
    dev: false

  /object-hash@3.0.0:
    resolution: {integrity: sha512-RSn9F68PjH9HqtltsSnqYC1XXoWe9Bju5+213R98cNGttag9q9yAOTzdbsqvIa7aNm5WffBZFpWYr2aWrklWAw==}
    engines: {node: '>= 6'}

  /object-inspect@1.13.1:
    resolution: {integrity: sha512-5qoj1RUiKOMsCCNLV1CBiPYE10sziTsnmNxkAI/rZhiD63CF7IqdFGC/XzjWjpSgLf0LxXX3bDFIh0E18f6UhQ==}
    dev: true

  /object-keys@1.1.1:
    resolution: {integrity: sha512-NuAESUOUMrlIXOfHKzD6bpPu3tYt3xvjNdRIQ+FeT0lNb4K8WR70CaDxhuNguS2XG+GjkyMwOzsN5ZktImfhLA==}
    engines: {node: '>= 0.4'}
    dev: true

  /object.assign@4.1.5:
    resolution: {integrity: sha512-byy+U7gp+FVwmyzKPYhW2h5l3crpmGsxl7X2s8y43IgxvG4g3QZ6CffDtsNQy1WsmZpQbO+ybo0AlW7TY6DcBQ==}
    engines: {node: '>= 0.4'}
    dependencies:
      call-bind: 1.0.5
      define-properties: 1.2.1
      has-symbols: 1.0.3
      object-keys: 1.1.1
    dev: true

  /object.entries@1.1.7:
    resolution: {integrity: sha512-jCBs/0plmPsOnrKAfFQXRG2NFjlhZgjjcBLSmTnEhU8U6vVTsVe8ANeQJCHTl3gSsI4J+0emOoCgoKlmQPMgmA==}
    engines: {node: '>= 0.4'}
    dependencies:
      call-bind: 1.0.5
      define-properties: 1.2.1
      es-abstract: 1.22.3
    dev: true

  /object.fromentries@2.0.7:
    resolution: {integrity: sha512-UPbPHML6sL8PI/mOqPwsH4G6iyXcCGzLin8KvEPenOZN5lpCNBZZQ+V62vdjB1mQHrmqGQt5/OJzemUA+KJmEA==}
    engines: {node: '>= 0.4'}
    dependencies:
      call-bind: 1.0.5
      define-properties: 1.2.1
      es-abstract: 1.22.3
    dev: true

  /object.groupby@1.0.1:
    resolution: {integrity: sha512-HqaQtqLnp/8Bn4GL16cj+CUYbnpe1bh0TtEaWvybszDG4tgxCJuRpV8VGuvNaI1fAnI4lUJzDG55MXcOH4JZcQ==}
    dependencies:
      call-bind: 1.0.5
      define-properties: 1.2.1
      es-abstract: 1.22.3
      get-intrinsic: 1.2.2
    dev: true

  /object.hasown@1.1.3:
    resolution: {integrity: sha512-fFI4VcYpRHvSLXxP7yiZOMAd331cPfd2p7PFDVbgUsYOfCT3tICVqXWngbjr4m49OvsBwUBQ6O2uQoJvy3RexA==}
    dependencies:
      define-properties: 1.2.1
      es-abstract: 1.22.3
    dev: true

  /object.values@1.1.7:
    resolution: {integrity: sha512-aU6xnDFYT3x17e/f0IiiwlGPTy2jzMySGfUB4fq6z7CV8l85CWHDk5ErhyhpfDHhrOMwGFhSQkhMGHaIotA6Ng==}
    engines: {node: '>= 0.4'}
    dependencies:
      call-bind: 1.0.5
      define-properties: 1.2.1
      es-abstract: 1.22.3
    dev: true

  /obuf@1.1.2:
    resolution: {integrity: sha512-PX1wu0AmAdPqOL1mWhqmlOd8kOIZQwGZw6rh7uby9fTc5lhaOWFLX3I6R1hrF9k3zUY40e6igsLGkDXK92LJNg==}

  /oidc-token-hash@5.0.3:
    resolution: {integrity: sha512-IF4PcGgzAr6XXSff26Sk/+P4KZFJVuHAJZj3wgO3vX2bMdNVp/QXTP3P7CEm9V1IdG8lDLY3HhiqpsE/nOwpPw==}
    engines: {node: ^10.13.0 || >=12.0.0}
    dev: false

  /once@1.4.0:
    resolution: {integrity: sha512-lNaJgI+2Q5URQBkccEKHTQOPaXdUxnZZElQTZY0MFUAuaEqe1E+Nyvgdz/aIyNi6Z9MzO5dv1H8n58/GELp3+w==}
    dependencies:
      wrappy: 1.0.2

  /openid-client@5.6.4:
    resolution: {integrity: sha512-T1h3B10BRPKfcObdBklX639tVz+xh34O7GjofqrqiAQdm7eHsQ00ih18x6wuJ/E6FxdtS2u3FmUGPDeEcMwzNA==}
    dependencies:
      jose: 4.15.4
      lru-cache: 6.0.0
      object-hash: 2.2.0
      oidc-token-hash: 5.0.3
    dev: false

  /optionator@0.9.3:
    resolution: {integrity: sha512-JjCoypp+jKn1ttEFExxhetCKeJt9zhAgAve5FXHixTvFDW/5aEktX9bufBKLRRMdU7bNtpLfcGu94B3cdEJgjg==}
    engines: {node: '>= 0.8.0'}
    dependencies:
      '@aashutoshrathi/word-wrap': 1.2.6
      deep-is: 0.1.4
      fast-levenshtein: 2.0.6
      levn: 0.4.1
      prelude-ls: 1.2.1
      type-check: 0.4.0

  /p-limit@3.1.0:
    resolution: {integrity: sha512-TYOanM3wGwNGsZN2cVTYPArw454xnXj5qmWF1bEoAc4+cU/ol7GVh7odevjp1FNHduHc3KZMcFduxU5Xc6uJRQ==}
    engines: {node: '>=10'}
    dependencies:
      yocto-queue: 0.1.0

  /p-locate@5.0.0:
    resolution: {integrity: sha512-LaNjtRWUBY++zB5nE/NwcaoMylSPk+S+ZHNB1TzdbMJMny6dynpAGt7X/tl/QYq3TIeE6nxHppbo2LGymrG5Pw==}
    engines: {node: '>=10'}
    dependencies:
      p-limit: 3.1.0

  /packet-reader@1.0.0:
    resolution: {integrity: sha512-HAKu/fG3HpHFO0AA8WE8q2g+gBJaZ9MG7fcKk+IJPLTGAD6Psw4443l+9DGRbOIh3/aXr7Phy0TjilYivJo5XQ==}
    dev: false

  /parent-module@1.0.1:
    resolution: {integrity: sha512-GQ2EWRpQV8/o+Aw8YqtfZZPfNRWZYkbidE9k5rpl/hC3vtHHBfGm2Ifi6qWV+coDGkrUKZAxE3Lot5kcsRlh+g==}
    engines: {node: '>=6'}
    dependencies:
      callsites: 3.1.0

  /parse-json@5.2.0:
    resolution: {integrity: sha512-ayCKvm/phCGxOkYRSCM82iDwct8/EonSEgCSxWxD7ve6jHggsFl4fZVQBPRNgQoKiuV/odhFrGzQXZwbifC8Rg==}
    engines: {node: '>=8'}
    dependencies:
      '@babel/code-frame': 7.23.5
      error-ex: 1.3.2
      json-parse-even-better-errors: 2.3.1
      lines-and-columns: 1.2.4
    dev: false

  /path-exists@4.0.0:
    resolution: {integrity: sha512-ak9Qy5Q7jYb2Wwcey5Fpvg2KoAc/ZIhLSLOSBmRmygPsGwkVVt0fZa0qrtMz+m6tJTAHfZQ8FnmB4MG4LWy7/w==}
    engines: {node: '>=8'}

  /path-is-absolute@1.0.1:
    resolution: {integrity: sha512-AVbw3UJ2e9bq64vSaS9Am0fje1Pa8pbGqTTsmXfaIiMpnr5DlDhfJOuLj9Sf95ZPVDAUerDfEk88MPmPe7UCQg==}
    engines: {node: '>=0.10.0'}

  /path-key@3.1.1:
    resolution: {integrity: sha512-ojmeN0qd+y0jszEtoY48r0Peq5dwMEkIlCOu6Q5f41lfkswXuKtYrhgoTpLnyIcHm24Uhqx+5Tqm2InSwLhE6Q==}
    engines: {node: '>=8'}

  /path-parse@1.0.7:
    resolution: {integrity: sha512-LDJzPVEEEPR+y48z93A0Ed0yXb8pAByGWo/k5YYdYgpY2/2EsOsksJrq7lOHxryrVOn1ejG6oAp8ahvOIQD8sw==}

  /path-scurry@1.10.1:
    resolution: {integrity: sha512-MkhCqzzBEpPvxxQ71Md0b1Kk51W01lrYvlMzSUaIzNsODdd7mqhiimSZlr+VegAz5Z6Vzt9Xg2ttE//XBhH3EQ==}
    engines: {node: '>=16 || 14 >=14.17'}
    dependencies:
      lru-cache: 10.1.0
      minipass: 7.0.4

  /path-type@4.0.0:
    resolution: {integrity: sha512-gDKb8aZMDeD/tZWs9P6+q0J9Mwkdl6xMV8TjnGP3qJVJ06bdMgkbBlLU8IdfOsIsFz2BW1rNVT3XuNEl8zPAvw==}
    engines: {node: '>=8'}

  /pg-cloudflare@1.1.1:
    resolution: {integrity: sha512-xWPagP/4B6BgFO+EKz3JONXv3YDgvkbVrGw2mTo3D6tVDQRh1e7cqVGvyR3BE+eQgAvx1XhW/iEASj4/jCWl3Q==}
    requiresBuild: true
    dev: false
    optional: true

  /pg-connection-string@2.6.2:
    resolution: {integrity: sha512-ch6OwaeaPYcova4kKZ15sbJ2hKb/VP48ZD2gE7i1J+L4MspCtBMAx8nMgz7bksc7IojCIIWuEhHibSMFH8m8oA==}
    dev: false

  /pg-int8@1.0.1:
    resolution: {integrity: sha512-WCtabS6t3c8SkpDBUlb1kjOs7l66xsGdKpIPZsg4wR+B3+u9UAum2odSsF9tnvxg80h4ZxLWMy4pRjOsFIqQpw==}
    engines: {node: '>=4.0.0'}

  /pg-numeric@1.0.2:
    resolution: {integrity: sha512-BM/Thnrw5jm2kKLE5uJkXqqExRUY/toLHda65XgFTBTFYZyopbKjBe29Ii3RbkvlsMoFwD+tHeGaCjjv0gHlyw==}
    engines: {node: '>=4'}

  /pg-pool@3.6.1(pg@8.11.3):
    resolution: {integrity: sha512-jizsIzhkIitxCGfPRzJn1ZdcosIt3pz9Sh3V01fm1vZnbnCMgmGl5wvGGdNN2EL9Rmb0EcFoCkixH4Pu+sP9Og==}
    peerDependencies:
      pg: '>=8.0'
    dependencies:
      pg: 8.11.3
    dev: false

  /pg-protocol@1.6.0:
    resolution: {integrity: sha512-M+PDm637OY5WM307051+bsDia5Xej6d9IR4GwJse1qA1DIhiKlksvrneZOYQq42OM+spubpcNYEo2FcKQrDk+Q==}

  /pg-types@2.2.0:
    resolution: {integrity: sha512-qTAAlrEsl8s4OiEQY69wDvcMIdQN6wdz5ojQiOy6YRMuynxenON0O5oCpJI6lshc6scgAY8qvJ2On/p+CXY0GA==}
    engines: {node: '>=4'}
    dependencies:
      pg-int8: 1.0.1
      postgres-array: 2.0.0
      postgres-bytea: 1.0.0
      postgres-date: 1.0.7
      postgres-interval: 1.2.0
    dev: false

  /pg-types@4.0.1:
    resolution: {integrity: sha512-hRCSDuLII9/LE3smys1hRHcu5QGcLs9ggT7I/TCs0IE+2Eesxi9+9RWAAwZ0yaGjxoWICF/YHLOEjydGujoJ+g==}
    engines: {node: '>=10'}
    dependencies:
      pg-int8: 1.0.1
      pg-numeric: 1.0.2
      postgres-array: 3.0.2
      postgres-bytea: 3.0.0
      postgres-date: 2.0.1
      postgres-interval: 3.0.0
      postgres-range: 1.1.3

  /pg@8.11.3:
    resolution: {integrity: sha512-+9iuvG8QfaaUrrph+kpF24cXkH1YOOUeArRNYIxq1viYHZagBxrTno7cecY1Fa44tJeZvaoG+Djpkc3JwehN5g==}
    engines: {node: '>= 8.0.0'}
    peerDependencies:
      pg-native: '>=3.0.1'
    peerDependenciesMeta:
      pg-native:
        optional: true
    dependencies:
      buffer-writer: 2.0.0
      packet-reader: 1.0.0
      pg-connection-string: 2.6.2
      pg-pool: 3.6.1(pg@8.11.3)
      pg-protocol: 1.6.0
      pg-types: 2.2.0
      pgpass: 1.0.5
    optionalDependencies:
      pg-cloudflare: 1.1.1
    dev: false

  /pgpass@1.0.5:
    resolution: {integrity: sha512-FdW9r/jQZhSeohs1Z3sI1yxFQNFvMcnmfuj4WBMUTxOrAyLMaTcE1aAMBiTlbMNaXvBCQuVi0R7hd8udDSP7ug==}
    dependencies:
      split2: 4.2.0
    dev: false

  /picocolors@1.0.0:
    resolution: {integrity: sha512-1fygroTLlHu66zi26VoTDv8yRgm0Fccecssto+MhsZ0D/DGW2sm8E8AjW7NU5VVTRt5GxbeZ5qBuJr+HyLYkjQ==}

  /picomatch@2.3.1:
    resolution: {integrity: sha512-JU3teHTNjmE2VCGFzuY8EXzCDVwEqB2a8fsIvwaStHhAWJEeVd1o1QD80CU6+ZdEXXSLbSsuLwJjkCBWqRQUVA==}
    engines: {node: '>=8.6'}

  /pify@2.3.0:
    resolution: {integrity: sha512-udgsAY+fTnvv7kI7aaxbqwWNb0AHiB0qBO89PZKPkoTmGOgdbrHDKD+0B2X4uTfJ/FT1R09r9gTsjUjNJotuog==}
    engines: {node: '>=0.10.0'}

  /pirates@4.0.6:
    resolution: {integrity: sha512-saLsH7WeYYPiD25LDuLRRY/i+6HaPYr6G1OUlN39otzkSTxKnubR9RTxS3/Kk50s1g2JTgFwWQDQyplC5/SHZg==}
    engines: {node: '>= 6'}

  /postcss-import@15.1.0(postcss@8.4.33):
    resolution: {integrity: sha512-hpr+J05B2FVYUAXHeK1YyI267J/dDDhMU6B6civm8hSY1jYJnBXxzKDKDswzJmtLHryrjhnDjqqp/49t8FALew==}
    engines: {node: '>=14.0.0'}
    peerDependencies:
      postcss: ^8.0.0
    dependencies:
      postcss: 8.4.33
      postcss-value-parser: 4.2.0
      read-cache: 1.0.0
      resolve: 1.22.8

  /postcss-js@4.0.1(postcss@8.4.33):
    resolution: {integrity: sha512-dDLF8pEO191hJMtlHFPRa8xsizHaM82MLfNkUHdUtVEV3tgTp5oj+8qbEqYM57SLfc74KSbw//4SeJma2LRVIw==}
    engines: {node: ^12 || ^14 || >= 16}
    peerDependencies:
      postcss: ^8.4.21
    dependencies:
      camelcase-css: 2.0.1
      postcss: 8.4.33

  /postcss-load-config@4.0.2(postcss@8.4.33):
    resolution: {integrity: sha512-bSVhyJGL00wMVoPUzAVAnbEoWyqRxkjv64tUl427SKnPrENtq6hJwUojroMz2VB+Q1edmi4IfrAPpami5VVgMQ==}
    engines: {node: '>= 14'}
    peerDependencies:
      postcss: '>=8.0.9'
      ts-node: '>=9.0.0'
    peerDependenciesMeta:
      postcss:
        optional: true
      ts-node:
        optional: true
    dependencies:
      lilconfig: 3.0.0
      postcss: 8.4.33
      yaml: 2.3.4

  /postcss-nested@6.0.1(postcss@8.4.33):
    resolution: {integrity: sha512-mEp4xPMi5bSWiMbsgoPfcP74lsWLHkQbZc3sY+jWYd65CUwXrUaTp0fmNpa01ZcETKlIgUdFN/MpS2xZtqL9dQ==}
    engines: {node: '>=12.0'}
    peerDependencies:
      postcss: ^8.2.14
    dependencies:
      postcss: 8.4.33
      postcss-selector-parser: 6.0.15

  /postcss-selector-parser@6.0.15:
    resolution: {integrity: sha512-rEYkQOMUCEMhsKbK66tbEU9QVIxbhN18YiniAwA7XQYTVBqrBy+P2p5JcdqsHgKM2zWylp8d7J6eszocfds5Sw==}
    engines: {node: '>=4'}
    dependencies:
      cssesc: 3.0.0
      util-deprecate: 1.0.2

  /postcss-value-parser@4.2.0:
    resolution: {integrity: sha512-1NNCs6uurfkVbeXG4S8JFT9t19m45ICnif8zWLd5oPSZ50QnwMfK+H3jv408d4jw/7Bttv5axS5IiHoLaVNHeQ==}

  /postcss@8.4.31:
    resolution: {integrity: sha512-PS08Iboia9mts/2ygV3eLpY5ghnUcfLV/EXTOW1E2qYxJKGGBUtNjN76FYHnMs36RmARn41bC0AZmn+rR0OVpQ==}
    engines: {node: ^10 || ^12 || >=14}
    dependencies:
      nanoid: 3.3.7
      picocolors: 1.0.0
      source-map-js: 1.0.2
    dev: false

  /postcss@8.4.33:
    resolution: {integrity: sha512-Kkpbhhdjw2qQs2O2DGX+8m5OVqEcbB9HRBvuYM9pgrjEFUg30A9LmXNlTAUj4S9kgtGyrMbTzVjH7E+s5Re2yg==}
    engines: {node: ^10 || ^12 || >=14}
    dependencies:
      nanoid: 3.3.7
      picocolors: 1.0.0
      source-map-js: 1.0.2

  /postgres-array@2.0.0:
    resolution: {integrity: sha512-VpZrUqU5A69eQyW2c5CA1jtLecCsN2U/bD6VilrFDWq5+5UIEVO7nazS3TEcHf1zuPYO/sqGvUvW62g86RXZuA==}
    engines: {node: '>=4'}
    dev: false

  /postgres-array@3.0.2:
    resolution: {integrity: sha512-6faShkdFugNQCLwucjPcY5ARoW1SlbnrZjmGl0IrrqewpvxvhSLHimCVzqeuULCbG0fQv7Dtk1yDbG3xv7Veog==}
    engines: {node: '>=12'}

  /postgres-bytea@1.0.0:
    resolution: {integrity: sha512-xy3pmLuQqRBZBXDULy7KbaitYqLcmxigw14Q5sj8QBVLqEwXfeybIKVWiqAXTlcvdvb0+xkOtDbfQMOf4lST1w==}
    engines: {node: '>=0.10.0'}
    dev: false

  /postgres-bytea@3.0.0:
    resolution: {integrity: sha512-CNd4jim9RFPkObHSjVHlVrxoVQXz7quwNFpz7RY1okNNme49+sVyiTvTRobiLV548Hx/hb1BG+iE7h9493WzFw==}
    engines: {node: '>= 6'}
    dependencies:
      obuf: 1.1.2

  /postgres-date@1.0.7:
    resolution: {integrity: sha512-suDmjLVQg78nMK2UZ454hAG+OAW+HQPZ6n++TNDUX+L0+uUlLywnoxJKDou51Zm+zTCjrCl0Nq6J9C5hP9vK/Q==}
    engines: {node: '>=0.10.0'}
    dev: false

  /postgres-date@2.0.1:
    resolution: {integrity: sha512-YtMKdsDt5Ojv1wQRvUhnyDJNSr2dGIC96mQVKz7xufp07nfuFONzdaowrMHjlAzY6GDLd4f+LUHHAAM1h4MdUw==}
    engines: {node: '>=12'}

  /postgres-interval@1.2.0:
    resolution: {integrity: sha512-9ZhXKM/rw350N1ovuWHbGxnGh/SNJ4cnxHiM0rxE4VN41wsg8P8zWn9hv/buK00RP4WvlOyr/RBDiptyxVbkZQ==}
    engines: {node: '>=0.10.0'}
    dependencies:
      xtend: 4.0.2
    dev: false

  /postgres-interval@3.0.0:
    resolution: {integrity: sha512-BSNDnbyZCXSxgA+1f5UU2GmwhoI0aU5yMxRGO8CdFEcY2BQF9xm/7MqKnYoM1nJDk8nONNWDk9WeSmePFhQdlw==}
    engines: {node: '>=12'}

  /postgres-range@1.1.3:
    resolution: {integrity: sha512-VdlZoocy5lCP0c/t66xAfclglEapXPCIVhqqJRncYpvbCgImF0w67aPKfbqUMr72tO2k5q0TdTZwCLjPTI6C9g==}

  /postgres@3.4.3:
    resolution: {integrity: sha512-iHJn4+M9vbTdHSdDzNkC0crHq+1CUdFhx+YqCE+SqWxPjm+Zu63jq7yZborOBF64c8pc58O5uMudyL1FQcHacA==}
    engines: {node: '>=12'}
    dev: false

  /preact-render-to-string@5.2.3(preact@10.11.3):
    resolution: {integrity: sha512-aPDxUn5o3GhWdtJtW0svRC2SS/l8D9MAgo2+AWml+BhDImb27ALf04Q2d+AHqUUOc6RdSXFIBVa2gxzgMKgtZA==}
    peerDependencies:
      preact: '>=10'
    dependencies:
      preact: 10.11.3
      pretty-format: 3.8.0
    dev: false

  /preact-render-to-string@5.2.6(preact@10.19.3):
    resolution: {integrity: sha512-JyhErpYOvBV1hEPwIxc/fHWXPfnEGdRKxc8gFdAZ7XV4tlzyzG847XAyEZqoDnynP88akM4eaHcSOzNcLWFguw==}
    peerDependencies:
      preact: '>=10'
    dependencies:
      preact: 10.19.3
      pretty-format: 3.8.0
    dev: false

  /preact@10.11.3:
    resolution: {integrity: sha512-eY93IVpod/zG3uMF22Unl8h9KkrcKIRs2EGar8hwLZZDU1lkjph303V9HZBwufh2s736U6VXuhD109LYqPoffg==}
    dev: false

  /preact@10.19.3:
    resolution: {integrity: sha512-nHHTeFVBTHRGxJXKkKu5hT8C/YWBkPso4/Gad6xuj5dbptt9iF9NZr9pHbPhBrnT2klheu7mHTxTZ/LjwJiEiQ==}
    dev: false

  /prelude-ls@1.2.1:
    resolution: {integrity: sha512-vkcDPrRZo1QZLbn5RLGPpg/WmIQ65qoWWhcGKf/b5eplkkarX0m9z8ppCat4mlOqUsWpyNuYgO3VRyrYHSzX5g==}
    engines: {node: '>= 0.8.0'}

  /prettier-plugin-tailwindcss@0.5.11(prettier@3.1.1):
    resolution: {integrity: sha512-AvI/DNyMctyyxGOjyePgi/gqj5hJYClZ1avtQvLlqMT3uDZkRbi4HhGUpok3DRzv9z7Lti85Kdj3s3/1CeNI0w==}
    engines: {node: '>=14.21.3'}
    peerDependencies:
      '@ianvs/prettier-plugin-sort-imports': '*'
      '@prettier/plugin-pug': '*'
      '@shopify/prettier-plugin-liquid': '*'
      '@trivago/prettier-plugin-sort-imports': '*'
      prettier: ^3.0
      prettier-plugin-astro: '*'
      prettier-plugin-css-order: '*'
      prettier-plugin-import-sort: '*'
      prettier-plugin-jsdoc: '*'
      prettier-plugin-marko: '*'
      prettier-plugin-organize-attributes: '*'
      prettier-plugin-organize-imports: '*'
      prettier-plugin-style-order: '*'
      prettier-plugin-svelte: '*'
      prettier-plugin-twig-melody: '*'
    peerDependenciesMeta:
      '@ianvs/prettier-plugin-sort-imports':
        optional: true
      '@prettier/plugin-pug':
        optional: true
      '@shopify/prettier-plugin-liquid':
        optional: true
      '@trivago/prettier-plugin-sort-imports':
        optional: true
      prettier-plugin-astro:
        optional: true
      prettier-plugin-css-order:
        optional: true
      prettier-plugin-import-sort:
        optional: true
      prettier-plugin-jsdoc:
        optional: true
      prettier-plugin-marko:
        optional: true
      prettier-plugin-organize-attributes:
        optional: true
      prettier-plugin-organize-imports:
        optional: true
      prettier-plugin-style-order:
        optional: true
      prettier-plugin-svelte:
        optional: true
      prettier-plugin-twig-melody:
        optional: true
    dependencies:
      prettier: 3.1.1
    dev: true

  /prettier@3.1.1:
    resolution: {integrity: sha512-22UbSzg8luF4UuZtzgiUOfcGM8s4tjBv6dJRT7j275NXsy2jb4aJa4NNveul5x4eqlF1wuhuR2RElK71RvmVaw==}
    engines: {node: '>=14'}
    hasBin: true
    dev: true

  /pretty-format@3.8.0:
    resolution: {integrity: sha512-WuxUnVtlWL1OfZFQFuqvnvs6MiAGk9UNsBostyBOB0Is9wb5uRESevA6rnl/rkksXaGX3GzZhPup5d6Vp1nFew==}
    dev: false

  /process-nextick-args@2.0.1:
    resolution: {integrity: sha512-3ouUOpQhtgrbOa17J7+uxOTpITYWaGP7/AhoR3+A+/1e9skrzelGi/dXzEYyvbxubEF6Wn2ypscTKiKJFFn1ag==}
    dev: false

  /prop-types@15.8.1:
    resolution: {integrity: sha512-oj87CgZICdulUohogVAR7AjlC0327U4el4L6eAvOqCeudMDVU0NThNaV+b9Df4dXgSP1gXMTnPdhfe/2qDH5cg==}
    dependencies:
      loose-envify: 1.4.0
      object-assign: 4.1.1
      react-is: 16.13.1

  /proto-list@1.2.4:
    resolution: {integrity: sha512-vtK/94akxsTMhe0/cbfpR+syPuszcuwhqVjJq26CuNDgFGj682oRBXOP5MJpv2r7JtE8MsiepGIqvvOTBwn2vA==}
    dev: false

  /punycode@2.3.1:
    resolution: {integrity: sha512-vYt7UD1U9Wg6138shLtLOvdAu+8DsC/ilFtEVHcH+wydcSpNE20AfSOduf6MkRFahL5FY7X1oU7nKVZFtfq8Fg==}
    engines: {node: '>=6'}

  /queue-microtask@1.2.3:
    resolution: {integrity: sha512-NuaNSa6flKT5JaSYQzJok04JzTL1CA6aGhv5rfLW3PgqA+M2ChpZQnAC8h8i4ZFkBS8X5RqkDBHA7r4hej3K9A==}

  /randombytes@2.1.0:
    resolution: {integrity: sha512-vYl3iOX+4CKUWuxGi9Ukhie6fsqXqS9FE2Zaic4tNFD2N2QQaXOMFbuKK4QmDHC0JO6B1Zp41J0LpT0oR68amQ==}
    dependencies:
      safe-buffer: 5.2.1
    dev: false

  /react-day-picker@8.10.0(date-fns@3.2.0)(react@18.2.0):
    resolution: {integrity: sha512-mz+qeyrOM7++1NCb1ARXmkjMkzWVh2GL9YiPbRjKe0zHccvekk4HE+0MPOZOrosn8r8zTHIIeOUXTmXRqmkRmg==}
    peerDependencies:
      date-fns: ^2.28.0 || ^3.0.0
      react: ^16.8.0 || ^17.0.0 || ^18.0.0
    dependencies:
      date-fns: 3.2.0
      react: 18.2.0
    dev: false

  /react-diff-viewer@3.1.1(react-dom@18.2.0)(react@18.2.0):
    resolution: {integrity: sha512-rmvwNdcClp6ZWdS11m1m01UnBA4OwYaLG/li0dB781e/bQEzsGyj+qewVd6W5ztBwseQ72pO7nwaCcq5jnlzcw==}
    engines: {node: '>= 8'}
    peerDependencies:
      react: ^15.3.0 || ^16.0.0
      react-dom: ^15.3.0 || ^16.0.0
    dependencies:
      classnames: 2.5.1
      create-emotion: 10.0.27
      diff: 4.0.2
      emotion: 10.0.27
      memoize-one: 5.2.1
      prop-types: 15.8.1
      react: 18.2.0
      react-dom: 18.2.0(react@18.2.0)
    dev: false

  /react-dom@18.2.0(react@18.2.0):
    resolution: {integrity: sha512-6IMTriUmvsjHUjNtEDudZfuDQUoWXVxKHhlEGSk81n4YFS+r/Kl99wXiwlVXtPBtJenozv2P+hxDsw9eA7Xo6g==}
    peerDependencies:
      react: ^18.2.0
    dependencies:
      loose-envify: 1.4.0
      react: 18.2.0
      scheduler: 0.23.0
    dev: false

  /react-hook-form@7.49.3(react@18.2.0):
    resolution: {integrity: sha512-foD6r3juidAT1cOZzpmD/gOKt7fRsDhXXZ0y28+Al1CHgX+AY1qIN9VSIIItXRq1dN68QrRwl1ORFlwjBaAqeQ==}
    engines: {node: '>=18', pnpm: '8'}
    peerDependencies:
      react: ^16.8.0 || ^17 || ^18
    dependencies:
      react: 18.2.0
    dev: false

  /react-is@16.13.1:
    resolution: {integrity: sha512-24e6ynE2H+OKt4kqsOvNd8kBpV65zoxbA4BVsEOB3ARVWQki/DHzaUoC5KuON/BiccDaCCTZBuOcfZs70kR8bQ==}

  /react-remove-scroll-bar@2.3.4(@types/react@18.2.47)(react@18.2.0):
    resolution: {integrity: sha512-63C4YQBUt0m6ALadE9XV56hV8BgJWDmmTPY758iIJjfQKt2nYwoUrPk0LXRXcB/yIj82T1/Ixfdpdk68LwIB0A==}
    engines: {node: '>=10'}
    peerDependencies:
      '@types/react': ^16.8.0 || ^17.0.0 || ^18.0.0
      react: ^16.8.0 || ^17.0.0 || ^18.0.0
    peerDependenciesMeta:
      '@types/react':
        optional: true
    dependencies:
      '@types/react': 18.2.47
      react: 18.2.0
      react-style-singleton: 2.2.1(@types/react@18.2.47)(react@18.2.0)
      tslib: 2.6.2
    dev: false

  /react-remove-scroll@2.5.5(@types/react@18.2.47)(react@18.2.0):
    resolution: {integrity: sha512-ImKhrzJJsyXJfBZ4bzu8Bwpka14c/fQt0k+cyFp/PBhTfyDnU5hjOtM4AG/0AMyy8oKzOTR0lDgJIM7pYXI0kw==}
    engines: {node: '>=10'}
    peerDependencies:
      '@types/react': ^16.8.0 || ^17.0.0 || ^18.0.0
      react: ^16.8.0 || ^17.0.0 || ^18.0.0
    peerDependenciesMeta:
      '@types/react':
        optional: true
    dependencies:
      '@types/react': 18.2.47
      react: 18.2.0
      react-remove-scroll-bar: 2.3.4(@types/react@18.2.47)(react@18.2.0)
      react-style-singleton: 2.2.1(@types/react@18.2.47)(react@18.2.0)
      tslib: 2.6.2
      use-callback-ref: 1.3.1(@types/react@18.2.47)(react@18.2.0)
      use-sidecar: 1.1.2(@types/react@18.2.47)(react@18.2.0)
    dev: false

  /react-style-singleton@2.2.1(@types/react@18.2.47)(react@18.2.0):
    resolution: {integrity: sha512-ZWj0fHEMyWkHzKYUr2Bs/4zU6XLmq9HsgBURm7g5pAVfyn49DgUiNgY2d4lXRlYSiCif9YBGpQleewkcqddc7g==}
    engines: {node: '>=10'}
    peerDependencies:
      '@types/react': ^16.8.0 || ^17.0.0 || ^18.0.0
      react: ^16.8.0 || ^17.0.0 || ^18.0.0
    peerDependenciesMeta:
      '@types/react':
        optional: true
    dependencies:
      '@types/react': 18.2.47
      get-nonce: 1.0.1
      invariant: 2.2.4
      react: 18.2.0
      tslib: 2.6.2
    dev: false

  /react-remove-scroll-bar@2.3.4(@types/react@18.2.47)(react@18.2.0):
    resolution: {integrity: sha512-63C4YQBUt0m6ALadE9XV56hV8BgJWDmmTPY758iIJjfQKt2nYwoUrPk0LXRXcB/yIj82T1/Ixfdpdk68LwIB0A==}
    engines: {node: '>=10'}
    peerDependencies:
      '@types/react': ^16.8.0 || ^17.0.0 || ^18.0.0
      react: ^16.8.0 || ^17.0.0 || ^18.0.0
    peerDependenciesMeta:
      '@types/react':
        optional: true
    dependencies:
      '@types/react': 18.2.47
      react: 18.2.0
      react-style-singleton: 2.2.1(@types/react@18.2.47)(react@18.2.0)
      tslib: 2.6.2
    dev: false

  /react-remove-scroll@2.5.5(@types/react@18.2.47)(react@18.2.0):
    resolution: {integrity: sha512-ImKhrzJJsyXJfBZ4bzu8Bwpka14c/fQt0k+cyFp/PBhTfyDnU5hjOtM4AG/0AMyy8oKzOTR0lDgJIM7pYXI0kw==}
    engines: {node: '>=10'}
    peerDependencies:
      '@types/react': ^16.8.0 || ^17.0.0 || ^18.0.0
      react: ^16.8.0 || ^17.0.0 || ^18.0.0
    peerDependenciesMeta:
      '@types/react':
        optional: true
    dependencies:
      '@types/react': 18.2.47
      react: 18.2.0
      react-remove-scroll-bar: 2.3.4(@types/react@18.2.47)(react@18.2.0)
      react-style-singleton: 2.2.1(@types/react@18.2.47)(react@18.2.0)
      tslib: 2.6.2
      use-callback-ref: 1.3.1(@types/react@18.2.47)(react@18.2.0)
      use-sidecar: 1.1.2(@types/react@18.2.47)(react@18.2.0)
    dev: false

  /react-style-singleton@2.2.1(@types/react@18.2.47)(react@18.2.0):
    resolution: {integrity: sha512-ZWj0fHEMyWkHzKYUr2Bs/4zU6XLmq9HsgBURm7g5pAVfyn49DgUiNgY2d4lXRlYSiCif9YBGpQleewkcqddc7g==}
    engines: {node: '>=10'}
    peerDependencies:
      '@types/react': ^16.8.0 || ^17.0.0 || ^18.0.0
      react: ^16.8.0 || ^17.0.0 || ^18.0.0
    peerDependenciesMeta:
      '@types/react':
        optional: true
    dependencies:
      '@types/react': 18.2.47
      get-nonce: 1.0.1
      invariant: 2.2.4
      react: 18.2.0
      tslib: 2.6.2
    dev: false

  /react@18.2.0:
    resolution: {integrity: sha512-/3IjMdb2L9QbBdWiW5e3P2/npwMBaU9mHCSCUzNln0ZCYbcfTsGbTJrU/kGemdH2IWmB2ioZ+zkxtmq6g09fGQ==}
    engines: {node: '>=0.10.0'}
    dependencies:
      loose-envify: 1.4.0
    dev: false

  /read-cache@1.0.0:
    resolution: {integrity: sha512-Owdv/Ft7IjOgm/i0xvNDZ1LrRANRfew4b2prF3OWMQLxLfu3bS8FVhCsrSCMK4lR56Y9ya+AThoTpDCTxCmpRA==}
    dependencies:
      pify: 2.3.0

  /readable-stream@2.3.8:
    resolution: {integrity: sha512-8p0AUk4XODgIewSi0l8Epjs+EVnWiK7NoDIEGU0HhE7+ZyY8D1IMY7odu5lRrFXGg71L15KG8QrPmum45RTtdA==}
    dependencies:
      core-util-is: 1.0.3
      inherits: 2.0.4
      isarray: 1.0.0
      process-nextick-args: 2.0.1
      safe-buffer: 5.1.2
      string_decoder: 1.1.1
      util-deprecate: 1.0.2
    dev: false

  /readdirp@3.6.0:
    resolution: {integrity: sha512-hOS089on8RduqdbhvQ5Z37A0ESjsqz6qnRcffsMU3495FuTdqSm+7bhJ29JvIOsBDEEnan5DPu9t3To9VRlMzA==}
    engines: {node: '>=8.10.0'}
    dependencies:
      picomatch: 2.3.1

  /reflect.getprototypeof@1.0.4:
    resolution: {integrity: sha512-ECkTw8TmJwW60lOTR+ZkODISW6RQ8+2CL3COqtiJKLd6MmB45hN51HprHFziKLGkAuTGQhBb91V8cy+KHlaCjw==}
    engines: {node: '>= 0.4'}
    dependencies:
      call-bind: 1.0.5
      define-properties: 1.2.1
      es-abstract: 1.22.3
      get-intrinsic: 1.2.2
      globalthis: 1.0.3
      which-builtin-type: 1.1.3
    dev: true

  /regenerator-runtime@0.14.1:
    resolution: {integrity: sha512-dYnhHh0nJoMfnkZs6GmmhFknAGRrLznOu5nc9ML+EJxGvrx6H7teuevqVqCuPcPK//3eDrrjQhehXVx9cnkGdw==}

  /regexp.prototype.flags@1.5.1:
    resolution: {integrity: sha512-sy6TXMN+hnP/wMy+ISxg3krXx7BAtWVO4UouuCN/ziM9UEne0euamVNafDfvC83bRNr95y0V5iijeDQFUNpvrg==}
    engines: {node: '>= 0.4'}
    dependencies:
      call-bind: 1.0.5
      define-properties: 1.2.1
      set-function-name: 2.0.1
    dev: true

  /resolve-from@4.0.0:
    resolution: {integrity: sha512-pb/MYmXstAkysRFx8piNI1tGFNQIFA3vkE3Gq4EuA1dF6gHp/+vgZqsCGJapvy8N3Q+4o7FwvquPJcnZ7RYy4g==}
    engines: {node: '>=4'}

  /resolve-pkg-maps@1.0.0:
    resolution: {integrity: sha512-seS2Tj26TBVOC2NIc2rOe2y2ZO7efxITtLZcGSOnHHNOQ7CkiUBfw0Iw2ck6xkIhPwLhKNLS8BO+hEpngQlqzw==}
    dev: true

  /resolve@1.22.8:
    resolution: {integrity: sha512-oKWePCxqpd6FlLvGV1VU0x7bkPmmCNolxzjMf4NczoDnQcIWrAF+cPtZn5i6n+RfD2d9i0tzpKnG6Yk168yIyw==}
    hasBin: true
    dependencies:
      is-core-module: 2.13.1
      path-parse: 1.0.7
      supports-preserve-symlinks-flag: 1.0.0

  /resolve@2.0.0-next.5:
    resolution: {integrity: sha512-U7WjGVG9sH8tvjW5SmGbQuui75FiyjAX72HX15DwBBwF9dNiQZRQAg9nnPhYy+TUnE0+VcrttuvNI8oSxZcocA==}
    hasBin: true
    dependencies:
      is-core-module: 2.13.1
      path-parse: 1.0.7
      supports-preserve-symlinks-flag: 1.0.0
    dev: true

  /reusify@1.0.4:
    resolution: {integrity: sha512-U9nH88a3fc/ekCF1l0/UP1IosiuIjyTh7hBvXVMHYgVcfGvt897Xguj2UOLDeI5BG2m7/uwyaLVT6fbtCwTyzw==}
    engines: {iojs: '>=1.0.0', node: '>=0.10.0'}

  /rimraf@3.0.2:
    resolution: {integrity: sha512-JZkJMZkAGFFPP2YqXZXPbMlMBgsxzE8ILs4lMIX/2o0L9UBw9O/Y3o6wFw/i9YLapcUJWwqbi3kdxIPdC62TIA==}
    hasBin: true
    dependencies:
      glob: 7.2.3

  /run-parallel@1.2.0:
    resolution: {integrity: sha512-5l4VyZR86LZ/lDxZTR6jqL8AFE2S0IFLMP26AbjsLVADxHdhB/c0GUsH+y39UfCi3dzz8OlQuPmnaJOMoDHQBA==}
    dependencies:
      queue-microtask: 1.2.3

  /safe-array-concat@1.0.1:
    resolution: {integrity: sha512-6XbUAseYE2KtOuGueyeobCySj9L4+66Tn6KQMOPQJrAJEowYKW/YR/MGJZl7FdydUdaFu4LYyDZjxf4/Nmo23Q==}
    engines: {node: '>=0.4'}
    dependencies:
      call-bind: 1.0.5
      get-intrinsic: 1.2.2
      has-symbols: 1.0.3
      isarray: 2.0.5
    dev: true

  /safe-buffer@5.1.2:
    resolution: {integrity: sha512-Gd2UZBJDkXlY7GbJxfsE8/nvKkUEU1G38c1siN6QP6a9PT9MmHB8GnpscSmMJSoF8LOIrt8ud/wPtojys4G6+g==}
    dev: false

  /safe-buffer@5.2.1:
    resolution: {integrity: sha512-rp3So07KcdmmKbGvgaNxQSJr7bGVSVk5S9Eq1F+ppbRo70+YeaDxkw5Dd8NPN+GD6bjnYm2VuPuCXmpuYvmCXQ==}
    dev: false

  /safe-regex-test@1.0.0:
    resolution: {integrity: sha512-JBUUzyOgEwXQY1NuPtvcj/qcBDbDmEvWufhlnXZIm75DEHp+afM1r1ujJpJsV/gSM4t59tpDyPi1sd6ZaPFfsA==}
    dependencies:
      call-bind: 1.0.5
      get-intrinsic: 1.2.2
      is-regex: 1.1.4
    dev: true

  /scheduler@0.23.0:
    resolution: {integrity: sha512-CtuThmgHNg7zIZWAXi3AsyIzA3n4xx7aNyjwC2VJldO2LMVDhFK+63xGqq6CsJH4rTAt6/M+N4GhZiDYPx9eUw==}
    dependencies:
      loose-envify: 1.4.0
    dev: false

  /schema-utils@3.3.0:
    resolution: {integrity: sha512-pN/yOAvcC+5rQ5nERGuwrjLlYvLTbCibnZ1I7B1LaiAz9BRBlE9GMgE/eqV30P7aJQUf7Ddimy/RsbYO/GrVGg==}
    engines: {node: '>= 10.13.0'}
    dependencies:
      '@types/json-schema': 7.0.15
      ajv: 6.12.6
      ajv-keywords: 3.5.2(ajv@6.12.6)
    dev: false

  /semver@6.3.1:
    resolution: {integrity: sha512-BR7VvDCVHO+q2xBEWskxS6DJE1qRnb7DxzUrogb71CWoSficBxYsiAGd+Kl0mmq/MprG9yArRkyrQxTO6XjMzA==}
    hasBin: true
    dev: true

  /semver@7.5.4:
    resolution: {integrity: sha512-1bCSESV6Pv+i21Hvpxp3Dx+pSD8lIPt8uVjRrxAUt/nbswYc+tK6Y2btiULjd4+fnq15PX+nqQDC7Oft7WkwcA==}
    engines: {node: '>=10'}
    hasBin: true
    dependencies:
      lru-cache: 6.0.0

  /serialize-javascript@6.0.2:
    resolution: {integrity: sha512-Saa1xPByTTq2gdeFZYLLo+RFE35NHZkAbqZeWNd3BpzppeVisAqpDjcp8dyf6uIvEqJRd46jemmyA4iFIeVk8g==}
    dependencies:
      randombytes: 2.1.0
    dev: false

  /set-function-length@1.1.1:
    resolution: {integrity: sha512-VoaqjbBJKiWtg4yRcKBQ7g7wnGnLV3M8oLvVWwOk2PdYY6PEFegR1vezXR0tw6fZGF9csVakIRjrJiy2veSBFQ==}
    engines: {node: '>= 0.4'}
    dependencies:
      define-data-property: 1.1.1
      get-intrinsic: 1.2.2
      gopd: 1.0.1
      has-property-descriptors: 1.0.1
    dev: true

  /set-function-name@2.0.1:
    resolution: {integrity: sha512-tMNCiqYVkXIZgc2Hnoy2IvC/f8ezc5koaRFkCjrpWzGpCd3qbZXPzVy9MAZzK1ch/X0jvSkojys3oqJN0qCmdA==}
    engines: {node: '>= 0.4'}
    dependencies:
      define-data-property: 1.1.1
      functions-have-names: 1.2.3
      has-property-descriptors: 1.0.1
    dev: true

  /shebang-command@2.0.0:
    resolution: {integrity: sha512-kHxr2zZpYtdmrN1qDjrrX/Z1rR1kG8Dx+gkpK1G4eXmvXswmcE1hTWBWYUzlraYw1/yZp6YuDY77YtvbN0dmDA==}
    engines: {node: '>=8'}
    dependencies:
      shebang-regex: 3.0.0

  /shebang-regex@3.0.0:
    resolution: {integrity: sha512-7++dFhtcx3353uBaq8DDR4NuxBetBzC7ZQOhmTQInHEd6bSrXdiEyzCvG07Z44UYdLShWUyXt5M/yhz8ekcb1A==}
    engines: {node: '>=8'}

  /side-channel@1.0.4:
    resolution: {integrity: sha512-q5XPytqFEIKHkGdiMIrY10mvLRvnQh42/+GoBlFW3b2LXLE2xxJpZFdm94we0BaoV3RwJyGqg5wS7epxTv0Zvw==}
    dependencies:
      call-bind: 1.0.5
      get-intrinsic: 1.2.2
      object-inspect: 1.13.1
    dev: true

  /signal-exit@4.1.0:
    resolution: {integrity: sha512-bzyZ1e88w9O1iNJbKnOlvYTrWPDl46O1bG0D3XInv+9tkPrxrN8jUUTiFlDkkmKWgn1M6CfIA13SuGqOa9Korw==}
    engines: {node: '>=14'}

  /sisteransi@1.0.5:
    resolution: {integrity: sha512-bLGGlR1QxBcynn2d5YmDX4MGjlZvy2MRBDRNHLJ8VI6l6+9FUiyTFNJ0IveOSP0bcXgVDPRcfGqA0pjaqUpfVg==}
    dev: true

  /slash@3.0.0:
    resolution: {integrity: sha512-g9Q1haeby36OSStwb4ntCGGGaKsaVSjQ68fBxoQcutl5fS1vuY18H3wSt3jFyFtrkx+Kz0V1G85A4MyAdDMi2Q==}
    engines: {node: '>=8'}
    dev: true

  /source-map-js@1.0.2:
    resolution: {integrity: sha512-R0XvVJ9WusLiqTCEiGCmICCMplcCkIwwR11mOSD9CR5u+IXYdiseeEuXCVAjS54zqwkLcPNnmU4OeJ6tUrWhDw==}
    engines: {node: '>=0.10.0'}

  /source-map-support@0.5.21:
    resolution: {integrity: sha512-uBHU3L3czsIyYXKX88fdrGovxdSCoTGDRZ6SYXtSRxLZUzHg5P/66Ht6uoUlHu9EZod+inXhKo3qQgwXUT/y1w==}
    dependencies:
      buffer-from: 1.1.2
      source-map: 0.6.1

  /source-map@0.5.7:
    resolution: {integrity: sha512-LbrmJOMUSdEVxIKvdcJzQC+nQhe8FUZQTXQy6+I75skNgn3OoQ0DZA8YnFa7gp8tqtL3KPf1kmo0R5DoApeSGQ==}
    engines: {node: '>=0.10.0'}
    dev: false

  /source-map@0.6.1:
    resolution: {integrity: sha512-UjgapumWlbMhkBgzT7Ykc5YXUT46F0iKu8SGXq0bcwP5dz/h0Plj6enJqjz1Zbq2l5WaqYnrVbwWOWMyF3F47g==}
    engines: {node: '>=0.10.0'}

  /split2@4.2.0:
    resolution: {integrity: sha512-UcjcJOWknrNkF6PLX83qcHM6KHgVKNkV62Y8a5uYDVv9ydGQVwAHMKqHdJje1VTWpljG0WYpCDhrCdAOYH4TWg==}
    engines: {node: '>= 10.x'}
    dev: false

  /streamsearch@1.1.0:
    resolution: {integrity: sha512-Mcc5wHehp9aXz1ax6bZUyY5afg9u2rv5cqQI3mRrYkGC8rW2hM02jWuwjtL++LS5qinSyhj2QfLyNsuc+VsExg==}
    engines: {node: '>=10.0.0'}
    dev: false

  /string-width@4.2.3:
    resolution: {integrity: sha512-wKyQRQpjJ0sIp62ErSZdGsjMJWsap5oRNihHhu6G7JVO/9jIB6UyevL+tXuOqrng8j/cxKTWyWUwvSTriiZz/g==}
    engines: {node: '>=8'}
    dependencies:
      emoji-regex: 8.0.0
      is-fullwidth-code-point: 3.0.0
      strip-ansi: 6.0.1

  /string-width@5.1.2:
    resolution: {integrity: sha512-HnLOCR3vjcY8beoNLtcjZ5/nxn2afmME6lhrDrebokqMap+XbeW8n9TXpPDOqdGK5qcI3oT0GKTW6wC7EMiVqA==}
    engines: {node: '>=12'}
    dependencies:
      eastasianwidth: 0.2.0
      emoji-regex: 9.2.2
      strip-ansi: 7.1.0

  /string.prototype.matchall@4.0.10:
    resolution: {integrity: sha512-rGXbGmOEosIQi6Qva94HUjgPs9vKW+dkG7Y8Q5O2OYkWL6wFaTRZO8zM4mhP94uX55wgyrXzfS2aGtGzUL7EJQ==}
    dependencies:
      call-bind: 1.0.5
      define-properties: 1.2.1
      es-abstract: 1.22.3
      get-intrinsic: 1.2.2
      has-symbols: 1.0.3
      internal-slot: 1.0.6
      regexp.prototype.flags: 1.5.1
      set-function-name: 2.0.1
      side-channel: 1.0.4
    dev: true

  /string.prototype.trim@1.2.8:
    resolution: {integrity: sha512-lfjY4HcixfQXOfaqCvcBuOIapyaroTXhbkfJN3gcB1OtyupngWK4sEET9Knd0cXd28kTUqu/kHoV4HKSJdnjiQ==}
    engines: {node: '>= 0.4'}
    dependencies:
      call-bind: 1.0.5
      define-properties: 1.2.1
      es-abstract: 1.22.3
    dev: true

  /string.prototype.trimend@1.0.7:
    resolution: {integrity: sha512-Ni79DqeB72ZFq1uH/L6zJ+DKZTkOtPIHovb3YZHQViE+HDouuU4mBrLOLDn5Dde3RF8qw5qVETEjhu9locMLvA==}
    dependencies:
      call-bind: 1.0.5
      define-properties: 1.2.1
      es-abstract: 1.22.3
    dev: true

  /string.prototype.trimstart@1.0.7:
    resolution: {integrity: sha512-NGhtDFu3jCEm7B4Fy0DpLewdJQOZcQ0rGbwQ/+stjnrp2i+rlKeCvos9hOIeCmqwratM47OBxY7uFZzjxHXmrg==}
    dependencies:
      call-bind: 1.0.5
      define-properties: 1.2.1
      es-abstract: 1.22.3
    dev: true

  /string_decoder@1.1.1:
    resolution: {integrity: sha512-n/ShnvDi6FHbbVfviro+WojiFzv+s8MPMHBczVePfUpDJLwoLT0ht1l4YwBCbi8pJAveEEdnkHyPyTP/mzRfwg==}
    dependencies:
      safe-buffer: 5.1.2
    dev: false

  /strip-ansi@6.0.1:
    resolution: {integrity: sha512-Y38VPSHcqkFrCpFnQ9vuSXmquuv5oXOKpGeT6aGrr3o3Gc9AlVa6JBfUSOCnbxGGZF+/0ooI7KrPuUSztUdU5A==}
    engines: {node: '>=8'}
    dependencies:
      ansi-regex: 5.0.1

  /strip-ansi@7.1.0:
    resolution: {integrity: sha512-iq6eVVI64nQQTRYq2KtEg2d2uU7LElhTJwsH4YzIHZshxlgZms/wIc4VoDQTlG/IvVIrBKG06CrZnp0qv7hkcQ==}
    engines: {node: '>=12'}
    dependencies:
      ansi-regex: 6.0.1

  /strip-bom@3.0.0:
    resolution: {integrity: sha512-vavAMRXOgBVNF6nyEEmL3DBK19iRpDcoIwW+swQ+CbGiu7lju6t+JklA1MHweoWtadgt4ISVUsXLyDq34ddcwA==}
    engines: {node: '>=4'}
    dev: true

  /strip-json-comments@3.1.1:
    resolution: {integrity: sha512-6fPc+R4ihwqP6N/aIv2f1gMH8lOVtWQHoqC4yK6oSDVVocumAsfCqjkXnqiYMhmMwS/mEHLp7Vehlt3ql6lEig==}
    engines: {node: '>=8'}

  /styled-jsx@5.1.1(react@18.2.0):
    resolution: {integrity: sha512-pW7uC1l4mBZ8ugbiZrcIsiIvVx1UmTfw7UkC3Um2tmfUq9Bhk8IiyEIPl6F8agHgjzku6j0xQEZbfA5uSgSaCw==}
    engines: {node: '>= 12.0.0'}
    peerDependencies:
      '@babel/core': '*'
      babel-plugin-macros: '*'
      react: '>= 16.8.0 || 17.x.x || ^18.0.0-0'
    peerDependenciesMeta:
      '@babel/core':
        optional: true
      babel-plugin-macros:
        optional: true
    dependencies:
      client-only: 0.0.1
      react: 18.2.0
    dev: false

  /sucrase@3.35.0:
    resolution: {integrity: sha512-8EbVDiu9iN/nESwxeSxDKe0dunta1GOlHufmSSXxMD2z2/tMZpDMpvXQGsc+ajGo8y2uYUmixaSRUc/QPoQ0GA==}
    engines: {node: '>=16 || 14 >=14.17'}
    hasBin: true
    dependencies:
      '@jridgewell/gen-mapping': 0.3.3
      commander: 4.1.1
      glob: 10.3.10
      lines-and-columns: 1.2.4
      mz: 2.7.0
      pirates: 4.0.6
      ts-interface-checker: 0.1.13

  /superjson@2.2.1:
    resolution: {integrity: sha512-8iGv75BYOa0xRJHK5vRLEjE2H/i4lulTjzpUXic3Eg8akftYjkmQDa8JARQ42rlczXyFR3IeRoeFCc7RxHsYZA==}
    engines: {node: '>=16'}
    dependencies:
      copy-anything: 3.0.5

  /supports-color@5.5.0:
    resolution: {integrity: sha512-QjVjwdXIt408MIiAqCX4oUKsgU2EqAGzs2Ppkm4aQYbjm+ZEWEcW4SfFNTr4uMNZma0ey4f5lgLrkB0aX0QMow==}
    engines: {node: '>=4'}
    dependencies:
      has-flag: 3.0.0
    dev: false

  /supports-color@7.2.0:
    resolution: {integrity: sha512-qpCAvRl9stuOHveKsn7HncJRvv501qIacKzQlO/+Lwxc9+0q2wLyv4Dfvt80/DPn2pqOBsJdDiogXGR9+OvwRw==}
    engines: {node: '>=8'}
    dependencies:
      has-flag: 4.0.0

  /supports-color@8.1.1:
    resolution: {integrity: sha512-MpUEN2OodtUzxvKQl72cUF7RQ5EiHsGvSsVG0ia9c5RbWGL2CI4C7EpPS8UTBIplnlzZiNuV56w+FuNxy3ty2Q==}
    engines: {node: '>=10'}
    dependencies:
      has-flag: 4.0.0
    dev: false

  /supports-preserve-symlinks-flag@1.0.0:
    resolution: {integrity: sha512-ot0WnXS9fgdkgIcePe6RHNk1WA8+muPa6cSjeR3V8K27q9BB1rTE3R1p7Hv0z1ZyAc8s6Vvv8DIyWf681MAt0w==}
    engines: {node: '>= 0.4'}

  /tailwind-merge@2.2.0:
    resolution: {integrity: sha512-SqqhhaL0T06SW59+JVNfAqKdqLs0497esifRrZ7jOaefP3o64fdFNDMrAQWZFMxTLJPiHVjRLUywT8uFz1xNWQ==}
    dependencies:
      '@babel/runtime': 7.23.7
    dev: false

  /tailwindcss-animate@1.0.7(tailwindcss@3.4.1):
    resolution: {integrity: sha512-bl6mpH3T7I3UFxuvDEXLxy/VuFxBk5bbzplh7tXI68mwMokNYd1t9qPBHlnyTwfa4JGC4zP516I1hYYtQ/vspA==}
    peerDependencies:
      tailwindcss: '>=3.0.0 || insiders'
    dependencies:
      tailwindcss: 3.4.1
    dev: false

  /tailwindcss@3.4.1:
    resolution: {integrity: sha512-qAYmXRfk3ENzuPBakNK0SRrUDipP8NQnEY6772uDhflcQz5EhRdD7JNZxyrFHVQNCwULPBn6FNPp9brpO7ctcA==}
    engines: {node: '>=14.0.0'}
    hasBin: true
    dependencies:
      '@alloc/quick-lru': 5.2.0
      arg: 5.0.2
      chokidar: 3.5.3
      didyoumean: 1.2.2
      dlv: 1.1.3
      fast-glob: 3.3.2
      glob-parent: 6.0.2
      is-glob: 4.0.3
      jiti: 1.21.0
      lilconfig: 2.1.0
      micromatch: 4.0.5
      normalize-path: 3.0.0
      object-hash: 3.0.0
      picocolors: 1.0.0
      postcss: 8.4.33
      postcss-import: 15.1.0(postcss@8.4.33)
      postcss-js: 4.0.1(postcss@8.4.33)
      postcss-load-config: 4.0.2(postcss@8.4.33)
      postcss-nested: 6.0.1(postcss@8.4.33)
      postcss-selector-parser: 6.0.15
      resolve: 1.22.8
      sucrase: 3.35.0
    transitivePeerDependencies:
      - ts-node

  /tapable@2.2.1:
    resolution: {integrity: sha512-GNzQvQTOIP6RyTfE2Qxb8ZVlNmw0n88vp1szwWRimP02mnTsx3Wtn5qRdqY9w2XduFNUgvOwhNnQsjwCp+kqaQ==}
    engines: {node: '>=6'}

  /terser-webpack-plugin@5.3.10(esbuild@0.19.11)(webpack@5.89.0):
    resolution: {integrity: sha512-BKFPWlPDndPs+NGGCr1U59t0XScL5317Y0UReNrHaw9/FwhPENlq6bfgs+4yPfyP51vqC1bQ4rp1EfXW5ZSH9w==}
    engines: {node: '>= 10.13.0'}
    peerDependencies:
      '@swc/core': '*'
      esbuild: '*'
      uglify-js: '*'
      webpack: ^5.1.0
    peerDependenciesMeta:
      '@swc/core':
        optional: true
      esbuild:
        optional: true
      uglify-js:
        optional: true
    dependencies:
      '@jridgewell/trace-mapping': 0.3.20
      esbuild: 0.19.11
      jest-worker: 27.5.1
      schema-utils: 3.3.0
      serialize-javascript: 6.0.2
      terser: 5.26.0
      webpack: 5.89.0(esbuild@0.19.11)
    dev: false

  /terser@5.26.0:
    resolution: {integrity: sha512-dytTGoE2oHgbNV9nTzgBEPaqAWvcJNl66VZ0BkJqlvp71IjO8CxdBx/ykCNb47cLnCmCvRZ6ZR0tLkqvZCdVBQ==}
    engines: {node: '>=10'}
    hasBin: true
    dependencies:
      '@jridgewell/source-map': 0.3.5
      acorn: 8.11.3
      commander: 2.20.3
      source-map-support: 0.5.21
    dev: false

  /text-table@0.2.0:
    resolution: {integrity: sha512-N+8UisAXDGk8PFXP4HAzVR9nbfmVJ3zYLAWiTIoqC5v5isinhr+r5uaO8+7r3BMfuNIufIsA7RdpVgacC2cSpw==}

  /thenify-all@1.6.0:
    resolution: {integrity: sha512-RNxQH/qI8/t3thXJDwcstUO4zeqo64+Uy/+sNVRBx4Xn2OX+OZ9oP+iJnNFqplFra2ZUVeKCSa2oVWi3T4uVmA==}
    engines: {node: '>=0.8'}
    dependencies:
      thenify: 3.3.1

  /thenify@3.3.1:
    resolution: {integrity: sha512-RVZSIV5IG10Hk3enotrhvz0T9em6cyHBLkH/YAZuKqd8hRkKhSfCGIcP2KUY0EPxndzANBmNllzWPwak+bheSw==}
    dependencies:
      any-promise: 1.3.0

  /timers-ext@0.1.7:
    resolution: {integrity: sha512-b85NUNzTSdodShTIbky6ZF02e8STtVVfD+fu4aXXShEELpozH+bCpJLYMPZbsABN2wDH7fJpqIoXxJpzbf0NqQ==}
    dependencies:
      es5-ext: 0.10.62
      next-tick: 1.1.0
    dev: true

  /to-fast-properties@2.0.0:
    resolution: {integrity: sha512-/OaKK0xYrs3DmxRYqL/yDc+FxFUVYhDlXMhRmv3z915w2HF1tnN1omB354j8VUGO/hbRzyD6Y3sA7v7GS/ceog==}
    engines: {node: '>=4'}
    dev: false

  /to-regex-range@5.0.1:
    resolution: {integrity: sha512-65P7iz6X5yEr1cwcgvQxbbIw7Uk3gOy5dIdtZ4rDveLqhrdJP+Li/Hx6tyK0NEb+2GCyneCMJiGqrADCSNk8sQ==}
    engines: {node: '>=8.0'}
    dependencies:
      is-number: 7.0.0

  /ts-api-utils@1.0.3(typescript@5.3.3):
    resolution: {integrity: sha512-wNMeqtMz5NtwpT/UZGY5alT+VoKdSsOOP/kqHFcUW1P/VRhH2wJ48+DN2WwUliNbQ976ETwDL0Ifd2VVvgonvg==}
    engines: {node: '>=16.13.0'}
    peerDependencies:
      typescript: '>=4.2.0'
    dependencies:
      typescript: 5.3.3
    dev: true

  /ts-interface-checker@0.1.13:
    resolution: {integrity: sha512-Y/arvbn+rrz3JCKl9C4kVNfTfSm2/mEp5FSz5EsZSANGPSlQrpRI5M4PKF+mJnE52jOO90PnPSc3Ur3bTQw0gA==}

  /tsconfig-paths@3.15.0:
    resolution: {integrity: sha512-2Ac2RgzDe/cn48GvOe3M+o82pEFewD3UPbyoUHHdKasHwJKjds4fLXWf/Ux5kATBKN20oaFGu+jbElp1pos0mg==}
    dependencies:
      '@types/json5': 0.0.29
      json5: 1.0.2
      minimist: 1.2.8
      strip-bom: 3.0.0
    dev: true

  /tslib@2.6.2:
    resolution: {integrity: sha512-AEYxH93jGFPn/a2iVAwW87VuUIkR1FVUKB77NwMF7nBTDkDrrT/Hpt/IrCJ0QXhW27jTBDcf5ZY7w6RiqTMw2Q==}
    dev: false

  /type-check@0.4.0:
    resolution: {integrity: sha512-XleUoc9uwGXqjWwXaUTZAmzMcFZ5858QA2vvx1Ur5xIcixXIP+8LnFDgRplU30us6teqdlskFfu+ae4K79Ooew==}
    engines: {node: '>= 0.8.0'}
    dependencies:
      prelude-ls: 1.2.1

  /type-fest@0.20.2:
    resolution: {integrity: sha512-Ne+eE4r0/iWnpAxD852z3A+N0Bt5RN//NjJwRd2VFHEmrywxf5vsZlh4R6lixl6B+wz/8d+maTSAkN1FIkI3LQ==}
    engines: {node: '>=10'}

  /type@1.2.0:
    resolution: {integrity: sha512-+5nt5AAniqsCnu2cEQQdpzCAh33kVx8n0VoFidKpB1dVVLAN/F+bgVOqOJqOnEnrhp222clB5p3vUlD+1QAnfg==}
    dev: true

  /type@2.7.2:
    resolution: {integrity: sha512-dzlvlNlt6AXU7EBSfpAscydQ7gXB+pPGsPnfJnZpiNJBDj7IaJzQlBZYGdEi4R9HmPdBv2XmWJ6YUtoTa7lmCw==}
    dev: true

  /typed-array-buffer@1.0.0:
    resolution: {integrity: sha512-Y8KTSIglk9OZEr8zywiIHG/kmQ7KWyjseXs1CbSo8vC42w7hg2HgYTxSWwP0+is7bWDc1H+Fo026CpHFwm8tkw==}
    engines: {node: '>= 0.4'}
    dependencies:
      call-bind: 1.0.5
      get-intrinsic: 1.2.2
      is-typed-array: 1.1.12
    dev: true

  /typed-array-byte-length@1.0.0:
    resolution: {integrity: sha512-Or/+kvLxNpeQ9DtSydonMxCx+9ZXOswtwJn17SNLvhptaXYDJvkFFP5zbfU/uLmvnBJlI4yrnXRxpdWH/M5tNA==}
    engines: {node: '>= 0.4'}
    dependencies:
      call-bind: 1.0.5
      for-each: 0.3.3
      has-proto: 1.0.1
      is-typed-array: 1.1.12
    dev: true

  /typed-array-byte-offset@1.0.0:
    resolution: {integrity: sha512-RD97prjEt9EL8YgAgpOkf3O4IF9lhJFr9g0htQkm0rchFp/Vx7LW5Q8fSXXub7BXAODyUQohRMyOc3faCPd0hg==}
    engines: {node: '>= 0.4'}
    dependencies:
      available-typed-arrays: 1.0.5
      call-bind: 1.0.5
      for-each: 0.3.3
      has-proto: 1.0.1
      is-typed-array: 1.1.12
    dev: true

  /typed-array-length@1.0.4:
    resolution: {integrity: sha512-KjZypGq+I/H7HI5HlOoGHkWUUGq+Q0TPhQurLbyrVrvnKTBgzLhIJ7j6J/XTQOi0d1RjyZ0wdas8bKs2p0x3Ng==}
    dependencies:
      call-bind: 1.0.5
      for-each: 0.3.3
      is-typed-array: 1.1.12
    dev: true

  /typedarray@0.0.6:
    resolution: {integrity: sha512-/aCDEGatGvZ2BIk+HmLf4ifCJFwvKFNb9/JeZPMulfgFracn9QFcAf5GO8B/mweUjSoblS5In0cWhqpfs/5PQA==}
    dev: false

  /typescript@5.3.3:
    resolution: {integrity: sha512-pXWcraxM0uxAS+tN0AG/BF2TyqmHO014Z070UsJ+pFvYuRSq8KH8DmWpnbXe0pEPDHXZV3FcAbJkijJ5oNEnWw==}
    engines: {node: '>=14.17'}
    hasBin: true

  /unbox-primitive@1.0.2:
    resolution: {integrity: sha512-61pPlCD9h51VoreyJ0BReideM3MDKMKnh6+V9L08331ipq6Q8OFXZYiqP6n/tbHx4s5I9uRhcye6BrbkizkBDw==}
    dependencies:
      call-bind: 1.0.5
      has-bigints: 1.0.2
      has-symbols: 1.0.3
      which-boxed-primitive: 1.0.2
    dev: true

  /undici-types@5.26.5:
    resolution: {integrity: sha512-JlCMO+ehdEIKqlFxk6IfVoAUVmgz7cU7zD/h9XZ0qzeosSHmUJVOzSQvvYSYWXkFXC+IfLKSIffhv0sVZup6pA==}

  /update-browserslist-db@1.0.13(browserslist@4.22.2):
    resolution: {integrity: sha512-xebP81SNcPuNpPP3uzeW1NYXxI3rxyJzF3pD6sH4jE7o/IX+WtSpwnVU+qIsDPyk0d3hmFQ7mjqc6AtV604hbg==}
    hasBin: true
    peerDependencies:
      browserslist: '>= 4.21.0'
    dependencies:
      browserslist: 4.22.2
      escalade: 3.1.1
      picocolors: 1.0.0

  /uri-js@4.4.1:
    resolution: {integrity: sha512-7rKUyy33Q1yc98pQ1DAmLtwX109F7TIfWlW1Ydo8Wl1ii1SeHieeh0HHfPeL2fMXK6z0s8ecKs9frCuLJvndBg==}
    dependencies:
      punycode: 2.3.1

  /use-callback-ref@1.3.1(@types/react@18.2.47)(react@18.2.0):
    resolution: {integrity: sha512-Lg4Vx1XZQauB42Hw3kK7JM6yjVjgFmFC5/Ab797s79aARomD2nEErc4mCgM8EZrARLmmbWpi5DGCadmK50DcAQ==}
    engines: {node: '>=10'}
    peerDependencies:
      '@types/react': ^16.8.0 || ^17.0.0 || ^18.0.0
      react: ^16.8.0 || ^17.0.0 || ^18.0.0
    peerDependenciesMeta:
      '@types/react':
        optional: true
    dependencies:
      '@types/react': 18.2.47
      react: 18.2.0
      tslib: 2.6.2
    dev: false

  /use-sidecar@1.1.2(@types/react@18.2.47)(react@18.2.0):
    resolution: {integrity: sha512-epTbsLuzZ7lPClpz2TyryBfztm7m+28DlEv2ZCQ3MDr5ssiwyOwGH/e5F9CkfWjJ1t4clvI58yF822/GUkjjhw==}
    engines: {node: '>=10'}
    peerDependencies:
      '@types/react': ^16.9.0 || ^17.0.0 || ^18.0.0
      react: ^16.8.0 || ^17.0.0 || ^18.0.0
    peerDependenciesMeta:
      '@types/react':
        optional: true
    dependencies:
      '@types/react': 18.2.47
      detect-node-es: 1.1.0
      react: 18.2.0
      tslib: 2.6.2
    dev: false

  /use-sync-external-store@1.2.0(react@18.2.0):
    resolution: {integrity: sha512-eEgnFxGQ1Ife9bzYs6VLi8/4X6CObHMw9Qr9tPY43iKwsPw8xE8+EFsf/2cFZ5S3esXgpWgtSCtLNS41F+sKPA==}
    peerDependencies:
      react: ^16.8.0 || ^17.0.0 || ^18.0.0
    dependencies:
      react: 18.2.0
    dev: false

  /util-deprecate@1.0.2:
    resolution: {integrity: sha512-EPD5q1uXyFxJpCrLnCc1nHnq3gOa6DZBocAIiI2TaSCA7VCJ1UJDMagCzIkXNsUYfD1daK//LTEQ8xiIbrHtcw==}

  /uuid@8.3.2:
    resolution: {integrity: sha512-+NYs2QeMWy+GWFOEm9xnn6HCDp0l7QBD7ml8zLUmJ+93Q5NF0NocErnwkTkXVFNiX3/fpC6afS8Dhb/gz7R7eg==}
    hasBin: true
    dev: false

  /vaul@0.8.0(@types/react-dom@18.2.18)(@types/react@18.2.47)(react-dom@18.2.0)(react@18.2.0):
    resolution: {integrity: sha512-9nUU2jIObJvJZxeQU1oVr/syKo5XqbRoOMoTEt0hHlWify4QZFlqTh6QSN/yxoKzNrMeEQzxbc3XC/vkPLOIqw==}
    peerDependencies:
      react: ^16.8 || ^17.0 || ^18.0
      react-dom: ^16.8 || ^17.0 || ^18.0
    dependencies:
      '@radix-ui/react-dialog': 1.0.5(@types/react-dom@18.2.18)(@types/react@18.2.47)(react-dom@18.2.0)(react@18.2.0)
      react: 18.2.0
      react-dom: 18.2.0(react@18.2.0)
    transitivePeerDependencies:
      - '@types/react'
      - '@types/react-dom'
    dev: false

  /watchpack@2.4.0:
    resolution: {integrity: sha512-Lcvm7MGST/4fup+ifyKi2hjyIAwcdI4HRgtvTpIUxBRhB+RFtUh8XtDOxUfctVCnhVi+QQj49i91OyvzkJl6cg==}
    engines: {node: '>=10.13.0'}
    dependencies:
      glob-to-regexp: 0.4.1
      graceful-fs: 4.2.11
    dev: false

  /webpack-sources@3.2.3:
    resolution: {integrity: sha512-/DyMEOrDgLKKIG0fmvtz+4dUX/3Ghozwgm6iPp8KRhvn+eQf9+Q7GWxVNMk3+uCPWfdXYC4ExGBckIXdFEfH1w==}
    engines: {node: '>=10.13.0'}
    dev: false

  /webpack@5.89.0(esbuild@0.19.11):
    resolution: {integrity: sha512-qyfIC10pOr70V+jkmud8tMfajraGCZMBWJtrmuBymQKCrLTRejBI8STDp1MCyZu/QTdZSeacCQYpYNQVOzX5kw==}
    engines: {node: '>=10.13.0'}
    hasBin: true
    peerDependencies:
      webpack-cli: '*'
    peerDependenciesMeta:
      webpack-cli:
        optional: true
    dependencies:
      '@types/eslint-scope': 3.7.7
      '@types/estree': 1.0.5
      '@webassemblyjs/ast': 1.11.6
      '@webassemblyjs/wasm-edit': 1.11.6
      '@webassemblyjs/wasm-parser': 1.11.6
      acorn: 8.11.3
      acorn-import-assertions: 1.9.0(acorn@8.11.3)
      browserslist: 4.22.2
      chrome-trace-event: 1.0.3
      enhanced-resolve: 5.15.0
      es-module-lexer: 1.4.1
      eslint-scope: 5.1.1
      events: 3.3.0
      glob-to-regexp: 0.4.1
      graceful-fs: 4.2.11
      json-parse-even-better-errors: 2.3.1
      loader-runner: 4.3.0
      mime-types: 2.1.35
      neo-async: 2.6.2
      schema-utils: 3.3.0
      tapable: 2.2.1
      terser-webpack-plugin: 5.3.10(esbuild@0.19.11)(webpack@5.89.0)
      watchpack: 2.4.0
      webpack-sources: 3.2.3
    transitivePeerDependencies:
      - '@swc/core'
      - esbuild
      - uglify-js
    dev: false

  /which-boxed-primitive@1.0.2:
    resolution: {integrity: sha512-bwZdv0AKLpplFY2KZRX6TvyuN7ojjr7lwkg6ml0roIy9YeuSr7JS372qlNW18UQYzgYK9ziGcerWqZOmEn9VNg==}
    dependencies:
      is-bigint: 1.0.4
      is-boolean-object: 1.1.2
      is-number-object: 1.0.7
      is-string: 1.0.7
      is-symbol: 1.0.4
    dev: true

  /which-builtin-type@1.1.3:
    resolution: {integrity: sha512-YmjsSMDBYsM1CaFiayOVT06+KJeXf0o5M/CAd4o1lTadFAtacTUM49zoYxr/oroopFDfhvN6iEcBxUyc3gvKmw==}
    engines: {node: '>= 0.4'}
    dependencies:
      function.prototype.name: 1.1.6
      has-tostringtag: 1.0.0
      is-async-function: 2.0.0
      is-date-object: 1.0.5
      is-finalizationregistry: 1.0.2
      is-generator-function: 1.0.10
      is-regex: 1.1.4
      is-weakref: 1.0.2
      isarray: 2.0.5
      which-boxed-primitive: 1.0.2
      which-collection: 1.0.1
      which-typed-array: 1.1.13
    dev: true

  /which-collection@1.0.1:
    resolution: {integrity: sha512-W8xeTUwaln8i3K/cY1nGXzdnVZlidBcagyNFtBdD5kxnb4TvGKR7FfSIS3mYpwWS1QUCutfKz8IY8RjftB0+1A==}
    dependencies:
      is-map: 2.0.2
      is-set: 2.0.2
      is-weakmap: 2.0.1
      is-weakset: 2.0.2
    dev: true

  /which-typed-array@1.1.13:
    resolution: {integrity: sha512-P5Nra0qjSncduVPEAr7xhoF5guty49ArDTwzJ/yNuPIbZppyRxFQsRCWrocxIY+CnMVG+qfbU2FmDKyvSGClow==}
    engines: {node: '>= 0.4'}
    dependencies:
      available-typed-arrays: 1.0.5
      call-bind: 1.0.5
      for-each: 0.3.3
      gopd: 1.0.1
      has-tostringtag: 1.0.0
    dev: true

  /which@2.0.2:
    resolution: {integrity: sha512-BLI3Tl1TW3Pvl70l3yq3Y64i+awpwXqsGBYWkkqMtnbXgrMD+yj7rhW0kuEDxzJaYXGjEW5ogapKNMEKNMjibA==}
    engines: {node: '>= 8'}
    hasBin: true
    dependencies:
      isexe: 2.0.0

  /wordwrap@1.0.0:
    resolution: {integrity: sha512-gvVzJFlPycKc5dZN4yPkP8w7Dc37BtP1yczEneOb4uq34pXZcvrtRTmWV8W+Ume+XCxKgbjM+nevkyFPMybd4Q==}
    dev: true

  /wrap-ansi@7.0.0:
    resolution: {integrity: sha512-YVGIj2kamLSTxw6NsZjoBxfSwsn0ycdesmc4p+Q21c5zPuZ1pl+NfxVdxPtdHvmNVOQ6XSYG4AUtyt/Fi7D16Q==}
    engines: {node: '>=10'}
    dependencies:
      ansi-styles: 4.3.0
      string-width: 4.2.3
      strip-ansi: 6.0.1

  /wrap-ansi@8.1.0:
    resolution: {integrity: sha512-si7QWI6zUMq56bESFvagtmzMdGOtoxfR+Sez11Mobfc7tm+VkUckk9bW2UeffTGVUbOksxmSw0AA2gs8g71NCQ==}
    engines: {node: '>=12'}
    dependencies:
      ansi-styles: 6.2.1
      string-width: 5.1.2
      strip-ansi: 7.1.0

  /wrappy@1.0.2:
    resolution: {integrity: sha512-l4Sp/DRseor9wL6EvV2+TuQn63dMkPjZ/sp9XkghTEbV9KlPS1xUsZ3u7/IQO4wxtcFB4bgpQPRcR3QCvezPcQ==}

  /xtend@4.0.2:
    resolution: {integrity: sha512-LKYU1iAXJXUgAXn9URjiu+MWhyUXHsvfp7mcuYm9dSUKK0/CjtrUwFAxD82/mCWbtLsGjFIad0wIsod4zrTAEQ==}
    engines: {node: '>=0.4'}
    dev: false

  /yallist@4.0.0:
    resolution: {integrity: sha512-3wdGidZyq5PB084XLES5TpOSRA3wjXAlIWMhum2kRcv/41Sn2emQ0dycQW4uZXLejwKvg6EsvbdlVL+FYEct7A==}

  /yaml@1.10.2:
    resolution: {integrity: sha512-r3vXyErRCYJ7wg28yvBY5VSoAF8ZvlcW9/BwUzEtUsjvX/DKs24dIkuwjtuprwJJHsbyUbLApepYTR1BN4uHrg==}
    engines: {node: '>= 6'}
    dev: false

  /yaml@2.3.4:
    resolution: {integrity: sha512-8aAvwVUSHpfEqTQ4w/KMlf3HcRdt50E5ODIQJBw1fQ5RL34xabzxtUlzTXVqc4rkZsPbvrXKWnABCD7kWSmocA==}
    engines: {node: '>= 14'}

  /yocto-queue@0.1.0:
    resolution: {integrity: sha512-rVksvsnNCdJ/ohGc6xgPwyN8eheCxsiLM8mxuE/t/mOVqJewPuO1miLpTHQiRgTKCLexL4MeAFVagts7HmNZ2Q==}
    engines: {node: '>=10'}

  /zod@3.22.4:
    resolution: {integrity: sha512-iC+8Io04lddc+mVqQ9AZ7OQ2MrUKGN+oIQyq1vemgt46jwCwLfhq7/pwnBnNXXXZb8VTVLKwp9EDkx+ryxIWmg==}<|MERGE_RESOLUTION|>--- conflicted
+++ resolved
@@ -7,30 +7,6 @@
 dependencies:
   '@auth/drizzle-adapter':
     specifier: ^0.3.14
-<<<<<<< HEAD
-    version: 0.3.14(nodemailer@6.9.8)
-  '@hookform/resolvers':
-    specifier: ^3.3.4
-    version: 3.3.4(react-hook-form@7.49.3)
-  '@planetscale/database':
-    specifier: ^1.11.0
-    version: 1.13.0
-  '@radix-ui/react-checkbox':
-    specifier: ^1.0.4
-    version: 1.0.4(@types/react-dom@18.2.18)(@types/react@18.2.47)(react-dom@18.2.0)(react@18.2.0)
-  '@radix-ui/react-dropdown-menu':
-    specifier: ^2.0.6
-    version: 2.0.6(@types/react-dom@18.2.18)(@types/react@18.2.47)(react-dom@18.2.0)(react@18.2.0)
-  '@radix-ui/react-label':
-    specifier: ^2.0.2
-    version: 2.0.2(@types/react-dom@18.2.18)(@types/react@18.2.47)(react-dom@18.2.0)(react@18.2.0)
-  '@radix-ui/react-slot':
-    specifier: ^1.0.2
-    version: 1.0.2(@types/react@18.2.47)(react@18.2.0)
-  '@radix-ui/react-toast':
-    specifier: ^1.1.5
-    version: 1.1.5(@types/react-dom@18.2.18)(@types/react@18.2.47)(react-dom@18.2.0)(react@18.2.0)
-=======
     version: 0.3.14
   '@builder.io/react-hydration-overlay':
     specifier: ^0.0.7
@@ -98,7 +74,6 @@
   '@radix-ui/react-tooltip':
     specifier: ^1.0.7
     version: 1.0.7(@types/react-dom@18.2.18)(@types/react@18.2.47)(react-dom@18.2.0)(react@18.2.0)
->>>>>>> 63a4ae5f
   '@t3-oss/env-nextjs':
     specifier: ^0.7.1
     version: 0.7.1(typescript@5.3.3)(zod@3.22.4)
@@ -143,17 +118,14 @@
     version: 14.0.4(react-dom@18.2.0)(react@18.2.0)
   next-auth:
     specifier: ^4.24.5
-<<<<<<< HEAD
     version: 4.24.5(next@14.0.4)(nodemailer@6.9.8)(react-dom@18.2.0)(react@18.2.0)
   nodemailer:
     specifier: ^6.9.8
     version: 6.9.8
-=======
     version: 4.24.5(next@14.0.4)(react-dom@18.2.0)(react@18.2.0)
   pg:
     specifier: ^8.11.3
     version: 8.11.3
->>>>>>> 63a4ae5f
   postgres:
     specifier: ^3.4.3
     version: 3.4.3
@@ -1049,9 +1021,6 @@
     dependencies:
       '@babel/runtime': 7.23.7
     dev: false
-
-<<<<<<< HEAD
-=======
   /@radix-ui/react-accordion@1.1.2(@types/react-dom@18.2.18)(@types/react@18.2.47)(react-dom@18.2.0)(react@18.2.0):
     resolution: {integrity: sha512-fDG7jcoNKVjSK6yfmuAs0EnPDro0WMXIhMtXdTBWqEioVW206ku+4Lw07e+13lUkFkpoEQ2PdeMIAGpdqEAmDg==}
     peerDependencies:
@@ -1106,8 +1075,6 @@
       react: 18.2.0
       react-dom: 18.2.0(react@18.2.0)
     dev: false
-
->>>>>>> 63a4ae5f
   /@radix-ui/react-arrow@1.0.3(@types/react-dom@18.2.18)(@types/react@18.2.47)(react-dom@18.2.0)(react@18.2.0):
     resolution: {integrity: sha512-wSP+pHsB/jQRaL6voubsQ/ZlrGBHHrOjmBnr19hxYgtS0WvAFwZhK2WP/YY5yF9uKECCEEDGxuLxq1NBK51wFA==}
     peerDependencies:
@@ -1128,9 +1095,6 @@
       react: 18.2.0
       react-dom: 18.2.0(react@18.2.0)
     dev: false
-
-<<<<<<< HEAD
-=======
   /@radix-ui/react-avatar@1.0.4(@types/react-dom@18.2.18)(@types/react@18.2.47)(react-dom@18.2.0)(react@18.2.0):
     resolution: {integrity: sha512-kVK2K7ZD3wwj3qhle0ElXhOjbezIgyl2hVvgwfIdexL3rN6zJmy5AqqIf+D31lxVppdzV8CjAfZ6PklkmInZLw==}
     peerDependencies:
@@ -1154,8 +1118,6 @@
       react: 18.2.0
       react-dom: 18.2.0(react@18.2.0)
     dev: false
-
->>>>>>> 63a4ae5f
   /@radix-ui/react-checkbox@1.0.4(@types/react-dom@18.2.18)(@types/react@18.2.47)(react-dom@18.2.0)(react@18.2.0):
     resolution: {integrity: sha512-CBuGQa52aAYnADZVt/KBQzXrwx6TqnlwtcIPGtVt5JkkzQwMOLJjPukimhfKEr4GQNd43C+djUh5Ikopj8pSLg==}
     peerDependencies:
@@ -1183,9 +1145,6 @@
       react: 18.2.0
       react-dom: 18.2.0(react@18.2.0)
     dev: false
-
-<<<<<<< HEAD
-=======
   /@radix-ui/react-collapsible@1.0.3(@types/react-dom@18.2.18)(@types/react@18.2.47)(react-dom@18.2.0)(react@18.2.0):
     resolution: {integrity: sha512-UBmVDkmR6IvDsloHVN+3rtx4Mi5TFvylYXpluuv0f37dtaz3H99bp8No0LGXRigVpl3UAT4l9j6bIchh42S/Gg==}
     peerDependencies:
@@ -1213,8 +1172,6 @@
       react: 18.2.0
       react-dom: 18.2.0(react@18.2.0)
     dev: false
-
->>>>>>> 63a4ae5f
   /@radix-ui/react-collection@1.0.3(@types/react-dom@18.2.18)(@types/react@18.2.47)(react-dom@18.2.0)(react@18.2.0):
     resolution: {integrity: sha512-3SzW+0PW7yBBoQlT8wNcGtaxaD0XSu0uLUFgrtHY08Acx05TaHaOmVLR73c0j/cqpDy53KBMO7s0dx2wmOIDIA==}
     peerDependencies:
@@ -1267,7 +1224,6 @@
       react: 18.2.0
     dev: false
 
-<<<<<<< HEAD
   /@radix-ui/react-direction@1.0.1(@types/react@18.2.47)(react@18.2.0):
     resolution: {integrity: sha512-RXcvnXgyvYvBEOhCBuddKecVkoMiI10Jcm5cTI7abJRAHYfFxeu+FBQs/DvdxSYucxR5mna0dNsL6QFlds5TMA==}
     peerDependencies:
@@ -1498,10 +1454,8 @@
 
   /@radix-ui/react-presence@1.0.1(@types/react-dom@18.2.18)(@types/react@18.2.47)(react-dom@18.2.0)(react@18.2.0):
     resolution: {integrity: sha512-UXLW4UAbIY5ZjcvzjfRFo5gxva8QirC9hF7wRE4U5gz+TP0DbRk+//qyuAQ1McDxBt1xNMBTaciFGvEmJvAZCg==}
-=======
   /@radix-ui/react-dialog@1.0.5(@types/react-dom@18.2.18)(@types/react@18.2.47)(react-dom@18.2.0)(react@18.2.0):
     resolution: {integrity: sha512-GjWJX/AUpB703eEBanuBnIWdIXg6NvJFCXcNlSZk4xdszCdhrJgBoUd1cGk67vFO+WdA2pfI/plOpqz/5GUP6Q==}
->>>>>>> 63a4ae5f
     peerDependencies:
       '@types/react': '*'
       '@types/react-dom': '*'
@@ -2221,7 +2175,6 @@
       react: 18.2.0
     dev: false
 
-<<<<<<< HEAD
   /@radix-ui/react-roving-focus@1.0.4(@types/react-dom@18.2.18)(@types/react@18.2.47)(react-dom@18.2.0)(react@18.2.0):
     resolution: {integrity: sha512-2mUg5Mgcu001VkGy+FfzZyzbmuUWzgWkj3rvv4yu+mLw03+mTzbxZHvfcGyFp2b8EkQeMkpRQ5FiA2Vr2O6TeQ==}
     peerDependencies:
@@ -2253,10 +2206,8 @@
 
   /@radix-ui/react-slot@1.0.2(@types/react@18.2.47)(react@18.2.0):
     resolution: {integrity: sha512-YeTpuq4deV+6DusvVUW4ivBgnkHwECUu0BiN43L5UCDFgdhsRUWAghhTF5MbvNTPzmiFOx90asDSUjWuCNapwg==}
-=======
   /@radix-ui/react-use-escape-keydown@1.0.3(@types/react@18.2.47)(react@18.2.0):
     resolution: {integrity: sha512-vyL82j40hcFicA+M4Ex7hVkB9vHgSse1ZWomAqV2Je3RleKGO5iM8KMOEtfoSB0PnIelMd2lATjTGMYqN5ylTg==}
->>>>>>> 63a4ae5f
     peerDependencies:
       '@types/react': '*'
       react: ^16.8 || ^17.0 || ^18.0
@@ -2270,7 +2221,6 @@
       react: 18.2.0
     dev: false
 
-<<<<<<< HEAD
   /@radix-ui/react-toast@1.1.5(@types/react-dom@18.2.18)(@types/react@18.2.47)(react-dom@18.2.0)(react@18.2.0):
     resolution: {integrity: sha512-fRLn227WHIBRSzuRzGJ8W+5YALxofH23y0MlPLddaIpLpCDqdE0NZlS2NRQDRiptfxDeeCjgFIpexB1/zkxDlw==}
     peerDependencies:
@@ -2305,10 +2255,8 @@
 
   /@radix-ui/react-use-callback-ref@1.0.1(@types/react@18.2.47)(react@18.2.0):
     resolution: {integrity: sha512-D94LjX4Sp0xJFVaoQOd3OO9k7tpBYNOXdVhkltUbGv2Qb9OXdrg/CpsjlZv7ia14Sylv398LswWBVVu5nqKzAQ==}
-=======
   /@radix-ui/react-use-layout-effect@1.0.1(@types/react@18.2.47)(react@18.2.0):
     resolution: {integrity: sha512-v/5RegiJWYdoCvMnITBkNNx6bCj20fiaJnWtRkU18yITptraXjffz5Qbn05uOiQnOvi+dbkznkoaMltz1GnszQ==}
->>>>>>> 63a4ae5f
     peerDependencies:
       '@types/react': '*'
       react: ^16.8 || ^17.0 || ^18.0
@@ -2335,7 +2283,6 @@
       react: 18.2.0
     dev: false
 
-<<<<<<< HEAD
   /@radix-ui/react-use-escape-keydown@1.0.3(@types/react@18.2.47)(react@18.2.0):
     resolution: {integrity: sha512-vyL82j40hcFicA+M4Ex7hVkB9vHgSse1ZWomAqV2Je3RleKGO5iM8KMOEtfoSB0PnIelMd2lATjTGMYqN5ylTg==}
     peerDependencies:
@@ -2353,10 +2300,8 @@
 
   /@radix-ui/react-use-layout-effect@1.0.1(@types/react@18.2.47)(react@18.2.0):
     resolution: {integrity: sha512-v/5RegiJWYdoCvMnITBkNNx6bCj20fiaJnWtRkU18yITptraXjffz5Qbn05uOiQnOvi+dbkznkoaMltz1GnszQ==}
-=======
   /@radix-ui/react-use-rect@1.0.1(@types/react@18.2.47)(react@18.2.0):
     resolution: {integrity: sha512-Cq5DLuSiuYVKNU8orzJMbl15TXilTnJKUCltMVQg53BQOF1/C5toAaGrowkgksdBQ9H+SRL23g0HDmg9tvmxXw==}
->>>>>>> 63a4ae5f
     peerDependencies:
       '@types/react': '*'
       react: ^16.8 || ^17.0 || ^18.0
@@ -2385,7 +2330,6 @@
       react: 18.2.0
     dev: false
 
-<<<<<<< HEAD
   /@radix-ui/react-use-rect@1.0.1(@types/react@18.2.47)(react@18.2.0):
     resolution: {integrity: sha512-Cq5DLuSiuYVKNU8orzJMbl15TXilTnJKUCltMVQg53BQOF1/C5toAaGrowkgksdBQ9H+SRL23g0HDmg9tvmxXw==}
     peerDependencies:
@@ -2403,10 +2347,8 @@
 
   /@radix-ui/react-use-size@1.0.1(@types/react@18.2.47)(react@18.2.0):
     resolution: {integrity: sha512-ibay+VqrgcaI6veAojjofPATwledXiSmX+C0KrBk/xgpX9rBzPV3OsfwlhQdUOFbh+LKQorLYT+xTXW9V8yd0g==}
-=======
   /@radix-ui/react-visually-hidden@1.0.3(@types/react-dom@18.2.18)(@types/react@18.2.47)(react-dom@18.2.0)(react@18.2.0):
     resolution: {integrity: sha512-D4w41yN5YRKtu464TLnByKzMDG/JlMPHtfZgQAu9v6mNakUqGUI9vUrfQKz8NK41VMm/xbZbh76NUTVtIYqOMA==}
->>>>>>> 63a4ae5f
     peerDependencies:
       '@types/react': '*'
       '@types/react-dom': '*'
@@ -4997,15 +4939,12 @@
   /natural-compare@1.4.0:
     resolution: {integrity: sha512-OWND8ei3VtNC9h7V60qff3SVobHr996CTwgxubgyQYEpg290h9J0buyECNNJexkFm5sOajh5G116RYA1c8ZMSw==}
 
-<<<<<<< HEAD
   /next-auth@4.24.5(next@14.0.4)(nodemailer@6.9.8)(react-dom@18.2.0)(react@18.2.0):
-=======
   /neo-async@2.6.2:
     resolution: {integrity: sha512-Yd3UES5mWCSqR+qNT93S3UoYUkqAZ9lLg8a7g9rimsWmYGK8cVToA4/sF3RrshdyV3sAGMXVUmpMYOw+dLpOuw==}
     dev: false
 
   /next-auth@4.24.5(next@14.0.4)(react-dom@18.2.0)(react@18.2.0):
->>>>>>> 63a4ae5f
     resolution: {integrity: sha512-3RafV3XbfIKk6rF6GlLE4/KxjTcuMCifqrmD+98ejFq73SRoj2rmzoca8u764977lH/Q7jo6Xu6yM+Re1Mz/Og==}
     peerDependencies:
       next: ^12.2.5 || ^13 || ^14
