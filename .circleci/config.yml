version: 2.1

jobs:
  build:
    docker:
<<<<<<< HEAD
      - image: node:18.19.0
=======
      - image: node:20.11.0
>>>>>>> 03dd72a3
    resource_class: medium
    parallelism: 1

    steps:
      - checkout
      - restore_cache:
          name: Restore pnpm Package Cache
          keys:
            - pnpm-packages-{{ checksum "pnpm-lock.yaml" }}
      - run:
          name: Install pnpm package manager
          command: |
            corepack enable
            corepack prepare pnpm@latest-8 --activate
      - run:
          name: Install dependencies
          command: pnpm install
      - save_cache:
          name: Save pnpm Package Cache
          key: pnpm-packages-{{ checksum "pnpm-lock.yaml" }}
          paths:
            - node_modules
      - run:
          name: Build
          command: pnpm run build
      - run:
          name: Lint
          command: pnpm run lint<|MERGE_RESOLUTION|>--- conflicted
+++ resolved
@@ -3,11 +3,7 @@
 jobs:
   build:
     docker:
-<<<<<<< HEAD
       - image: node:18.19.0
-=======
-      - image: node:20.11.0
->>>>>>> 03dd72a3
     resource_class: medium
     parallelism: 1
 
